--- conflicted
+++ resolved
@@ -1,8 +1,4 @@
-<<<<<<< HEAD
-/* $OpenBSD: readconf.c,v 1.392 2024/09/26 23:55:08 djm Exp $ */
-=======
 /* $OpenBSD: readconf.c,v 1.398 2025/03/18 04:53:14 djm Exp $ */
->>>>>>> 2593769f
 /*
  * Author: Tatu Ylonen <ylo@cs.hut.fi>
  * Copyright (c) 1995 Tatu Ylonen <ylo@cs.hut.fi>, Espoo, Finland
@@ -793,18 +789,6 @@
 		    strprefix(attrib, "user=", 1) != NULL ||
 		    strprefix(attrib, "localuser=", 1) != NULL ||
 		    strprefix(attrib, "localnetwork=", 1) != NULL ||
-<<<<<<< HEAD
-		    strprefix(attrib, "tagged=", 1) != NULL ||
-		    strprefix(attrib, "exec=", 1) != NULL) {
-			arg = strchr(attrib, '=');
-			*(arg++) = '\0';
-		} else {
-			arg = argv_next(acp, avp);
-		}
-
-		/* All other criteria require an argument */
-		if (arg == NULL || *arg == '\0' || *arg == '#') {
-=======
 		    strprefix(attrib, "version=", 1) != NULL ||
 		    strprefix(attrib, "tagged=", 1) != NULL ||
 		    strprefix(attrib, "command=", 1) != NULL ||
@@ -828,7 +812,6 @@
 		    strcasecmp(attrib, "command") != 0)
 			arg = NULL;
 		if (arg == NULL || *arg == '#') {
->>>>>>> 2593769f
 			error("Missing Match criteria for %s", attrib);
 			result = -1;
 			goto out;
