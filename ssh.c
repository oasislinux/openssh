--- conflicted
+++ resolved
@@ -1205,11 +1205,7 @@
 	    SYSLOG_FACILITY_USER : options.log_facility,
 	    !use_syslog);
 
-<<<<<<< HEAD
-	if (debug_flag)
-		logit("%s, %s", SSH_RELEASE, SSH_BEARSSL_VERSION);
-=======
-	debug("%s, %s", SSH_RELEASE, SSH_OPENSSL_VERSION);
+	debug("%s, %s", SSH_RELEASE, SSH_BEARSSL_VERSION);
 	if (uname(&utsname) != 0) {
 		memset(&utsname, 0, sizeof(utsname));
 		strlcpy(utsname.sysname, "UNKNOWN", sizeof(utsname.sysname));
@@ -1218,7 +1214,6 @@
 	    utsname.version, utsname.machine);
 	debug3("Started with: %s", args);
 	free(args);
->>>>>>> 2593769f
 
 	/* Parse the configuration files */
 	process_config_files(options.host_arg, pw, 0, &want_final_pass);
