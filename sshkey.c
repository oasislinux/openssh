/* $OpenBSD: sshkey.c,v 1.122 2022/09/17 10:30:45 djm Exp $ */
/*
 * Copyright (c) 2000, 2001 Markus Friedl.  All rights reserved.
 * Copyright (c) 2008 Alexander von Gernler.  All rights reserved.
 * Copyright (c) 2010,2011 Damien Miller.  All rights reserved.
 *
 * Redistribution and use in source and binary forms, with or without
 * modification, are permitted provided that the following conditions
 * are met:
 * 1. Redistributions of source code must retain the above copyright
 *    notice, this list of conditions and the following disclaimer.
 * 2. Redistributions in binary form must reproduce the above copyright
 *    notice, this list of conditions and the following disclaimer in the
 *    documentation and/or other materials provided with the distribution.
 *
 * THIS SOFTWARE IS PROVIDED BY THE AUTHOR ``AS IS'' AND ANY EXPRESS OR
 * IMPLIED WARRANTIES, INCLUDING, BUT NOT LIMITED TO, THE IMPLIED WARRANTIES
 * OF MERCHANTABILITY AND FITNESS FOR A PARTICULAR PURPOSE ARE DISCLAIMED.
 * IN NO EVENT SHALL THE AUTHOR BE LIABLE FOR ANY DIRECT, INDIRECT,
 * INCIDENTAL, SPECIAL, EXEMPLARY, OR CONSEQUENTIAL DAMAGES (INCLUDING, BUT
 * NOT LIMITED TO, PROCUREMENT OF SUBSTITUTE GOODS OR SERVICES; LOSS OF USE,
 * DATA, OR PROFITS; OR BUSINESS INTERRUPTION) HOWEVER CAUSED AND ON ANY
 * THEORY OF LIABILITY, WHETHER IN CONTRACT, STRICT LIABILITY, OR TORT
 * (INCLUDING NEGLIGENCE OR OTHERWISE) ARISING IN ANY WAY OUT OF THE USE OF
 * THIS SOFTWARE, EVEN IF ADVISED OF THE POSSIBILITY OF SUCH DAMAGE.
 */

#include "includes.h"

#include <sys/types.h>
#include <netinet/in.h>

#ifdef WITH_BEARSSL
#include <bearssl.h>
#endif

#include "crypto_api.h"

#include <errno.h>
#include <limits.h>
#include <stdio.h>
#include <string.h>
#include <resolv.h>
#include <time.h>
#ifdef HAVE_UTIL_H
#include <util.h>
#endif /* HAVE_UTIL_H */

#include "ssh2.h"
#include "ssherr.h"
#include "misc.h"
#include "sshbuf.h"
#include "cipher.h"
#include "digest.h"
#define SSHKEY_INTERNAL
#include "sshkey.h"
#include "match.h"
#include "ssh-sk.h"

#ifdef WITH_XMSS
#include "sshkey-xmss.h"
#include "xmss_fast.h"
#endif

/* openssh private key file format */
#define MARK_BEGIN		"-----BEGIN OPENSSH PRIVATE KEY-----\n"
#define MARK_END		"-----END OPENSSH PRIVATE KEY-----\n"
#define MARK_BEGIN_LEN		(sizeof(MARK_BEGIN) - 1)
#define MARK_END_LEN		(sizeof(MARK_END) - 1)
#define KDFNAME			"bcrypt"
#define AUTH_MAGIC		"openssh-key-v1"
#define SALT_LEN		16
#define DEFAULT_CIPHERNAME	"aes256-ctr"
#define	DEFAULT_ROUNDS		16

/* Version identification string for SSH v1 identity files. */
#define LEGACY_BEGIN		"SSH PRIVATE KEY FILE FORMAT 1.1\n"

/*
 * Constants relating to "shielding" support; protection of keys expected
 * to remain in memory for long durations
 */
#define SSHKEY_SHIELD_PREKEY_LEN	(16 * 1024)
#define SSHKEY_SHIELD_CIPHER		"aes256-ctr" /* XXX want AES-EME* */
#define SSHKEY_SHIELD_PREKEY_HASH	SSH_DIGEST_SHA512

int	sshkey_private_serialize_opt(struct sshkey *key,
    struct sshbuf *buf, enum sshkey_serialize_rep);
static int sshkey_from_blob_internal(struct sshbuf *buf,
    struct sshkey **keyp, int allow_cert);

/* Supported key types */
struct keytype {
	const char *name;
	const char *shortname;
	const char *sigalg;
	int type;
	int nid;
	int cert;
	int sigonly;
};
static const struct keytype keytypes[] = {
	{ "ssh-ed25519", "ED25519", NULL, KEY_ED25519, 0, 0, 0 },
	{ "ssh-ed25519-cert-v01@openssh.com", "ED25519-CERT", NULL,
	    KEY_ED25519_CERT, 0, 1, 0 },
#ifdef ENABLE_SK
	{ "sk-ssh-ed25519@openssh.com", "ED25519-SK", NULL,
	    KEY_ED25519_SK, 0, 0, 0 },
	{ "sk-ssh-ed25519-cert-v01@openssh.com", "ED25519-SK-CERT", NULL,
	    KEY_ED25519_SK_CERT, 0, 1, 0 },
#endif
#ifdef WITH_XMSS
	{ "ssh-xmss@openssh.com", "XMSS", NULL, KEY_XMSS, 0, 0, 0 },
	{ "ssh-xmss-cert-v01@openssh.com", "XMSS-CERT", NULL,
	    KEY_XMSS_CERT, 0, 1, 0 },
#endif /* WITH_XMSS */
#ifdef WITH_BEARSSL
	{ "ssh-rsa", "RSA", NULL, KEY_RSA, 0, 0, 0 },
	{ "rsa-sha2-256", "RSA", NULL, KEY_RSA, 0, 0, 1 },
	{ "rsa-sha2-512", "RSA", NULL, KEY_RSA, 0, 0, 1 },
	{ "ecdsa-sha2-nistp256", "ECDSA", NULL,
	    KEY_ECDSA, BR_EC_secp256r1, 0, 0 },
	{ "ecdsa-sha2-nistp384", "ECDSA", NULL,
	    KEY_ECDSA, BR_EC_secp384r1, 0, 0 },
	{ "ecdsa-sha2-nistp521", "ECDSA", NULL,
	    KEY_ECDSA, BR_EC_secp521r1, 0, 0 },
#  ifdef ENABLE_SK
	{ "sk-ecdsa-sha2-nistp256@openssh.com", "ECDSA-SK", NULL,
	    KEY_ECDSA_SK, BR_EC_secp256r1, 0, 0 },
	{ "webauthn-sk-ecdsa-sha2-nistp256@openssh.com", "ECDSA-SK", NULL,
	    KEY_ECDSA_SK, BR_EC_secp256r1, 0, 1 },
#  endif /* ENABLE_SK */
	{ "ssh-rsa-cert-v01@openssh.com", "RSA-CERT", NULL,
	    KEY_RSA_CERT, 0, 1, 0 },
	{ "rsa-sha2-256-cert-v01@openssh.com", "RSA-CERT",
	    "rsa-sha2-256", KEY_RSA_CERT, 0, 1, 1 },
	{ "rsa-sha2-512-cert-v01@openssh.com", "RSA-CERT",
	    "rsa-sha2-512", KEY_RSA_CERT, 0, 1, 1 },
	{ "ecdsa-sha2-nistp256-cert-v01@openssh.com", "ECDSA-CERT", NULL,
	    KEY_ECDSA_CERT, BR_EC_secp256r1, 1, 0 },
	{ "ecdsa-sha2-nistp384-cert-v01@openssh.com", "ECDSA-CERT", NULL,
	    KEY_ECDSA_CERT, BR_EC_secp384r1, 1, 0 },
	{ "ecdsa-sha2-nistp521-cert-v01@openssh.com", "ECDSA-CERT", NULL,
	    KEY_ECDSA_CERT, BR_EC_secp521r1, 1, 0 },
#  ifdef ENABLE_SK
	{ "sk-ecdsa-sha2-nistp256-cert-v01@openssh.com", "ECDSA-SK-CERT", NULL,
	    KEY_ECDSA_SK_CERT, BR_EC_secp256r1, 1, 0 },
#  endif /* ENABLE_SK */
#endif /* WITH_BEARSSL */
	{ NULL, NULL, NULL, -1, -1, 0, 0 }
};

const char *
sshkey_type(const struct sshkey *k)
{
	const struct keytype *kt;

	for (kt = keytypes; kt->type != -1; kt++) {
		if (kt->type == k->type)
			return kt->shortname;
	}
	return "unknown";
}

static const char *
sshkey_ssh_name_from_type_nid(int type, int nid)
{
	const struct keytype *kt;

	for (kt = keytypes; kt->type != -1; kt++) {
		if (kt->type == type && (kt->nid == 0 || kt->nid == nid))
			return kt->name;
	}
	return "ssh-unknown";
}

int
sshkey_type_is_cert(int type)
{
	const struct keytype *kt;

	for (kt = keytypes; kt->type != -1; kt++) {
		if (kt->type == type)
			return kt->cert;
	}
	return 0;
}

const char *
sshkey_ssh_name(const struct sshkey *k)
{
	return sshkey_ssh_name_from_type_nid(k->type, k->ecdsa_nid);
}

const char *
sshkey_ssh_name_plain(const struct sshkey *k)
{
	return sshkey_ssh_name_from_type_nid(sshkey_type_plain(k->type),
	    k->ecdsa_nid);
}

int
sshkey_type_from_name(const char *name)
{
	const struct keytype *kt;

	for (kt = keytypes; kt->type != -1; kt++) {
		/* Only allow shortname matches for plain key types */
		if ((kt->name != NULL && strcmp(name, kt->name) == 0) ||
		    (!kt->cert && strcasecmp(kt->shortname, name) == 0))
			return kt->type;
	}
	return KEY_UNSPEC;
}

static int
key_type_is_ecdsa_variant(int type)
{
	switch (type) {
	case KEY_ECDSA:
	case KEY_ECDSA_CERT:
	case KEY_ECDSA_SK:
	case KEY_ECDSA_SK_CERT:
		return 1;
	}
	return 0;
}

int
sshkey_ecdsa_nid_from_name(const char *name)
{
	const struct keytype *kt;

	for (kt = keytypes; kt->type != -1; kt++) {
		if (!key_type_is_ecdsa_variant(kt->type))
			continue;
		if (kt->name != NULL && strcmp(name, kt->name) == 0)
			return kt->nid;
	}
	return -1;
}

int
sshkey_match_keyname_to_sigalgs(const char *keyname, const char *sigalgs)
{
	int ktype;

	if (sigalgs == NULL || *sigalgs == '\0' ||
	    (ktype = sshkey_type_from_name(keyname)) == KEY_UNSPEC)
		return 0;
	else if (ktype == KEY_RSA) {
		return match_pattern_list("ssh-rsa", sigalgs, 0) == 1 ||
		    match_pattern_list("rsa-sha2-256", sigalgs, 0) == 1 ||
		    match_pattern_list("rsa-sha2-512", sigalgs, 0) == 1;
	} else if (ktype == KEY_RSA_CERT) {
		return match_pattern_list("ssh-rsa-cert-v01@openssh.com",
		    sigalgs, 0) == 1 ||
		    match_pattern_list("rsa-sha2-256-cert-v01@openssh.com",
		    sigalgs, 0) == 1 ||
		    match_pattern_list("rsa-sha2-512-cert-v01@openssh.com",
		    sigalgs, 0) == 1;
	} else
		return match_pattern_list(keyname, sigalgs, 0) == 1;
}

char *
sshkey_alg_list(int certs_only, int plain_only, int include_sigonly, char sep)
{
	char *tmp, *ret = NULL;
	size_t nlen, rlen = 0;
	const struct keytype *kt;

	for (kt = keytypes; kt->type != -1; kt++) {
		if (kt->name == NULL)
			continue;
		if (!include_sigonly && kt->sigonly)
			continue;
		if ((certs_only && !kt->cert) || (plain_only && kt->cert))
			continue;
		if (ret != NULL)
			ret[rlen++] = sep;
		nlen = strlen(kt->name);
		if ((tmp = realloc(ret, rlen + nlen + 2)) == NULL) {
			free(ret);
			return NULL;
		}
		ret = tmp;
		memcpy(ret + rlen, kt->name, nlen + 1);
		rlen += nlen;
	}
	return ret;
}

int
sshkey_names_valid2(const char *names, int allow_wildcard)
{
	char *s, *cp, *p;
	const struct keytype *kt;
	int type;

	if (names == NULL || strcmp(names, "") == 0)
		return 0;
	if ((s = cp = strdup(names)) == NULL)
		return 0;
	for ((p = strsep(&cp, ",")); p && *p != '\0';
	    (p = strsep(&cp, ","))) {
		type = sshkey_type_from_name(p);
		if (type == KEY_UNSPEC) {
			if (allow_wildcard) {
				/*
				 * Try matching key types against the string.
				 * If any has a positive or negative match then
				 * the component is accepted.
				 */
				for (kt = keytypes; kt->type != -1; kt++) {
					if (match_pattern_list(kt->name,
					    p, 0) != 0)
						break;
				}
				if (kt->type != -1)
					continue;
			}
			free(s);
			return 0;
		}
	}
	free(s);
	return 1;
}

#ifdef WITH_BEARSSL
/* The modulus is assumed to have no leading zeros. This is handled
 * by sshbuf_get_bignum2_bytes_direct(). */
static int
rsa_bitlen(const u_char *n, size_t nlen)
{
	int bitlen;
	u_char x;

	bitlen = (nlen - 1) * 8;
	for (x = n[0]; x > 0; x >>= 1)
		++bitlen;

	return bitlen;
}
#endif

u_int
sshkey_size(const struct sshkey *k)
{
	switch (k->type) {
#ifdef WITH_BEARSSL
	case KEY_RSA:
	case KEY_RSA_CERT:
		return rsa_bitlen(k->rsa_pk->key.n, k->rsa_pk->key.nlen);
	case KEY_ECDSA:
	case KEY_ECDSA_CERT:
	case KEY_ECDSA_SK:
	case KEY_ECDSA_SK_CERT:
		return sshkey_curve_nid_to_bits(k->ecdsa_nid);
#endif /* WITH_BEARSSL */
	case KEY_ED25519:
	case KEY_ED25519_CERT:
	case KEY_ED25519_SK:
	case KEY_ED25519_SK_CERT:
	case KEY_XMSS:
	case KEY_XMSS_CERT:
		return 256;	/* XXX */
	}
	return 0;
}

static int
sshkey_type_is_valid_ca(int type)
{
	switch (type) {
	case KEY_RSA:
	case KEY_DSA:
	case KEY_ECDSA:
	case KEY_ECDSA_SK:
	case KEY_ED25519:
	case KEY_ED25519_SK:
	case KEY_XMSS:
		return 1;
	default:
		return 0;
	}
}

int
sshkey_is_cert(const struct sshkey *k)
{
	if (k == NULL)
		return 0;
	return sshkey_type_is_cert(k->type);
}

int
sshkey_is_sk(const struct sshkey *k)
{
	if (k == NULL)
		return 0;
	switch (sshkey_type_plain(k->type)) {
	case KEY_ECDSA_SK:
	case KEY_ED25519_SK:
		return 1;
	default:
		return 0;
	}
}

/* Return the cert-less equivalent to a certified key type */
int
sshkey_type_plain(int type)
{
	switch (type) {
	case KEY_RSA_CERT:
		return KEY_RSA;
	case KEY_DSA_CERT:
		return KEY_DSA;
	case KEY_ECDSA_CERT:
		return KEY_ECDSA;
	case KEY_ECDSA_SK_CERT:
		return KEY_ECDSA_SK;
	case KEY_ED25519_CERT:
		return KEY_ED25519;
	case KEY_ED25519_SK_CERT:
		return KEY_ED25519_SK;
	case KEY_XMSS_CERT:
		return KEY_XMSS;
	default:
		return type;
	}
}

#ifdef WITH_BEARSSL
/* XXX: these are really begging for a table-driven approach */
int
sshkey_curve_name_to_nid(const char *name)
{
	if (strcmp(name, "nistp256") == 0)
		return BR_EC_secp256r1;
	else if (strcmp(name, "nistp384") == 0)
		return BR_EC_secp384r1;
	else if (strcmp(name, "nistp521") == 0)
		return BR_EC_secp521r1;
	else
		return -1;
}

u_int
sshkey_curve_nid_to_bits(int nid)
{
	switch (nid) {
	case BR_EC_secp256r1:
		return 256;
	case BR_EC_secp384r1:
		return 384;
	case BR_EC_secp521r1:
		return 521;
	default:
		return 0;
	}
}

int
sshkey_ecdsa_bits_to_nid(int bits)
{
	switch (bits) {
	case 256:
		return BR_EC_secp256r1;
	case 384:
		return BR_EC_secp384r1;
	case 521:
		return BR_EC_secp521r1;
	default:
		return -1;
	}
}

const char *
sshkey_curve_nid_to_name(int nid)
{
	switch (nid) {
	case BR_EC_secp256r1:
		return "nistp256";
	case BR_EC_secp384r1:
		return "nistp384";
	case BR_EC_secp521r1:
		return "nistp521";
	default:
		return NULL;
	}
}

int
sshkey_ec_nid_to_hash_alg(int nid)
{
	int kbits = sshkey_curve_nid_to_bits(nid);

	if (kbits <= 0)
		return -1;

	/* RFC5656 section 6.2.1 */
	if (kbits <= 256)
		return SSH_DIGEST_SHA256;
	else if (kbits <= 384)
		return SSH_DIGEST_SHA384;
	else
		return SSH_DIGEST_SHA512;
}
#endif /* WITH_BEARSSL */

static void
cert_free(struct sshkey_cert *cert)
{
	u_int i;

	if (cert == NULL)
		return;
	sshbuf_free(cert->certblob);
	sshbuf_free(cert->critical);
	sshbuf_free(cert->extensions);
	free(cert->key_id);
	for (i = 0; i < cert->nprincipals; i++)
		free(cert->principals[i]);
	free(cert->principals);
	sshkey_free(cert->signature_key);
	free(cert->signature_type);
	freezero(cert, sizeof(*cert));
}

static struct sshkey_cert *
cert_new(void)
{
	struct sshkey_cert *cert;

	if ((cert = calloc(1, sizeof(*cert))) == NULL)
		return NULL;
	if ((cert->certblob = sshbuf_new()) == NULL ||
	    (cert->critical = sshbuf_new()) == NULL ||
	    (cert->extensions = sshbuf_new()) == NULL) {
		cert_free(cert);
		return NULL;
	}
	cert->key_id = NULL;
	cert->principals = NULL;
	cert->signature_key = NULL;
	cert->signature_type = NULL;
	return cert;
}

struct sshkey *
sshkey_new(int type)
{
	struct sshkey *k;

	if ((k = calloc(1, sizeof(*k))) == NULL)
		return NULL;
	k->type = type;
	k->ecdsa_sk = NULL;
	k->ecdsa_pk = NULL;
	k->ecdsa_nid = -1;
	k->rsa_sk = NULL;
	k->rsa_pk = NULL;
	k->cert = NULL;
	k->ed25519_sk = NULL;
	k->ed25519_pk = NULL;
	k->xmss_sk = NULL;
	k->xmss_pk = NULL;
	switch (k->type) {
#ifdef WITH_BEARSSL
	case KEY_RSA:
	case KEY_RSA_CERT:
	case KEY_ECDSA:
	case KEY_ECDSA_CERT:
	case KEY_ECDSA_SK:
	case KEY_ECDSA_SK_CERT:
#endif /* WITH_BEARSSL */
	case KEY_ED25519:
	case KEY_ED25519_CERT:
	case KEY_ED25519_SK:
	case KEY_ED25519_SK_CERT:
	case KEY_XMSS:
	case KEY_XMSS_CERT:
		/* no need to prealloc */
		break;
	case KEY_UNSPEC:
		break;
	default:
		free(k);
		return NULL;
	}

	if (sshkey_is_cert(k)) {
		if ((k->cert = cert_new()) == NULL) {
			sshkey_free(k);
			return NULL;
		}
	}

	return k;
}

void
sshkey_free(struct sshkey *k)
{
	if (k == NULL)
		return;
	switch (k->type) {
#ifdef WITH_BEARSSL
	case KEY_RSA:
	case KEY_RSA_CERT:
		freezero(k->rsa_pk, sizeof(*k->rsa_pk));
		k->rsa_pk = NULL;
		freezero(k->rsa_sk, sizeof(*k->rsa_sk));
		k->rsa_sk = NULL;
		break;
	case KEY_ECDSA_SK:
	case KEY_ECDSA_SK_CERT:
		free(k->sk_application);
		sshbuf_free(k->sk_key_handle);
		sshbuf_free(k->sk_reserved);
		/* FALLTHROUGH */
	case KEY_ECDSA:
	case KEY_ECDSA_CERT:
		freezero(k->ecdsa_pk, sizeof(*k->ecdsa_pk));
		k->ecdsa_pk = NULL;
		freezero(k->ecdsa_sk, sizeof(*k->ecdsa_sk));
		k->ecdsa_sk = NULL;
		break;
		break;
#endif /* WITH_BEARSSL */
	case KEY_ED25519_SK:
	case KEY_ED25519_SK_CERT:
		free(k->sk_application);
		sshbuf_free(k->sk_key_handle);
		sshbuf_free(k->sk_reserved);
		/* FALLTHROUGH */
	case KEY_ED25519:
	case KEY_ED25519_CERT:
		freezero(k->ed25519_pk, ED25519_PK_SZ);
		k->ed25519_pk = NULL;
		freezero(k->ed25519_sk, ED25519_SK_SZ);
		k->ed25519_sk = NULL;
		break;
#ifdef WITH_XMSS
	case KEY_XMSS:
	case KEY_XMSS_CERT:
		freezero(k->xmss_pk, sshkey_xmss_pklen(k));
		k->xmss_pk = NULL;
		freezero(k->xmss_sk, sshkey_xmss_sklen(k));
		k->xmss_sk = NULL;
		sshkey_xmss_free_state(k);
		free(k->xmss_name);
		k->xmss_name = NULL;
		free(k->xmss_filename);
		k->xmss_filename = NULL;
		break;
#endif /* WITH_XMSS */
	case KEY_UNSPEC:
		break;
	default:
		break;
	}
	if (sshkey_is_cert(k))
		cert_free(k->cert);
	freezero(k->shielded_private, k->shielded_len);
	freezero(k->shield_prekey, k->shield_prekey_len);
	freezero(k, sizeof(*k));
}

static int
cert_compare(struct sshkey_cert *a, struct sshkey_cert *b)
{
	if (a == NULL && b == NULL)
		return 1;
	if (a == NULL || b == NULL)
		return 0;
	if (sshbuf_len(a->certblob) != sshbuf_len(b->certblob))
		return 0;
	if (timingsafe_bcmp(sshbuf_ptr(a->certblob), sshbuf_ptr(b->certblob),
	    sshbuf_len(a->certblob)) != 0)
		return 0;
	return 1;
}

/*
 * Compare public portions of key only, allowing comparisons between
 * certificates and plain keys too.
 */
int
sshkey_equal_public(const struct sshkey *a, const struct sshkey *b)
{
	if (a == NULL || b == NULL ||
	    sshkey_type_plain(a->type) != sshkey_type_plain(b->type))
		return 0;

	switch (a->type) {
#ifdef WITH_BEARSSL
	case KEY_RSA_CERT:
	case KEY_RSA:
		return a->rsa_pk != NULL && b->rsa_pk != NULL &&
		    a->rsa_pk->key.nlen == b->rsa_pk->key.nlen &&
		    memcmp(a->rsa_pk->key.n, b->rsa_pk->key.n,
		    a->rsa_pk->key.nlen) == 0 &&
		    a->rsa_pk->key.elen == b->rsa_pk->key.elen &&
		    memcmp(a->rsa_pk->key.e, b->rsa_pk->key.e,
		    a->rsa_pk->key.elen) == 0;
	case KEY_ECDSA_SK:
	case KEY_ECDSA_SK_CERT:
		if (a->sk_application == NULL || b->sk_application == NULL)
			return 0;
		if (strcmp(a->sk_application, b->sk_application) != 0)
			return 0;
		/* FALLTHROUGH */
	case KEY_ECDSA_CERT:
	case KEY_ECDSA:
		return a->ecdsa_pk != NULL && b->ecdsa_pk != NULL &&
		    a->ecdsa_pk->key.curve == b->ecdsa_pk->key.curve &&
		    a->ecdsa_pk->key.qlen == b->ecdsa_pk->key.qlen &&
		    memcmp(a->ecdsa_pk->key.q, b->ecdsa_pk->key.q,
		    a->ecdsa_pk->key.qlen) == 0;
#endif /* WITH_BEARSSL */
	case KEY_ED25519_SK:
	case KEY_ED25519_SK_CERT:
		if (a->sk_application == NULL || b->sk_application == NULL)
			return 0;
		if (strcmp(a->sk_application, b->sk_application) != 0)
			return 0;
		/* FALLTHROUGH */
	case KEY_ED25519:
	case KEY_ED25519_CERT:
		return a->ed25519_pk != NULL && b->ed25519_pk != NULL &&
		    memcmp(a->ed25519_pk, b->ed25519_pk, ED25519_PK_SZ) == 0;
#ifdef WITH_XMSS
	case KEY_XMSS:
	case KEY_XMSS_CERT:
		return a->xmss_pk != NULL && b->xmss_pk != NULL &&
		    sshkey_xmss_pklen(a) == sshkey_xmss_pklen(b) &&
		    memcmp(a->xmss_pk, b->xmss_pk, sshkey_xmss_pklen(a)) == 0;
#endif /* WITH_XMSS */
	default:
		return 0;
	}
	/* NOTREACHED */
}

int
sshkey_equal(const struct sshkey *a, const struct sshkey *b)
{
	if (a == NULL || b == NULL || a->type != b->type)
		return 0;
	if (sshkey_is_cert(a)) {
		if (!cert_compare(a->cert, b->cert))
			return 0;
	}
	return sshkey_equal_public(a, b);
}

static int
to_blob_buf(const struct sshkey *key, struct sshbuf *b, int force_plain,
  enum sshkey_serialize_rep opts)
{
	int type, ret = SSH_ERR_INTERNAL_ERROR;
	const char *typename;

	if (key == NULL)
		return SSH_ERR_INVALID_ARGUMENT;

	if (sshkey_is_cert(key)) {
		if (key->cert == NULL)
			return SSH_ERR_EXPECTED_CERT;
		if (sshbuf_len(key->cert->certblob) == 0)
			return SSH_ERR_KEY_LACKS_CERTBLOB;
	}
	type = force_plain ? sshkey_type_plain(key->type) : key->type;
	typename = sshkey_ssh_name_from_type_nid(type, key->ecdsa_nid);

	switch (type) {
#ifdef WITH_BEARSSL
	case KEY_ECDSA_CERT:
	case KEY_ECDSA_SK_CERT:
	case KEY_RSA_CERT:
#endif /* WITH_BEARSSL */
	case KEY_ED25519_CERT:
	case KEY_ED25519_SK_CERT:
#ifdef WITH_XMSS
	case KEY_XMSS_CERT:
#endif /* WITH_XMSS */
		/* Use the existing blob */
		/* XXX modified flag? */
		if ((ret = sshbuf_putb(b, key->cert->certblob)) != 0)
			return ret;
		break;
#ifdef WITH_BEARSSL
	case KEY_ECDSA:
	case KEY_ECDSA_SK:
		if (key->ecdsa_pk == NULL)
			return SSH_ERR_INVALID_ARGUMENT;
		if ((ret = sshbuf_put_cstring(b, typename)) != 0 ||
		    (ret = sshbuf_put_cstring(b,
		    sshkey_curve_nid_to_name(key->ecdsa_nid))) != 0 ||
		    (ret = sshbuf_put_ec_bytes(b, key->ecdsa_pk->key.q,
		    key->ecdsa_pk->key.qlen)) != 0)
			return ret;
		if (type == KEY_ECDSA_SK) {
			if ((ret = sshbuf_put_cstring(b,
			    key->sk_application)) != 0)
				return ret;
		}
		break;
	case KEY_RSA:
		if (key->rsa_pk == NULL)
			return SSH_ERR_INVALID_ARGUMENT;
		if ((ret = sshbuf_put_cstring(b, typename)) != 0 ||
		    (ret = sshbuf_put_bignum2_bytes(b, key->rsa_pk->key.e,
		    key->rsa_pk->key.elen)) != 0 ||
		    (ret = sshbuf_put_bignum2_bytes(b, key->rsa_pk->key.n,
		    key->rsa_pk->key.nlen)) != 0)
			return ret;
		break;
#endif /* WITH_BEARSSL */
	case KEY_ED25519:
	case KEY_ED25519_SK:
		if (key->ed25519_pk == NULL)
			return SSH_ERR_INVALID_ARGUMENT;
		if ((ret = sshbuf_put_cstring(b, typename)) != 0 ||
		    (ret = sshbuf_put_string(b,
		    key->ed25519_pk, ED25519_PK_SZ)) != 0)
			return ret;
		if (type == KEY_ED25519_SK) {
			if ((ret = sshbuf_put_cstring(b,
			    key->sk_application)) != 0)
				return ret;
		}
		break;
#ifdef WITH_XMSS
	case KEY_XMSS:
		if (key->xmss_name == NULL || key->xmss_pk == NULL ||
		    sshkey_xmss_pklen(key) == 0)
			return SSH_ERR_INVALID_ARGUMENT;
		if ((ret = sshbuf_put_cstring(b, typename)) != 0 ||
		    (ret = sshbuf_put_cstring(b, key->xmss_name)) != 0 ||
		    (ret = sshbuf_put_string(b,
		    key->xmss_pk, sshkey_xmss_pklen(key))) != 0 ||
		    (ret = sshkey_xmss_serialize_pk_info(key, b, opts)) != 0)
			return ret;
		break;
#endif /* WITH_XMSS */
	default:
		return SSH_ERR_KEY_TYPE_UNKNOWN;
	}
	return 0;
}

int
sshkey_putb(const struct sshkey *key, struct sshbuf *b)
{
	return to_blob_buf(key, b, 0, SSHKEY_SERIALIZE_DEFAULT);
}

int
sshkey_puts_opts(const struct sshkey *key, struct sshbuf *b,
    enum sshkey_serialize_rep opts)
{
	struct sshbuf *tmp;
	int r;

	if ((tmp = sshbuf_new()) == NULL)
		return SSH_ERR_ALLOC_FAIL;
	r = to_blob_buf(key, tmp, 0, opts);
	if (r == 0)
		r = sshbuf_put_stringb(b, tmp);
	sshbuf_free(tmp);
	return r;
}

int
sshkey_puts(const struct sshkey *key, struct sshbuf *b)
{
	return sshkey_puts_opts(key, b, SSHKEY_SERIALIZE_DEFAULT);
}

int
sshkey_putb_plain(const struct sshkey *key, struct sshbuf *b)
{
	return to_blob_buf(key, b, 1, SSHKEY_SERIALIZE_DEFAULT);
}

static int
to_blob(const struct sshkey *key, u_char **blobp, size_t *lenp, int force_plain,
    enum sshkey_serialize_rep opts)
{
	int ret = SSH_ERR_INTERNAL_ERROR;
	size_t len;
	struct sshbuf *b = NULL;

	if (lenp != NULL)
		*lenp = 0;
	if (blobp != NULL)
		*blobp = NULL;
	if ((b = sshbuf_new()) == NULL)
		return SSH_ERR_ALLOC_FAIL;
	if ((ret = to_blob_buf(key, b, force_plain, opts)) != 0)
		goto out;
	len = sshbuf_len(b);
	if (lenp != NULL)
		*lenp = len;
	if (blobp != NULL) {
		if ((*blobp = malloc(len)) == NULL) {
			ret = SSH_ERR_ALLOC_FAIL;
			goto out;
		}
		memcpy(*blobp, sshbuf_ptr(b), len);
	}
	ret = 0;
 out:
	sshbuf_free(b);
	return ret;
}

int
sshkey_to_blob(const struct sshkey *key, u_char **blobp, size_t *lenp)
{
	return to_blob(key, blobp, lenp, 0, SSHKEY_SERIALIZE_DEFAULT);
}

int
sshkey_plain_to_blob(const struct sshkey *key, u_char **blobp, size_t *lenp)
{
	return to_blob(key, blobp, lenp, 1, SSHKEY_SERIALIZE_DEFAULT);
}

int
sshkey_fingerprint_raw(const struct sshkey *k, int dgst_alg,
    u_char **retp, size_t *lenp)
{
	u_char *blob = NULL, *ret = NULL;
	size_t blob_len = 0;
	int r = SSH_ERR_INTERNAL_ERROR;

	if (retp != NULL)
		*retp = NULL;
	if (lenp != NULL)
		*lenp = 0;
	if (ssh_digest_bytes(dgst_alg) == 0) {
		r = SSH_ERR_INVALID_ARGUMENT;
		goto out;
	}
	if ((r = to_blob(k, &blob, &blob_len, 1, SSHKEY_SERIALIZE_DEFAULT))
	    != 0)
		goto out;
	if ((ret = calloc(1, SSH_DIGEST_MAX_LENGTH)) == NULL) {
		r = SSH_ERR_ALLOC_FAIL;
		goto out;
	}
	if ((r = ssh_digest_memory(dgst_alg, blob, blob_len,
	    ret, SSH_DIGEST_MAX_LENGTH)) != 0)
		goto out;
	/* success */
	if (retp != NULL) {
		*retp = ret;
		ret = NULL;
	}
	if (lenp != NULL)
		*lenp = ssh_digest_bytes(dgst_alg);
	r = 0;
 out:
	free(ret);
	if (blob != NULL)
		freezero(blob, blob_len);
	return r;
}

static char *
fingerprint_b64(const char *alg, u_char *dgst_raw, size_t dgst_raw_len)
{
	char *ret;
	size_t plen = strlen(alg) + 1;
	size_t rlen = ((dgst_raw_len + 2) / 3) * 4 + plen + 1;

	if (dgst_raw_len > 65536 || (ret = calloc(1, rlen)) == NULL)
		return NULL;
	strlcpy(ret, alg, rlen);
	strlcat(ret, ":", rlen);
	if (dgst_raw_len == 0)
		return ret;
	if (b64_ntop(dgst_raw, dgst_raw_len, ret + plen, rlen - plen) == -1) {
		freezero(ret, rlen);
		return NULL;
	}
	/* Trim padding characters from end */
	ret[strcspn(ret, "=")] = '\0';
	return ret;
}

static char *
fingerprint_hex(const char *alg, u_char *dgst_raw, size_t dgst_raw_len)
{
	char *retval, hex[5];
	size_t i, rlen = dgst_raw_len * 3 + strlen(alg) + 2;

	if (dgst_raw_len > 65536 || (retval = calloc(1, rlen)) == NULL)
		return NULL;
	strlcpy(retval, alg, rlen);
	strlcat(retval, ":", rlen);
	for (i = 0; i < dgst_raw_len; i++) {
		snprintf(hex, sizeof(hex), "%s%02x",
		    i > 0 ? ":" : "", dgst_raw[i]);
		strlcat(retval, hex, rlen);
	}
	return retval;
}

static char *
fingerprint_bubblebabble(u_char *dgst_raw, size_t dgst_raw_len)
{
	char vowels[] = { 'a', 'e', 'i', 'o', 'u', 'y' };
	char consonants[] = { 'b', 'c', 'd', 'f', 'g', 'h', 'k', 'l', 'm',
	    'n', 'p', 'r', 's', 't', 'v', 'z', 'x' };
	u_int i, j = 0, rounds, seed = 1;
	char *retval;

	rounds = (dgst_raw_len / 2) + 1;
	if ((retval = calloc(rounds, 6)) == NULL)
		return NULL;
	retval[j++] = 'x';
	for (i = 0; i < rounds; i++) {
		u_int idx0, idx1, idx2, idx3, idx4;
		if ((i + 1 < rounds) || (dgst_raw_len % 2 != 0)) {
			idx0 = (((((u_int)(dgst_raw[2 * i])) >> 6) & 3) +
			    seed) % 6;
			idx1 = (((u_int)(dgst_raw[2 * i])) >> 2) & 15;
			idx2 = ((((u_int)(dgst_raw[2 * i])) & 3) +
			    (seed / 6)) % 6;
			retval[j++] = vowels[idx0];
			retval[j++] = consonants[idx1];
			retval[j++] = vowels[idx2];
			if ((i + 1) < rounds) {
				idx3 = (((u_int)(dgst_raw[(2 * i) + 1])) >> 4) & 15;
				idx4 = (((u_int)(dgst_raw[(2 * i) + 1]))) & 15;
				retval[j++] = consonants[idx3];
				retval[j++] = '-';
				retval[j++] = consonants[idx4];
				seed = ((seed * 5) +
				    ((((u_int)(dgst_raw[2 * i])) * 7) +
				    ((u_int)(dgst_raw[(2 * i) + 1])))) % 36;
			}
		} else {
			idx0 = seed % 6;
			idx1 = 16;
			idx2 = seed / 6;
			retval[j++] = vowels[idx0];
			retval[j++] = consonants[idx1];
			retval[j++] = vowels[idx2];
		}
	}
	retval[j++] = 'x';
	retval[j++] = '\0';
	return retval;
}

/*
 * Draw an ASCII-Art representing the fingerprint so human brain can
 * profit from its built-in pattern recognition ability.
 * This technique is called "random art" and can be found in some
 * scientific publications like this original paper:
 *
 * "Hash Visualization: a New Technique to improve Real-World Security",
 * Perrig A. and Song D., 1999, International Workshop on Cryptographic
 * Techniques and E-Commerce (CrypTEC '99)
 * sparrow.ece.cmu.edu/~adrian/projects/validation/validation.pdf
 *
 * The subject came up in a talk by Dan Kaminsky, too.
 *
 * If you see the picture is different, the key is different.
 * If the picture looks the same, you still know nothing.
 *
 * The algorithm used here is a worm crawling over a discrete plane,
 * leaving a trace (augmenting the field) everywhere it goes.
 * Movement is taken from dgst_raw 2bit-wise.  Bumping into walls
 * makes the respective movement vector be ignored for this turn.
 * Graphs are not unambiguous, because circles in graphs can be
 * walked in either direction.
 */

/*
 * Field sizes for the random art.  Have to be odd, so the starting point
 * can be in the exact middle of the picture, and FLDBASE should be >=8 .
 * Else pictures would be too dense, and drawing the frame would
 * fail, too, because the key type would not fit in anymore.
 */
#define	FLDBASE		8
#define	FLDSIZE_Y	(FLDBASE + 1)
#define	FLDSIZE_X	(FLDBASE * 2 + 1)
static char *
fingerprint_randomart(const char *alg, u_char *dgst_raw, size_t dgst_raw_len,
    const struct sshkey *k)
{
	/*
	 * Chars to be used after each other every time the worm
	 * intersects with itself.  Matter of taste.
	 */
	char	*augmentation_string = " .o+=*BOX@%&#/^SE";
	char	*retval, *p, title[FLDSIZE_X], hash[FLDSIZE_X];
	u_char	 field[FLDSIZE_X][FLDSIZE_Y];
	size_t	 i, tlen, hlen;
	u_int	 b;
	int	 x, y, r;
	size_t	 len = strlen(augmentation_string) - 1;

	if ((retval = calloc((FLDSIZE_X + 3), (FLDSIZE_Y + 2))) == NULL)
		return NULL;

	/* initialize field */
	memset(field, 0, FLDSIZE_X * FLDSIZE_Y * sizeof(char));
	x = FLDSIZE_X / 2;
	y = FLDSIZE_Y / 2;

	/* process raw key */
	for (i = 0; i < dgst_raw_len; i++) {
		int input;
		/* each byte conveys four 2-bit move commands */
		input = dgst_raw[i];
		for (b = 0; b < 4; b++) {
			/* evaluate 2 bit, rest is shifted later */
			x += (input & 0x1) ? 1 : -1;
			y += (input & 0x2) ? 1 : -1;

			/* assure we are still in bounds */
			x = MAXIMUM(x, 0);
			y = MAXIMUM(y, 0);
			x = MINIMUM(x, FLDSIZE_X - 1);
			y = MINIMUM(y, FLDSIZE_Y - 1);

			/* augment the field */
			if (field[x][y] < len - 2)
				field[x][y]++;
			input = input >> 2;
		}
	}

	/* mark starting point and end point*/
	field[FLDSIZE_X / 2][FLDSIZE_Y / 2] = len - 1;
	field[x][y] = len;

	/* assemble title */
	r = snprintf(title, sizeof(title), "[%s %u]",
		sshkey_type(k), sshkey_size(k));
	/* If [type size] won't fit, then try [type]; fits "[ED25519-CERT]" */
	if (r < 0 || r > (int)sizeof(title))
		r = snprintf(title, sizeof(title), "[%s]", sshkey_type(k));
	tlen = (r <= 0) ? 0 : strlen(title);

	/* assemble hash ID. */
	r = snprintf(hash, sizeof(hash), "[%s]", alg);
	hlen = (r <= 0) ? 0 : strlen(hash);

	/* output upper border */
	p = retval;
	*p++ = '+';
	for (i = 0; i < (FLDSIZE_X - tlen) / 2; i++)
		*p++ = '-';
	memcpy(p, title, tlen);
	p += tlen;
	for (i += tlen; i < FLDSIZE_X; i++)
		*p++ = '-';
	*p++ = '+';
	*p++ = '\n';

	/* output content */
	for (y = 0; y < FLDSIZE_Y; y++) {
		*p++ = '|';
		for (x = 0; x < FLDSIZE_X; x++)
			*p++ = augmentation_string[MINIMUM(field[x][y], len)];
		*p++ = '|';
		*p++ = '\n';
	}

	/* output lower border */
	*p++ = '+';
	for (i = 0; i < (FLDSIZE_X - hlen) / 2; i++)
		*p++ = '-';
	memcpy(p, hash, hlen);
	p += hlen;
	for (i += hlen; i < FLDSIZE_X; i++)
		*p++ = '-';
	*p++ = '+';

	return retval;
}

char *
sshkey_fingerprint(const struct sshkey *k, int dgst_alg,
    enum sshkey_fp_rep dgst_rep)
{
	char *retval = NULL;
	u_char *dgst_raw;
	size_t dgst_raw_len;

	if (sshkey_fingerprint_raw(k, dgst_alg, &dgst_raw, &dgst_raw_len) != 0)
		return NULL;
	switch (dgst_rep) {
	case SSH_FP_DEFAULT:
		if (dgst_alg == SSH_DIGEST_MD5) {
			retval = fingerprint_hex(ssh_digest_alg_name(dgst_alg),
			    dgst_raw, dgst_raw_len);
		} else {
			retval = fingerprint_b64(ssh_digest_alg_name(dgst_alg),
			    dgst_raw, dgst_raw_len);
		}
		break;
	case SSH_FP_HEX:
		retval = fingerprint_hex(ssh_digest_alg_name(dgst_alg),
		    dgst_raw, dgst_raw_len);
		break;
	case SSH_FP_BASE64:
		retval = fingerprint_b64(ssh_digest_alg_name(dgst_alg),
		    dgst_raw, dgst_raw_len);
		break;
	case SSH_FP_BUBBLEBABBLE:
		retval = fingerprint_bubblebabble(dgst_raw, dgst_raw_len);
		break;
	case SSH_FP_RANDOMART:
		retval = fingerprint_randomart(ssh_digest_alg_name(dgst_alg),
		    dgst_raw, dgst_raw_len, k);
		break;
	default:
		freezero(dgst_raw, dgst_raw_len);
		return NULL;
	}
	freezero(dgst_raw, dgst_raw_len);
	return retval;
}

static int
peek_type_nid(const char *s, size_t l, int *nid)
{
	const struct keytype *kt;

	for (kt = keytypes; kt->type != -1; kt++) {
		if (kt->name == NULL || strlen(kt->name) != l)
			continue;
		if (memcmp(s, kt->name, l) == 0) {
			*nid = -1;
			if (key_type_is_ecdsa_variant(kt->type))
				*nid = kt->nid;
			return kt->type;
		}
	}
	return KEY_UNSPEC;
}

/* XXX this can now be made const char * */
int
sshkey_read(struct sshkey *ret, char **cpp)
{
	struct sshkey *k;
	char *cp, *blobcopy;
	size_t space;
	int r, type, curve_nid = -1;
	struct sshbuf *blob;

	if (ret == NULL)
		return SSH_ERR_INVALID_ARGUMENT;

	switch (ret->type) {
	case KEY_UNSPEC:
	case KEY_RSA:
	case KEY_DSA:
	case KEY_ECDSA:
	case KEY_ECDSA_SK:
	case KEY_ED25519:
	case KEY_ED25519_SK:
	case KEY_DSA_CERT:
	case KEY_ECDSA_CERT:
	case KEY_ECDSA_SK_CERT:
	case KEY_RSA_CERT:
	case KEY_ED25519_CERT:
	case KEY_ED25519_SK_CERT:
#ifdef WITH_XMSS
	case KEY_XMSS:
	case KEY_XMSS_CERT:
#endif /* WITH_XMSS */
		break; /* ok */
	default:
		return SSH_ERR_INVALID_ARGUMENT;
	}

	/* Decode type */
	cp = *cpp;
	space = strcspn(cp, " \t");
	if (space == strlen(cp))
		return SSH_ERR_INVALID_FORMAT;
	if ((type = peek_type_nid(cp, space, &curve_nid)) == KEY_UNSPEC)
		return SSH_ERR_INVALID_FORMAT;

	/* skip whitespace */
	for (cp += space; *cp == ' ' || *cp == '\t'; cp++)
		;
	if (*cp == '\0')
		return SSH_ERR_INVALID_FORMAT;
	if (ret->type != KEY_UNSPEC && ret->type != type)
		return SSH_ERR_KEY_TYPE_MISMATCH;
	if ((blob = sshbuf_new()) == NULL)
		return SSH_ERR_ALLOC_FAIL;

	/* find end of keyblob and decode */
	space = strcspn(cp, " \t");
	if ((blobcopy = strndup(cp, space)) == NULL) {
		sshbuf_free(blob);
		return SSH_ERR_ALLOC_FAIL;
	}
	if ((r = sshbuf_b64tod(blob, blobcopy)) != 0) {
		free(blobcopy);
		sshbuf_free(blob);
		return r;
	}
	free(blobcopy);
	if ((r = sshkey_fromb(blob, &k)) != 0) {
		sshbuf_free(blob);
		return r;
	}
	sshbuf_free(blob);

	/* skip whitespace and leave cp at start of comment */
	for (cp += space; *cp == ' ' || *cp == '\t'; cp++)
		;

	/* ensure type of blob matches type at start of line */
	if (k->type != type) {
		sshkey_free(k);
		return SSH_ERR_KEY_TYPE_MISMATCH;
	}
	if (key_type_is_ecdsa_variant(type) && curve_nid != k->ecdsa_nid) {
		sshkey_free(k);
		return SSH_ERR_EC_CURVE_MISMATCH;
	}

	/* Fill in ret from parsed key */
	ret->type = type;
	if (sshkey_is_cert(ret)) {
		if (!sshkey_is_cert(k)) {
			sshkey_free(k);
			return SSH_ERR_EXPECTED_CERT;
		}
		if (ret->cert != NULL)
			cert_free(ret->cert);
		ret->cert = k->cert;
		k->cert = NULL;
	}
	switch (sshkey_type_plain(ret->type)) {
#ifdef WITH_BEARSSL
	case KEY_RSA:
		freezero(ret->rsa_pk, sizeof(*ret->rsa_pk));
		ret->rsa_pk = k->rsa_pk;
		k->rsa_pk = NULL;
#ifdef DEBUG_PK
		/* XXX */
#endif
		break;
	case KEY_ECDSA:
		freezero(ret->ecdsa_pk, sizeof(*ret->ecdsa_pk));
		ret->ecdsa_pk = k->ecdsa_pk;
		ret->ecdsa_nid = k->ecdsa_nid;
		k->ecdsa_pk = NULL;
		k->ecdsa_nid = -1;
#ifdef DEBUG_PK
		/* XXX */
#endif
		break;
	case KEY_ECDSA_SK:
		freezero(ret->ecdsa_pk, sizeof(*ret->ecdsa_pk));
		ret->ecdsa_pk = k->ecdsa_pk;
		ret->ecdsa_nid = k->ecdsa_nid;
		ret->sk_application = k->sk_application;
		k->ecdsa_pk = NULL;
		k->ecdsa_nid = -1;
		k->sk_application = NULL;
#ifdef DEBUG_PK
		/* XXX */
		fprintf(stderr, "App: %s\n", ret->sk_application);
#endif
		break;
#endif /* WITH_BEARSSL */
	case KEY_ED25519:
		freezero(ret->ed25519_pk, ED25519_PK_SZ);
		ret->ed25519_pk = k->ed25519_pk;
		k->ed25519_pk = NULL;
#ifdef DEBUG_PK
		/* XXX */
#endif
		break;
	case KEY_ED25519_SK:
		freezero(ret->ed25519_pk, ED25519_PK_SZ);
		ret->ed25519_pk = k->ed25519_pk;
		ret->sk_application = k->sk_application;
		k->ed25519_pk = NULL;
		k->sk_application = NULL;
		break;
#ifdef WITH_XMSS
	case KEY_XMSS:
		free(ret->xmss_pk);
		ret->xmss_pk = k->xmss_pk;
		k->xmss_pk = NULL;
		free(ret->xmss_state);
		ret->xmss_state = k->xmss_state;
		k->xmss_state = NULL;
		free(ret->xmss_name);
		ret->xmss_name = k->xmss_name;
		k->xmss_name = NULL;
		free(ret->xmss_filename);
		ret->xmss_filename = k->xmss_filename;
		k->xmss_filename = NULL;
#ifdef DEBUG_PK
		/* XXX */
#endif
		break;
#endif /* WITH_XMSS */
	default:
		sshkey_free(k);
		return SSH_ERR_INTERNAL_ERROR;
	}
	sshkey_free(k);

	/* success */
	*cpp = cp;
	return 0;
}


int
sshkey_to_base64(const struct sshkey *key, char **b64p)
{
	int r = SSH_ERR_INTERNAL_ERROR;
	struct sshbuf *b = NULL;
	char *uu = NULL;

	if (b64p != NULL)
		*b64p = NULL;
	if ((b = sshbuf_new()) == NULL)
		return SSH_ERR_ALLOC_FAIL;
	if ((r = sshkey_putb(key, b)) != 0)
		goto out;
	if ((uu = sshbuf_dtob64_string(b, 0)) == NULL) {
		r = SSH_ERR_ALLOC_FAIL;
		goto out;
	}
	/* Success */
	if (b64p != NULL) {
		*b64p = uu;
		uu = NULL;
	}
	r = 0;
 out:
	sshbuf_free(b);
	free(uu);
	return r;
}

int
sshkey_format_text(const struct sshkey *key, struct sshbuf *b)
{
	int r = SSH_ERR_INTERNAL_ERROR;
	char *uu = NULL;

	if ((r = sshkey_to_base64(key, &uu)) != 0)
		goto out;
	if ((r = sshbuf_putf(b, "%s %s",
	    sshkey_ssh_name(key), uu)) != 0)
		goto out;
	r = 0;
 out:
	free(uu);
	return r;
}

int
sshkey_write(const struct sshkey *key, FILE *f)
{
	struct sshbuf *b = NULL;
	int r = SSH_ERR_INTERNAL_ERROR;

	if ((b = sshbuf_new()) == NULL)
		return SSH_ERR_ALLOC_FAIL;
	if ((r = sshkey_format_text(key, b)) != 0)
		goto out;
	if (fwrite(sshbuf_ptr(b), sshbuf_len(b), 1, f) != 1) {
		if (feof(f))
			errno = EPIPE;
		r = SSH_ERR_SYSTEM_ERROR;
		goto out;
	}
	/* Success */
	r = 0;
 out:
	sshbuf_free(b);
	return r;
}

const char *
sshkey_cert_type(const struct sshkey *k)
{
	switch (k->cert->type) {
	case SSH2_CERT_TYPE_USER:
		return "user";
	case SSH2_CERT_TYPE_HOST:
		return "host";
	default:
		return "unknown";
	}
}

int
sshkey_generate(int type, u_int bits, struct sshkey **keyp)
{
	struct sshkey *k;
	int ret = SSH_ERR_INTERNAL_ERROR;
#ifdef WITH_BEARSSL
	const br_prng_class *rng = &arc4random_prng;
	br_rsa_compute_privexp privexp;
#endif /* WITH_BEARSSL */

	if (keyp == NULL)
		return SSH_ERR_INVALID_ARGUMENT;
	*keyp = NULL;
	if ((k = sshkey_new(KEY_UNSPEC)) == NULL)
		return SSH_ERR_ALLOC_FAIL;
	switch (type) {
	case KEY_ED25519:
		if ((k->ed25519_pk = malloc(ED25519_PK_SZ)) == NULL ||
		    (k->ed25519_sk = malloc(ED25519_SK_SZ)) == NULL) {
			ret = SSH_ERR_ALLOC_FAIL;
			break;
		}
		crypto_sign_ed25519_keypair(k->ed25519_pk, k->ed25519_sk);
		ret = 0;
		break;
#ifdef WITH_XMSS
	case KEY_XMSS:
		ret = sshkey_xmss_generate_private_key(k, bits);
		break;
#endif /* WITH_XMSS */
#ifdef WITH_BEARSSL
	case KEY_ECDSA:
		if ((k->ecdsa_sk = calloc(1, sizeof(*k->ecdsa_sk))) == NULL ||
		    (k->ecdsa_pk = calloc(1, sizeof(*k->ecdsa_pk))) == NULL) {
			ret = SSH_ERR_ALLOC_FAIL;
			break;
		}
		if ((k->ecdsa_nid = sshkey_ecdsa_bits_to_nid(bits)) == -1) {
			ret = SSH_ERR_KEY_LENGTH;
			break;
		}
		if (br_ec_keygen(&rng, br_ec_get_default(), &k->ecdsa_sk->key,
		    k->ecdsa_sk->data, k->ecdsa_nid) == 0 ||
		    br_ec_compute_pub(br_ec_get_default(), &k->ecdsa_pk->key,
		    k->ecdsa_pk->data, &k->ecdsa_sk->key) == 0) {
			ret = SSH_ERR_LIBCRYPTO_ERROR;
			break;
		}
		ret = 0;
		break;
	case KEY_RSA:
		if ((k->rsa_sk = calloc(1, sizeof(*k->rsa_sk))) == NULL ||
		    (k->rsa_pk = calloc(1, sizeof(*k->rsa_pk))) == NULL) {
			ret = SSH_ERR_ALLOC_FAIL;
			break;
		}
		if (bits < SSH_RSA_MINIMUM_MODULUS_SIZE ||
		    bits > SSH_RSA_MAXIMUM_MODULUS_SIZE) {
			ret = SSH_ERR_KEY_LENGTH;
			break;
		}
		privexp = br_rsa_compute_privexp_get_default();
		if (br_rsa_keygen_get_default()(&rng, &k->rsa_sk->key,
		    k->rsa_sk->data, &k->rsa_pk->key, k->rsa_pk->data,
		    bits, 3) != 1 ||
		    privexp(NULL, &k->rsa_sk->key, 3) >= sizeof(k->rsa_sk->d) ||
		    (k->rsa_sk->dlen = privexp(k->rsa_sk->d,
		    &k->rsa_sk->key, 3)) == 0) {
			ret = SSH_ERR_LIBCRYPTO_ERROR;
			break;
		}
		ret = 0;
		break;
#endif /* WITH_BEARSSL */
	default:
		ret = SSH_ERR_INVALID_ARGUMENT;
	}
	if (ret == 0) {
		k->type = type;
		*keyp = k;
	} else
		sshkey_free(k);
	return ret;
}

int
sshkey_cert_copy(const struct sshkey *from_key, struct sshkey *to_key)
{
	u_int i;
	const struct sshkey_cert *from;
	struct sshkey_cert *to;
	int r = SSH_ERR_INTERNAL_ERROR;

	if (to_key == NULL || (from = from_key->cert) == NULL)
		return SSH_ERR_INVALID_ARGUMENT;

	if ((to = cert_new()) == NULL)
		return SSH_ERR_ALLOC_FAIL;

	if ((r = sshbuf_putb(to->certblob, from->certblob)) != 0 ||
	    (r = sshbuf_putb(to->critical, from->critical)) != 0 ||
	    (r = sshbuf_putb(to->extensions, from->extensions)) != 0)
		goto out;

	to->serial = from->serial;
	to->type = from->type;
	if (from->key_id == NULL)
		to->key_id = NULL;
	else if ((to->key_id = strdup(from->key_id)) == NULL) {
		r = SSH_ERR_ALLOC_FAIL;
		goto out;
	}
	to->valid_after = from->valid_after;
	to->valid_before = from->valid_before;
	if (from->signature_key == NULL)
		to->signature_key = NULL;
	else if ((r = sshkey_from_private(from->signature_key,
	    &to->signature_key)) != 0)
		goto out;
	if (from->signature_type != NULL &&
	    (to->signature_type = strdup(from->signature_type)) == NULL) {
		r = SSH_ERR_ALLOC_FAIL;
		goto out;
	}
	if (from->nprincipals > SSHKEY_CERT_MAX_PRINCIPALS) {
		r = SSH_ERR_INVALID_ARGUMENT;
		goto out;
	}
	if (from->nprincipals > 0) {
		if ((to->principals = calloc(from->nprincipals,
		    sizeof(*to->principals))) == NULL) {
			r = SSH_ERR_ALLOC_FAIL;
			goto out;
		}
		for (i = 0; i < from->nprincipals; i++) {
			to->principals[i] = strdup(from->principals[i]);
			if (to->principals[i] == NULL) {
				to->nprincipals = i;
				r = SSH_ERR_ALLOC_FAIL;
				goto out;
			}
		}
	}
	to->nprincipals = from->nprincipals;

	/* success */
	cert_free(to_key->cert);
	to_key->cert = to;
	to = NULL;
	r = 0;
 out:
	cert_free(to);
	return r;
}

int
sshkey_from_private(const struct sshkey *k, struct sshkey **pkp)
{
	struct sshkey *n = NULL;
	int r = SSH_ERR_INTERNAL_ERROR;

	*pkp = NULL;
	if ((n = sshkey_new(k->type)) == NULL) {
		r = SSH_ERR_ALLOC_FAIL;
		goto out;
	}
	switch (k->type) {
#ifdef WITH_BEARSSL
	case KEY_ECDSA:
	case KEY_ECDSA_CERT:
	case KEY_ECDSA_SK:
	case KEY_ECDSA_SK_CERT:
		n->ecdsa_nid = k->ecdsa_nid;
		if ((n->ecdsa_pk = calloc(1, sizeof(*n->ecdsa_pk))) == NULL) {
			r = SSH_ERR_ALLOC_FAIL;
			goto out;
		}
		n->ecdsa_pk->key.curve = k->ecdsa_pk->key.curve;
		n->ecdsa_pk->key.q = n->ecdsa_pk->data;
		n->ecdsa_pk->key.qlen = k->ecdsa_pk->key.qlen;
		memcpy(n->ecdsa_pk->key.q, k->ecdsa_pk->key.q, k->ecdsa_pk->key.qlen);
		if (k->type != KEY_ECDSA_SK && k->type != KEY_ECDSA_SK_CERT)
			break;
		/* Append security-key application string */
		if ((n->sk_application = strdup(k->sk_application)) == NULL)
			goto out;
		break;
	case KEY_RSA:
	case KEY_RSA_CERT:
		if ((n->rsa_pk = calloc(1, sizeof(*n->rsa_pk))) == NULL) {
			r = SSH_ERR_ALLOC_FAIL;
			goto out;
		}
		n->rsa_pk->key.n = n->rsa_pk->data;
		n->rsa_pk->key.nlen = k->rsa_pk->key.nlen;
		memcpy(n->rsa_pk->key.n, k->rsa_pk->key.n, k->rsa_pk->key.nlen);
		n->rsa_pk->key.e = n->rsa_pk->data + n->rsa_pk->key.nlen;
		n->rsa_pk->key.elen = k->rsa_pk->key.elen;
		memcpy(n->rsa_pk->key.e, k->rsa_pk->key.e, k->rsa_pk->key.elen);
		break;
#endif /* WITH_BEARSSL */
	case KEY_ED25519:
	case KEY_ED25519_CERT:
	case KEY_ED25519_SK:
	case KEY_ED25519_SK_CERT:
		if (k->ed25519_pk != NULL) {
			if ((n->ed25519_pk = malloc(ED25519_PK_SZ)) == NULL) {
				r = SSH_ERR_ALLOC_FAIL;
				goto out;
			}
			memcpy(n->ed25519_pk, k->ed25519_pk, ED25519_PK_SZ);
		}
		if (k->type != KEY_ED25519_SK &&
		    k->type != KEY_ED25519_SK_CERT)
			break;
		/* Append security-key application string */
		if ((n->sk_application = strdup(k->sk_application)) == NULL)
			goto out;
		break;
#ifdef WITH_XMSS
	case KEY_XMSS:
	case KEY_XMSS_CERT:
		if ((r = sshkey_xmss_init(n, k->xmss_name)) != 0)
			goto out;
		if (k->xmss_pk != NULL) {
			u_int32_t left;
			size_t pklen = sshkey_xmss_pklen(k);
			if (pklen == 0 || sshkey_xmss_pklen(n) != pklen) {
				r = SSH_ERR_INTERNAL_ERROR;
				goto out;
			}
			if ((n->xmss_pk = malloc(pklen)) == NULL) {
				r = SSH_ERR_ALLOC_FAIL;
				goto out;
			}
			memcpy(n->xmss_pk, k->xmss_pk, pklen);
			/* simulate number of signatures left on pubkey */
			left = sshkey_xmss_signatures_left(k);
			if (left)
				sshkey_xmss_enable_maxsign(n, left);
		}
		break;
#endif /* WITH_XMSS */
	default:
		r = SSH_ERR_KEY_TYPE_UNKNOWN;
		goto out;
	}
	if (sshkey_is_cert(k) && (r = sshkey_cert_copy(k, n)) != 0)
		goto out;
	/* success */
	*pkp = n;
	n = NULL;
	r = 0;
 out:
	sshkey_free(n);

	return r;
}

int
sshkey_is_shielded(struct sshkey *k)
{
	return k != NULL && k->shielded_private != NULL;
}

int
sshkey_shield_private(struct sshkey *k)
{
	struct sshbuf *prvbuf = NULL;
	u_char *prekey = NULL, *enc = NULL, keyiv[SSH_DIGEST_MAX_LENGTH];
	struct sshcipher_ctx *cctx = NULL;
	const struct sshcipher *cipher;
	size_t i, enclen = 0;
	struct sshkey *kswap = NULL, tmp;
	int r = SSH_ERR_INTERNAL_ERROR;

#ifdef DEBUG_PK
	fprintf(stderr, "%s: entering for %s\n", __func__, sshkey_ssh_name(k));
#endif
	if ((cipher = cipher_by_name(SSHKEY_SHIELD_CIPHER)) == NULL) {
		r = SSH_ERR_INVALID_ARGUMENT;
		goto out;
	}
	if (cipher_keylen(cipher) + cipher_ivlen(cipher) >
	    ssh_digest_bytes(SSHKEY_SHIELD_PREKEY_HASH)) {
		r = SSH_ERR_INTERNAL_ERROR;
		goto out;
	}

	/* Prepare a random pre-key, and from it an ephemeral key */
	if ((prekey = malloc(SSHKEY_SHIELD_PREKEY_LEN)) == NULL) {
		r = SSH_ERR_ALLOC_FAIL;
		goto out;
	}
	arc4random_buf(prekey, SSHKEY_SHIELD_PREKEY_LEN);
	if ((r = ssh_digest_memory(SSHKEY_SHIELD_PREKEY_HASH,
	    prekey, SSHKEY_SHIELD_PREKEY_LEN,
	    keyiv, SSH_DIGEST_MAX_LENGTH)) != 0)
		goto out;
#ifdef DEBUG_PK
	fprintf(stderr, "%s: key+iv\n", __func__);
	sshbuf_dump_data(keyiv, ssh_digest_bytes(SSHKEY_SHIELD_PREKEY_HASH),
	    stderr);
#endif
	if ((r = cipher_init(&cctx, cipher, keyiv, cipher_keylen(cipher),
	    keyiv + cipher_keylen(cipher), cipher_ivlen(cipher), 1)) != 0)
		goto out;

	/* Serialise and encrypt the private key using the ephemeral key */
	if ((prvbuf = sshbuf_new()) == NULL) {
		r = SSH_ERR_ALLOC_FAIL;
		goto out;
	}
	if (sshkey_is_shielded(k) && (r = sshkey_unshield_private(k)) != 0)
		goto out;
	if ((r = sshkey_private_serialize_opt(k, prvbuf,
	    SSHKEY_SERIALIZE_SHIELD)) != 0)
		goto out;
	/* pad to cipher blocksize */
	i = 0;
	while (sshbuf_len(prvbuf) % cipher_blocksize(cipher)) {
		if ((r = sshbuf_put_u8(prvbuf, ++i & 0xff)) != 0)
			goto out;
	}
#ifdef DEBUG_PK
	fprintf(stderr, "%s: serialised\n", __func__);
	sshbuf_dump(prvbuf, stderr);
#endif
	/* encrypt */
	enclen = sshbuf_len(prvbuf);
	if ((enc = malloc(enclen)) == NULL) {
		r = SSH_ERR_ALLOC_FAIL;
		goto out;
	}
	if ((r = cipher_crypt(cctx, 0, enc,
	    sshbuf_ptr(prvbuf), sshbuf_len(prvbuf), 0, 0)) != 0)
		goto out;
#ifdef DEBUG_PK
	fprintf(stderr, "%s: encrypted\n", __func__);
	sshbuf_dump_data(enc, enclen, stderr);
#endif

	/* Make a scrubbed, public-only copy of our private key argument */
	if ((r = sshkey_from_private(k, &kswap)) != 0)
		goto out;

	/* Swap the private key out (it will be destroyed below) */
	tmp = *kswap;
	*kswap = *k;
	*k = tmp;

	/* Insert the shielded key into our argument */
	k->shielded_private = enc;
	k->shielded_len = enclen;
	k->shield_prekey = prekey;
	k->shield_prekey_len = SSHKEY_SHIELD_PREKEY_LEN;
	enc = prekey = NULL; /* transferred */
	enclen = 0;

	/* preserve key fields that are required for correct operation */
	k->sk_flags = kswap->sk_flags;

	/* success */
	r = 0;

 out:
	/* XXX behaviour on error - invalidate original private key? */
	cipher_free(cctx);
	explicit_bzero(keyiv, sizeof(keyiv));
	explicit_bzero(&tmp, sizeof(tmp));
	freezero(enc, enclen);
	freezero(prekey, SSHKEY_SHIELD_PREKEY_LEN);
	sshkey_free(kswap);
	sshbuf_free(prvbuf);
	return r;
}

/* Check deterministic padding after private key */
static int
private2_check_padding(struct sshbuf *decrypted)
{
	u_char pad;
	size_t i;
	int r;

	i = 0;
	while (sshbuf_len(decrypted)) {
		if ((r = sshbuf_get_u8(decrypted, &pad)) != 0)
			goto out;
		if (pad != (++i & 0xff)) {
			r = SSH_ERR_INVALID_FORMAT;
			goto out;
		}
	}
	/* success */
	r = 0;
 out:
	explicit_bzero(&pad, sizeof(pad));
	explicit_bzero(&i, sizeof(i));
	return r;
}

int
sshkey_unshield_private(struct sshkey *k)
{
	struct sshbuf *prvbuf = NULL;
	u_char *cp, keyiv[SSH_DIGEST_MAX_LENGTH];
	struct sshcipher_ctx *cctx = NULL;
	const struct sshcipher *cipher;
	struct sshkey *kswap = NULL, tmp;
	int r = SSH_ERR_INTERNAL_ERROR;

#ifdef DEBUG_PK
	fprintf(stderr, "%s: entering for %s\n", __func__, sshkey_ssh_name(k));
#endif
	if (!sshkey_is_shielded(k))
		return 0; /* nothing to do */

	if ((cipher = cipher_by_name(SSHKEY_SHIELD_CIPHER)) == NULL) {
		r = SSH_ERR_INVALID_ARGUMENT;
		goto out;
	}
	if (cipher_keylen(cipher) + cipher_ivlen(cipher) >
	    ssh_digest_bytes(SSHKEY_SHIELD_PREKEY_HASH)) {
		r = SSH_ERR_INTERNAL_ERROR;
		goto out;
	}
	/* check size of shielded key blob */
	if (k->shielded_len < cipher_blocksize(cipher) ||
	    (k->shielded_len % cipher_blocksize(cipher)) != 0) {
		r = SSH_ERR_INVALID_FORMAT;
		goto out;
	}

	/* Calculate the ephemeral key from the prekey */
	if ((r = ssh_digest_memory(SSHKEY_SHIELD_PREKEY_HASH,
	    k->shield_prekey, k->shield_prekey_len,
	    keyiv, SSH_DIGEST_MAX_LENGTH)) != 0)
		goto out;
	if ((r = cipher_init(&cctx, cipher, keyiv, cipher_keylen(cipher),
	    keyiv + cipher_keylen(cipher), cipher_ivlen(cipher), 0)) != 0)
		goto out;
#ifdef DEBUG_PK
	fprintf(stderr, "%s: key+iv\n", __func__);
	sshbuf_dump_data(keyiv, ssh_digest_bytes(SSHKEY_SHIELD_PREKEY_HASH),
	    stderr);
#endif

	/* Decrypt and parse the shielded private key using the ephemeral key */
	if ((prvbuf = sshbuf_new()) == NULL) {
		r = SSH_ERR_ALLOC_FAIL;
		goto out;
	}
	if ((r = sshbuf_reserve(prvbuf, k->shielded_len, &cp)) != 0)
		goto out;
	/* decrypt */
#ifdef DEBUG_PK
	fprintf(stderr, "%s: encrypted\n", __func__);
	sshbuf_dump_data(k->shielded_private, k->shielded_len, stderr);
#endif
	if ((r = cipher_crypt(cctx, 0, cp,
	    k->shielded_private, k->shielded_len, 0, 0)) != 0)
		goto out;
#ifdef DEBUG_PK
	fprintf(stderr, "%s: serialised\n", __func__);
	sshbuf_dump(prvbuf, stderr);
#endif
	/* Parse private key */
	if ((r = sshkey_private_deserialize(prvbuf, &kswap)) != 0)
		goto out;

	if ((r = private2_check_padding(prvbuf)) != 0)
		goto out;

	/* Swap the parsed key back into place */
	tmp = *kswap;
	*kswap = *k;
	*k = tmp;

	/* success */
	r = 0;

 out:
	cipher_free(cctx);
	explicit_bzero(keyiv, sizeof(keyiv));
	explicit_bzero(&tmp, sizeof(tmp));
	sshkey_free(kswap);
	sshbuf_free(prvbuf);
	return r;
}

static int
cert_parse(struct sshbuf *b, struct sshkey *key, struct sshbuf *certbuf)
{
	struct sshbuf *principals = NULL, *crit = NULL;
	struct sshbuf *exts = NULL, *ca = NULL;
	u_char *sig = NULL;
	size_t signed_len = 0, slen = 0, kidlen = 0;
	int ret = SSH_ERR_INTERNAL_ERROR;

	/* Copy the entire key blob for verification and later serialisation */
	if ((ret = sshbuf_putb(key->cert->certblob, certbuf)) != 0)
		return ret;

	/* Parse body of certificate up to signature */
	if ((ret = sshbuf_get_u64(b, &key->cert->serial)) != 0 ||
	    (ret = sshbuf_get_u32(b, &key->cert->type)) != 0 ||
	    (ret = sshbuf_get_cstring(b, &key->cert->key_id, &kidlen)) != 0 ||
	    (ret = sshbuf_froms(b, &principals)) != 0 ||
	    (ret = sshbuf_get_u64(b, &key->cert->valid_after)) != 0 ||
	    (ret = sshbuf_get_u64(b, &key->cert->valid_before)) != 0 ||
	    (ret = sshbuf_froms(b, &crit)) != 0 ||
	    (ret = sshbuf_froms(b, &exts)) != 0 ||
	    (ret = sshbuf_get_string_direct(b, NULL, NULL)) != 0 ||
	    (ret = sshbuf_froms(b, &ca)) != 0) {
		/* XXX debug print error for ret */
		ret = SSH_ERR_INVALID_FORMAT;
		goto out;
	}

	/* Signature is left in the buffer so we can calculate this length */
	signed_len = sshbuf_len(key->cert->certblob) - sshbuf_len(b);

	if ((ret = sshbuf_get_string(b, &sig, &slen)) != 0) {
		ret = SSH_ERR_INVALID_FORMAT;
		goto out;
	}

	if (key->cert->type != SSH2_CERT_TYPE_USER &&
	    key->cert->type != SSH2_CERT_TYPE_HOST) {
		ret = SSH_ERR_KEY_CERT_UNKNOWN_TYPE;
		goto out;
	}

	/* Parse principals section */
	while (sshbuf_len(principals) > 0) {
		char *principal = NULL;
		char **oprincipals = NULL;

		if (key->cert->nprincipals >= SSHKEY_CERT_MAX_PRINCIPALS) {
			ret = SSH_ERR_INVALID_FORMAT;
			goto out;
		}
		if ((ret = sshbuf_get_cstring(principals, &principal,
		    NULL)) != 0) {
			ret = SSH_ERR_INVALID_FORMAT;
			goto out;
		}
		oprincipals = key->cert->principals;
		key->cert->principals = recallocarray(key->cert->principals,
		    key->cert->nprincipals, key->cert->nprincipals + 1,
		    sizeof(*key->cert->principals));
		if (key->cert->principals == NULL) {
			free(principal);
			key->cert->principals = oprincipals;
			ret = SSH_ERR_ALLOC_FAIL;
			goto out;
		}
		key->cert->principals[key->cert->nprincipals++] = principal;
	}

	/*
	 * Stash a copies of the critical options and extensions sections
	 * for later use.
	 */
	if ((ret = sshbuf_putb(key->cert->critical, crit)) != 0 ||
	    (exts != NULL &&
	    (ret = sshbuf_putb(key->cert->extensions, exts)) != 0))
		goto out;

	/*
	 * Validate critical options and extensions sections format.
	 */
	while (sshbuf_len(crit) != 0) {
		if ((ret = sshbuf_get_string_direct(crit, NULL, NULL)) != 0 ||
		    (ret = sshbuf_get_string_direct(crit, NULL, NULL)) != 0) {
			sshbuf_reset(key->cert->critical);
			ret = SSH_ERR_INVALID_FORMAT;
			goto out;
		}
	}
	while (exts != NULL && sshbuf_len(exts) != 0) {
		if ((ret = sshbuf_get_string_direct(exts, NULL, NULL)) != 0 ||
		    (ret = sshbuf_get_string_direct(exts, NULL, NULL)) != 0) {
			sshbuf_reset(key->cert->extensions);
			ret = SSH_ERR_INVALID_FORMAT;
			goto out;
		}
	}

	/* Parse CA key and check signature */
	if (sshkey_from_blob_internal(ca, &key->cert->signature_key, 0) != 0) {
		ret = SSH_ERR_KEY_CERT_INVALID_SIGN_KEY;
		goto out;
	}
	if (!sshkey_type_is_valid_ca(key->cert->signature_key->type)) {
		ret = SSH_ERR_KEY_CERT_INVALID_SIGN_KEY;
		goto out;
	}
	if ((ret = sshkey_verify(key->cert->signature_key, sig, slen,
	    sshbuf_ptr(key->cert->certblob), signed_len, NULL, 0, NULL)) != 0)
		goto out;
	if ((ret = sshkey_get_sigtype(sig, slen,
	    &key->cert->signature_type)) != 0)
		goto out;

	/* Success */
	ret = 0;
 out:
	sshbuf_free(ca);
	sshbuf_free(crit);
	sshbuf_free(exts);
	sshbuf_free(principals);
	free(sig);
	return ret;
}

<<<<<<< HEAD
=======
int
sshkey_check_rsa_length(const struct sshkey *k, int min_size)
{
#ifdef WITH_OPENSSL
	const BIGNUM *rsa_n;
	int nbits;

	if (k == NULL || k->rsa == NULL ||
	    (k->type != KEY_RSA && k->type != KEY_RSA_CERT))
		return 0;
	RSA_get0_key(k->rsa, &rsa_n, NULL, NULL);
	nbits = BN_num_bits(rsa_n);
	if (nbits < SSH_RSA_MINIMUM_MODULUS_SIZE ||
	    (min_size > 0 && nbits < min_size))
		return SSH_ERR_KEY_LENGTH;
#endif /* WITH_OPENSSL */
	return 0;
}

>>>>>>> 0ffb46f2
static int
sshkey_from_blob_internal(struct sshbuf *b, struct sshkey **keyp,
    int allow_cert)
{
	int type, ret = SSH_ERR_INTERNAL_ERROR;
	char *ktype = NULL, *curve = NULL, *xmss_name = NULL;
	struct sshkey *key = NULL;
	size_t len;
	u_char *pk = NULL;
	struct sshbuf *copy;
#ifdef WITH_BEARSSL
	const u_char *ecdsa_q, *rsa_n, *rsa_e;
	size_t ecdsa_qlen, rsa_nlen, rsa_elen;
#endif /* WITH_BEARSSL */

#ifdef DEBUG_PK /* XXX */
	sshbuf_dump(b, stderr);
#endif
	if (keyp != NULL)
		*keyp = NULL;
	if ((copy = sshbuf_fromb(b)) == NULL) {
		ret = SSH_ERR_ALLOC_FAIL;
		goto out;
	}
	if (sshbuf_get_cstring(b, &ktype, NULL) != 0) {
		ret = SSH_ERR_INVALID_FORMAT;
		goto out;
	}

	type = sshkey_type_from_name(ktype);
	if (!allow_cert && sshkey_type_is_cert(type)) {
		ret = SSH_ERR_KEY_CERT_INVALID_SIGN_KEY;
		goto out;
	}
	switch (type) {
#ifdef WITH_BEARSSL
	case KEY_RSA_CERT:
		/* Skip nonce */
		if (sshbuf_get_string_direct(b, NULL, NULL) != 0) {
			ret = SSH_ERR_INVALID_FORMAT;
			goto out;
		}
		/* FALLTHROUGH */
	case KEY_RSA:
<<<<<<< HEAD
		if ((key = sshkey_new(type)) == NULL ||
		    (key->rsa_pk = calloc(1, sizeof(*key->rsa_pk))) == NULL) {
=======
		if ((key = sshkey_new(type)) == NULL) {
			ret = SSH_ERR_ALLOC_FAIL;
			goto out;
		}
		if (sshbuf_get_bignum2(b, &rsa_e) != 0 ||
		    sshbuf_get_bignum2(b, &rsa_n) != 0) {
			ret = SSH_ERR_INVALID_FORMAT;
			goto out;
		}
		if (!RSA_set0_key(key->rsa, rsa_n, rsa_e, NULL)) {
			ret = SSH_ERR_LIBCRYPTO_ERROR;
			goto out;
		}
		rsa_n = rsa_e = NULL; /* transferred */
		if ((ret = sshkey_check_rsa_length(key, 0)) != 0)
			goto out;
#ifdef DEBUG_PK
		RSA_print_fp(stderr, key->rsa, 8);
#endif
		break;
	case KEY_DSA_CERT:
		/* Skip nonce */
		if (sshbuf_get_string_direct(b, NULL, NULL) != 0) {
			ret = SSH_ERR_INVALID_FORMAT;
			goto out;
		}
		/* FALLTHROUGH */
	case KEY_DSA:
		if ((key = sshkey_new(type)) == NULL) {
>>>>>>> 0ffb46f2
			ret = SSH_ERR_ALLOC_FAIL;
			goto out;
		}

		if (sshbuf_get_bignum2_bytes_direct(b, &rsa_e,
		    &rsa_elen) != 0 ||
		    sshbuf_get_bignum2_bytes_direct(b, &rsa_n,
		    &rsa_nlen) != 0) {
			ret = SSH_ERR_INVALID_FORMAT;
			goto out;
		}
		if (rsa_elen + rsa_nlen > sizeof(key->rsa_pk->data)) {
			ret = SSH_ERR_LIBCRYPTO_ERROR;
			goto out;
		}

		key->rsa_pk->key.e = key->rsa_pk->data;
		key->rsa_pk->key.elen = rsa_elen;
		memcpy(key->rsa_pk->key.e, rsa_e, rsa_elen);

		key->rsa_pk->key.n = key->rsa_pk->key.e + rsa_elen;
		key->rsa_pk->key.nlen = rsa_nlen;
		memcpy(key->rsa_pk->key.n, rsa_n, rsa_nlen);

		if (rsa_bitlen(rsa_n, rsa_nlen) < SSH_RSA_MINIMUM_MODULUS_SIZE) {
			ret = SSH_ERR_KEY_LENGTH;
			goto out;
		}
#ifdef DEBUG_PK
		/* XXX */
#endif
		break;
	case KEY_ECDSA_CERT:
	case KEY_ECDSA_SK_CERT:
		/* Skip nonce */
		if (sshbuf_get_string_direct(b, NULL, NULL) != 0) {
			ret = SSH_ERR_INVALID_FORMAT;
			goto out;
		}
		/* FALLTHROUGH */
	case KEY_ECDSA:
	case KEY_ECDSA_SK:
		if ((key = sshkey_new(type)) == NULL ||
		    (key->ecdsa_pk = calloc(1, sizeof(*key->ecdsa_pk))) == NULL) {
			ret = SSH_ERR_ALLOC_FAIL;
			goto out;
		}
		key->ecdsa_nid = sshkey_ecdsa_nid_from_name(ktype);
		if (sshbuf_get_cstring(b, &curve, NULL) != 0) {
			ret = SSH_ERR_INVALID_FORMAT;
			goto out;
		}
		if (key->ecdsa_nid != sshkey_curve_name_to_nid(curve)) {
			ret = SSH_ERR_EC_CURVE_MISMATCH;
			goto out;
		}
		if (sshbuf_get_ec_bytes_direct(b, &ecdsa_q, &ecdsa_qlen) != 0 ||
		    ecdsa_qlen > sizeof(key->ecdsa_pk->data)) {
			ret = SSH_ERR_INVALID_FORMAT;
			goto out;
		}
		key->ecdsa_pk->key.curve = key->ecdsa_nid;
		key->ecdsa_pk->key.q = key->ecdsa_pk->data;
		key->ecdsa_pk->key.qlen = ecdsa_qlen;
		memcpy(key->ecdsa_pk->key.q, ecdsa_q, ecdsa_qlen);
		if (sshkey_ec_validate_public(key->ecdsa_nid, ecdsa_q,
		    ecdsa_qlen) != 0) {
			ret = SSH_ERR_KEY_INVALID_EC_VALUE;
			goto out;
		}
#ifdef DEBUG_PK
		/* XXX */
#endif
		if (type == KEY_ECDSA_SK || type == KEY_ECDSA_SK_CERT) {
			/* Parse additional security-key application string */
			if (sshbuf_get_cstring(b, &key->sk_application,
			    NULL) != 0) {
				ret = SSH_ERR_INVALID_FORMAT;
				goto out;
			}
#ifdef DEBUG_PK
			fprintf(stderr, "App: %s\n", key->sk_application);
#endif
		}
		break;
#endif /* WITH_BEARSSL */
	case KEY_ED25519_CERT:
	case KEY_ED25519_SK_CERT:
		/* Skip nonce */
		if (sshbuf_get_string_direct(b, NULL, NULL) != 0) {
			ret = SSH_ERR_INVALID_FORMAT;
			goto out;
		}
		/* FALLTHROUGH */
	case KEY_ED25519:
	case KEY_ED25519_SK:
		if ((ret = sshbuf_get_string(b, &pk, &len)) != 0)
			goto out;
		if (len != ED25519_PK_SZ) {
			ret = SSH_ERR_INVALID_FORMAT;
			goto out;
		}
		if ((key = sshkey_new(type)) == NULL) {
			ret = SSH_ERR_ALLOC_FAIL;
			goto out;
		}
		if (type == KEY_ED25519_SK || type == KEY_ED25519_SK_CERT) {
			/* Parse additional security-key application string */
			if (sshbuf_get_cstring(b, &key->sk_application,
			    NULL) != 0) {
				ret = SSH_ERR_INVALID_FORMAT;
				goto out;
			}
#ifdef DEBUG_PK
			fprintf(stderr, "App: %s\n", key->sk_application);
#endif
		}
		key->ed25519_pk = pk;
		pk = NULL;
		break;
#ifdef WITH_XMSS
	case KEY_XMSS_CERT:
		/* Skip nonce */
		if (sshbuf_get_string_direct(b, NULL, NULL) != 0) {
			ret = SSH_ERR_INVALID_FORMAT;
			goto out;
		}
		/* FALLTHROUGH */
	case KEY_XMSS:
		if ((ret = sshbuf_get_cstring(b, &xmss_name, NULL)) != 0)
			goto out;
		if ((key = sshkey_new(type)) == NULL) {
			ret = SSH_ERR_ALLOC_FAIL;
			goto out;
		}
		if ((ret = sshkey_xmss_init(key, xmss_name)) != 0)
			goto out;
		if ((ret = sshbuf_get_string(b, &pk, &len)) != 0)
			goto out;
		if (len == 0 || len != sshkey_xmss_pklen(key)) {
			ret = SSH_ERR_INVALID_FORMAT;
			goto out;
		}
		key->xmss_pk = pk;
		pk = NULL;
		if (type != KEY_XMSS_CERT &&
		    (ret = sshkey_xmss_deserialize_pk_info(key, b)) != 0)
			goto out;
		break;
#endif /* WITH_XMSS */
	case KEY_UNSPEC:
	default:
		ret = SSH_ERR_KEY_TYPE_UNKNOWN;
		goto out;
	}

	/* Parse certificate potion */
	if (sshkey_is_cert(key) && (ret = cert_parse(b, key, copy)) != 0)
		goto out;

	if (key != NULL && sshbuf_len(b) != 0) {
		ret = SSH_ERR_INVALID_FORMAT;
		goto out;
	}
	ret = 0;
	if (keyp != NULL) {
		*keyp = key;
		key = NULL;
	}
 out:
	sshbuf_free(copy);
	sshkey_free(key);
	free(xmss_name);
	free(ktype);
	free(curve);
	free(pk);
	return ret;
}

int
sshkey_from_blob(const u_char *blob, size_t blen, struct sshkey **keyp)
{
	struct sshbuf *b;
	int r;

	if ((b = sshbuf_from(blob, blen)) == NULL)
		return SSH_ERR_ALLOC_FAIL;
	r = sshkey_from_blob_internal(b, keyp, 1);
	sshbuf_free(b);
	return r;
}

int
sshkey_fromb(struct sshbuf *b, struct sshkey **keyp)
{
	return sshkey_from_blob_internal(b, keyp, 1);
}

int
sshkey_froms(struct sshbuf *buf, struct sshkey **keyp)
{
	struct sshbuf *b;
	int r;

	if ((r = sshbuf_froms(buf, &b)) != 0)
		return r;
	r = sshkey_from_blob_internal(b, keyp, 1);
	sshbuf_free(b);
	return r;
}

int
sshkey_get_sigtype(const u_char *sig, size_t siglen, char **sigtypep)
{
	int r;
	struct sshbuf *b = NULL;
	char *sigtype = NULL;

	if (sigtypep != NULL)
		*sigtypep = NULL;
	if ((b = sshbuf_from(sig, siglen)) == NULL)
		return SSH_ERR_ALLOC_FAIL;
	if ((r = sshbuf_get_cstring(b, &sigtype, NULL)) != 0)
		goto out;
	/* success */
	if (sigtypep != NULL) {
		*sigtypep = sigtype;
		sigtype = NULL;
	}
	r = 0;
 out:
	free(sigtype);
	sshbuf_free(b);
	return r;
}

/*
 *
 * Checks whether a certificate's signature type is allowed.
 * Returns 0 (success) if the certificate signature type appears in the
 * "allowed" pattern-list, or the key is not a certificate to begin with.
 * Otherwise returns a ssherr.h code.
 */
int
sshkey_check_cert_sigtype(const struct sshkey *key, const char *allowed)
{
	if (key == NULL || allowed == NULL)
		return SSH_ERR_INVALID_ARGUMENT;
	if (!sshkey_type_is_cert(key->type))
		return 0;
	if (key->cert == NULL || key->cert->signature_type == NULL)
		return SSH_ERR_INVALID_ARGUMENT;
	if (match_pattern_list(key->cert->signature_type, allowed, 0) != 1)
		return SSH_ERR_SIGN_ALG_UNSUPPORTED;
	return 0;
}

/*
 * Returns the expected signature algorithm for a given public key algorithm.
 */
const char *
sshkey_sigalg_by_name(const char *name)
{
	const struct keytype *kt;

	for (kt = keytypes; kt->type != -1; kt++) {
		if (strcmp(kt->name, name) != 0)
			continue;
		if (kt->sigalg != NULL)
			return kt->sigalg;
		if (!kt->cert)
			return kt->name;
		return sshkey_ssh_name_from_type_nid(
		    sshkey_type_plain(kt->type), kt->nid);
	}
	return NULL;
}

/*
 * Verifies that the signature algorithm appearing inside the signature blob
 * matches that which was requested.
 */
int
sshkey_check_sigtype(const u_char *sig, size_t siglen,
    const char *requested_alg)
{
	const char *expected_alg;
	char *sigtype = NULL;
	int r;

	if (requested_alg == NULL)
		return 0;
	if ((expected_alg = sshkey_sigalg_by_name(requested_alg)) == NULL)
		return SSH_ERR_INVALID_ARGUMENT;
	if ((r = sshkey_get_sigtype(sig, siglen, &sigtype)) != 0)
		return r;
	r = strcmp(expected_alg, sigtype) == 0;
	free(sigtype);
	return r ? 0 : SSH_ERR_SIGN_ALG_UNSUPPORTED;
}

int
sshkey_sign(struct sshkey *key,
    u_char **sigp, size_t *lenp,
    const u_char *data, size_t datalen,
    const char *alg, const char *sk_provider, const char *sk_pin, u_int compat)
{
	int was_shielded = sshkey_is_shielded(key);
	int r2, r = SSH_ERR_INTERNAL_ERROR;

	if (sigp != NULL)
		*sigp = NULL;
	if (lenp != NULL)
		*lenp = 0;
	if (datalen > SSH_KEY_MAX_SIGN_DATA_SIZE)
		return SSH_ERR_INVALID_ARGUMENT;
	if ((r = sshkey_unshield_private(key)) != 0)
		return r;
	switch (key->type) {
#ifdef WITH_BEARSSL
	case KEY_ECDSA_CERT:
	case KEY_ECDSA:
		r = ssh_ecdsa_sign(key, sigp, lenp, data, datalen, compat);
		break;
	case KEY_RSA_CERT:
	case KEY_RSA:
		r = ssh_rsa_sign(key, sigp, lenp, data, datalen, alg);
		break;
#endif /* WITH_BEARSSL */
	case KEY_ED25519:
	case KEY_ED25519_CERT:
		r = ssh_ed25519_sign(key, sigp, lenp, data, datalen, compat);
		break;
	case KEY_ED25519_SK:
	case KEY_ED25519_SK_CERT:
	case KEY_ECDSA_SK_CERT:
	case KEY_ECDSA_SK:
		r = sshsk_sign(sk_provider, key, sigp, lenp, data,
		    datalen, compat, sk_pin);
		break;
#ifdef WITH_XMSS
	case KEY_XMSS:
	case KEY_XMSS_CERT:
		r = ssh_xmss_sign(key, sigp, lenp, data, datalen, compat);
		break;
#endif /* WITH_XMSS */
	default:
		r = SSH_ERR_KEY_TYPE_UNKNOWN;
		break;
	}
	if (was_shielded && (r2 = sshkey_shield_private(key)) != 0)
		return r2;
	return r;
}

/*
 * ssh_key_verify returns 0 for a correct signature  and < 0 on error.
 * If "alg" specified, then the signature must use that algorithm.
 */
int
sshkey_verify(const struct sshkey *key,
    const u_char *sig, size_t siglen,
    const u_char *data, size_t dlen, const char *alg, u_int compat,
    struct sshkey_sig_details **detailsp)
{
	if (detailsp != NULL)
		*detailsp = NULL;
	if (siglen == 0 || dlen > SSH_KEY_MAX_SIGN_DATA_SIZE)
		return SSH_ERR_INVALID_ARGUMENT;
	switch (key->type) {
#ifdef WITH_BEARSSL
	case KEY_ECDSA_CERT:
	case KEY_ECDSA:
		return ssh_ecdsa_verify(key, sig, siglen, data, dlen, compat);
	case KEY_ECDSA_SK_CERT:
	case KEY_ECDSA_SK:
		return ssh_ecdsa_sk_verify(key, sig, siglen, data, dlen,
		    compat, detailsp);
	case KEY_RSA_CERT:
	case KEY_RSA:
		return ssh_rsa_verify(key, sig, siglen, data, dlen, alg);
#endif /* WITH_BEARSSL */
	case KEY_ED25519:
	case KEY_ED25519_CERT:
		return ssh_ed25519_verify(key, sig, siglen, data, dlen, compat);
	case KEY_ED25519_SK:
	case KEY_ED25519_SK_CERT:
		return ssh_ed25519_sk_verify(key, sig, siglen, data, dlen,
		    compat, detailsp);
#ifdef WITH_XMSS
	case KEY_XMSS:
	case KEY_XMSS_CERT:
		return ssh_xmss_verify(key, sig, siglen, data, dlen, compat);
#endif /* WITH_XMSS */
	default:
		return SSH_ERR_KEY_TYPE_UNKNOWN;
	}
}

/* Convert a plain key to their _CERT equivalent */
int
sshkey_to_certified(struct sshkey *k)
{
	int newtype;

	switch (k->type) {
#ifdef WITH_BEARSSL
	case KEY_RSA:
		newtype = KEY_RSA_CERT;
		break;
	case KEY_ECDSA:
		newtype = KEY_ECDSA_CERT;
		break;
	case KEY_ECDSA_SK:
		newtype = KEY_ECDSA_SK_CERT;
		break;
#endif /* WITH_BEARSSL */
	case KEY_ED25519_SK:
		newtype = KEY_ED25519_SK_CERT;
		break;
	case KEY_ED25519:
		newtype = KEY_ED25519_CERT;
		break;
#ifdef WITH_XMSS
	case KEY_XMSS:
		newtype = KEY_XMSS_CERT;
		break;
#endif /* WITH_XMSS */
	default:
		return SSH_ERR_INVALID_ARGUMENT;
	}
	if ((k->cert = cert_new()) == NULL)
		return SSH_ERR_ALLOC_FAIL;
	k->type = newtype;
	return 0;
}

/* Convert a certificate to its raw key equivalent */
int
sshkey_drop_cert(struct sshkey *k)
{
	if (!sshkey_type_is_cert(k->type))
		return SSH_ERR_KEY_TYPE_UNKNOWN;
	cert_free(k->cert);
	k->cert = NULL;
	k->type = sshkey_type_plain(k->type);
	return 0;
}

/* Sign a certified key, (re-)generating the signed certblob. */
int
sshkey_certify_custom(struct sshkey *k, struct sshkey *ca, const char *alg,
    const char *sk_provider, const char *sk_pin,
    sshkey_certify_signer *signer, void *signer_ctx)
{
	struct sshbuf *principals = NULL;
	u_char *ca_blob = NULL, *sig_blob = NULL, nonce[32];
	size_t i, ca_len, sig_len;
	int ret = SSH_ERR_INTERNAL_ERROR;
	struct sshbuf *cert = NULL;
	char *sigtype = NULL;

	if (k == NULL || k->cert == NULL ||
	    k->cert->certblob == NULL || ca == NULL)
		return SSH_ERR_INVALID_ARGUMENT;
	if (!sshkey_is_cert(k))
		return SSH_ERR_KEY_TYPE_UNKNOWN;
	if (!sshkey_type_is_valid_ca(ca->type))
		return SSH_ERR_KEY_CERT_INVALID_SIGN_KEY;

	/*
	 * If no alg specified as argument but a signature_type was set,
	 * then prefer that. If both were specified, then they must match.
	 */
	if (alg == NULL)
		alg = k->cert->signature_type;
	else if (k->cert->signature_type != NULL &&
	    strcmp(alg, k->cert->signature_type) != 0)
		return SSH_ERR_INVALID_ARGUMENT;

	/*
	 * If no signing algorithm or signature_type was specified and we're
	 * using a RSA key, then default to a good signature algorithm.
	 */
	if (alg == NULL && ca->type == KEY_RSA)
		alg = "rsa-sha2-512";

	if ((ret = sshkey_to_blob(ca, &ca_blob, &ca_len)) != 0)
		return SSH_ERR_KEY_CERT_INVALID_SIGN_KEY;

	cert = k->cert->certblob; /* for readability */
	sshbuf_reset(cert);
	if ((ret = sshbuf_put_cstring(cert, sshkey_ssh_name(k))) != 0)
		goto out;

	/* -v01 certs put nonce first */
	arc4random_buf(&nonce, sizeof(nonce));
	if ((ret = sshbuf_put_string(cert, nonce, sizeof(nonce))) != 0)
		goto out;

	/* XXX this substantially duplicates to_blob(); refactor */
	switch (k->type) {
#ifdef WITH_BEARSSL
	case KEY_ECDSA_CERT:
	case KEY_ECDSA_SK_CERT:
		if ((ret = sshbuf_put_cstring(cert,
		    sshkey_curve_nid_to_name(k->ecdsa_nid))) != 0 ||
		    (ret = sshbuf_put_ec_bytes(cert, k->ecdsa_pk->key.q,
		    k->ecdsa_pk->key.qlen)) != 0)
			goto out;
		if (k->type == KEY_ECDSA_SK_CERT) {
			if ((ret = sshbuf_put_cstring(cert,
			    k->sk_application)) != 0)
				goto out;
		}
		break;
	case KEY_RSA_CERT:
		if ((ret = sshbuf_put_bignum2_bytes(cert, k->rsa_pk->key.e,
		    k->rsa_pk->key.elen)) != 0 ||
		    (ret = sshbuf_put_bignum2_bytes(cert, k->rsa_pk->key.n,
		    k->rsa_pk->key.nlen)) != 0)
			goto out;
		break;
#endif /* WITH_BEARSSL */
	case KEY_ED25519_CERT:
	case KEY_ED25519_SK_CERT:
		if ((ret = sshbuf_put_string(cert,
		    k->ed25519_pk, ED25519_PK_SZ)) != 0)
			goto out;
		if (k->type == KEY_ED25519_SK_CERT) {
			if ((ret = sshbuf_put_cstring(cert,
			    k->sk_application)) != 0)
				goto out;
		}
		break;
#ifdef WITH_XMSS
	case KEY_XMSS_CERT:
		if (k->xmss_name == NULL) {
			ret = SSH_ERR_INVALID_ARGUMENT;
			goto out;
		}
		if ((ret = sshbuf_put_cstring(cert, k->xmss_name)) ||
		    (ret = sshbuf_put_string(cert,
		    k->xmss_pk, sshkey_xmss_pklen(k))) != 0)
			goto out;
		break;
#endif /* WITH_XMSS */
	default:
		ret = SSH_ERR_INVALID_ARGUMENT;
		goto out;
	}

	if ((ret = sshbuf_put_u64(cert, k->cert->serial)) != 0 ||
	    (ret = sshbuf_put_u32(cert, k->cert->type)) != 0 ||
	    (ret = sshbuf_put_cstring(cert, k->cert->key_id)) != 0)
		goto out;

	if ((principals = sshbuf_new()) == NULL) {
		ret = SSH_ERR_ALLOC_FAIL;
		goto out;
	}
	for (i = 0; i < k->cert->nprincipals; i++) {
		if ((ret = sshbuf_put_cstring(principals,
		    k->cert->principals[i])) != 0)
			goto out;
	}
	if ((ret = sshbuf_put_stringb(cert, principals)) != 0 ||
	    (ret = sshbuf_put_u64(cert, k->cert->valid_after)) != 0 ||
	    (ret = sshbuf_put_u64(cert, k->cert->valid_before)) != 0 ||
	    (ret = sshbuf_put_stringb(cert, k->cert->critical)) != 0 ||
	    (ret = sshbuf_put_stringb(cert, k->cert->extensions)) != 0 ||
	    (ret = sshbuf_put_string(cert, NULL, 0)) != 0 || /* Reserved */
	    (ret = sshbuf_put_string(cert, ca_blob, ca_len)) != 0)
		goto out;

	/* Sign the whole mess */
	if ((ret = signer(ca, &sig_blob, &sig_len, sshbuf_ptr(cert),
	    sshbuf_len(cert), alg, sk_provider, sk_pin, 0, signer_ctx)) != 0)
		goto out;
	/* Check and update signature_type against what was actually used */
	if ((ret = sshkey_get_sigtype(sig_blob, sig_len, &sigtype)) != 0)
		goto out;
	if (alg != NULL && strcmp(alg, sigtype) != 0) {
		ret = SSH_ERR_SIGN_ALG_UNSUPPORTED;
		goto out;
	}
	if (k->cert->signature_type == NULL) {
		k->cert->signature_type = sigtype;
		sigtype = NULL;
	}
	/* Append signature and we are done */
	if ((ret = sshbuf_put_string(cert, sig_blob, sig_len)) != 0)
		goto out;
	ret = 0;
 out:
	if (ret != 0)
		sshbuf_reset(cert);
	free(sig_blob);
	free(ca_blob);
	free(sigtype);
	sshbuf_free(principals);
	return ret;
}

static int
default_key_sign(struct sshkey *key, u_char **sigp, size_t *lenp,
    const u_char *data, size_t datalen,
    const char *alg, const char *sk_provider, const char *sk_pin,
    u_int compat, void *ctx)
{
	if (ctx != NULL)
		return SSH_ERR_INVALID_ARGUMENT;
	return sshkey_sign(key, sigp, lenp, data, datalen, alg,
	    sk_provider, sk_pin, compat);
}

int
sshkey_certify(struct sshkey *k, struct sshkey *ca, const char *alg,
    const char *sk_provider, const char *sk_pin)
{
	return sshkey_certify_custom(k, ca, alg, sk_provider, sk_pin,
	    default_key_sign, NULL);
}

int
sshkey_cert_check_authority(const struct sshkey *k,
    int want_host, int require_principal, int wildcard_pattern,
    uint64_t verify_time, const char *name, const char **reason)
{
	u_int i, principal_matches;

	if (reason == NULL)
		return SSH_ERR_INVALID_ARGUMENT;
	if (!sshkey_is_cert(k)) {
		*reason = "Key is not a certificate";
		return SSH_ERR_KEY_CERT_INVALID;
	}
	if (want_host) {
		if (k->cert->type != SSH2_CERT_TYPE_HOST) {
			*reason = "Certificate invalid: not a host certificate";
			return SSH_ERR_KEY_CERT_INVALID;
		}
	} else {
		if (k->cert->type != SSH2_CERT_TYPE_USER) {
			*reason = "Certificate invalid: not a user certificate";
			return SSH_ERR_KEY_CERT_INVALID;
		}
	}
	if (verify_time < k->cert->valid_after) {
		*reason = "Certificate invalid: not yet valid";
		return SSH_ERR_KEY_CERT_INVALID;
	}
	if (verify_time >= k->cert->valid_before) {
		*reason = "Certificate invalid: expired";
		return SSH_ERR_KEY_CERT_INVALID;
	}
	if (k->cert->nprincipals == 0) {
		if (require_principal) {
			*reason = "Certificate lacks principal list";
			return SSH_ERR_KEY_CERT_INVALID;
		}
	} else if (name != NULL) {
		principal_matches = 0;
		for (i = 0; i < k->cert->nprincipals; i++) {
			if (wildcard_pattern) {
				if (match_pattern(k->cert->principals[i],
				    name)) {
					principal_matches = 1;
					break;
				}
			} else if (strcmp(name, k->cert->principals[i]) == 0) {
				principal_matches = 1;
				break;
			}
		}
		if (!principal_matches) {
			*reason = "Certificate invalid: name is not a listed "
			    "principal";
			return SSH_ERR_KEY_CERT_INVALID;
		}
	}
	return 0;
}

int
sshkey_cert_check_authority_now(const struct sshkey *k,
    int want_host, int require_principal, int wildcard_pattern,
    const char *name, const char **reason)
{
	time_t now;

	if ((now = time(NULL)) < 0) {
		/* yikes - system clock before epoch! */
		*reason = "Certificate invalid: not yet valid";
		return SSH_ERR_KEY_CERT_INVALID;
	}
	return sshkey_cert_check_authority(k, want_host, require_principal,
	    wildcard_pattern, (uint64_t)now, name, reason);
}

int
sshkey_cert_check_host(const struct sshkey *key, const char *host,
    int wildcard_principals, const char *ca_sign_algorithms,
    const char **reason)
{
	int r;

	if ((r = sshkey_cert_check_authority_now(key, 1, 0, wildcard_principals,
	    host, reason)) != 0)
		return r;
	if (sshbuf_len(key->cert->critical) != 0) {
		*reason = "Certificate contains unsupported critical options";
		return SSH_ERR_KEY_CERT_INVALID;
	}
	if (ca_sign_algorithms != NULL &&
	    (r = sshkey_check_cert_sigtype(key, ca_sign_algorithms)) != 0) {
		*reason = "Certificate signed with disallowed algorithm";
		return SSH_ERR_KEY_CERT_INVALID;
	}
	return 0;
}

size_t
sshkey_format_cert_validity(const struct sshkey_cert *cert, char *s, size_t l)
{
	char from[32], to[32], ret[128];

	*from = *to = '\0';
	if (cert->valid_after == 0 &&
	    cert->valid_before == 0xffffffffffffffffULL)
		return strlcpy(s, "forever", l);

	if (cert->valid_after != 0)
		format_absolute_time(cert->valid_after, from, sizeof(from));
	if (cert->valid_before != 0xffffffffffffffffULL)
		format_absolute_time(cert->valid_before, to, sizeof(to));

	if (cert->valid_after == 0)
		snprintf(ret, sizeof(ret), "before %s", to);
	else if (cert->valid_before == 0xffffffffffffffffULL)
		snprintf(ret, sizeof(ret), "after %s", from);
	else
		snprintf(ret, sizeof(ret), "from %s to %s", from, to);

	return strlcpy(s, ret, l);
}

int
sshkey_private_serialize_opt(struct sshkey *key, struct sshbuf *buf,
    enum sshkey_serialize_rep opts)
{
	int r = SSH_ERR_INTERNAL_ERROR;
	int was_shielded = sshkey_is_shielded(key);
	struct sshbuf *b = NULL;

	if ((r = sshkey_unshield_private(key)) != 0)
		return r;
	if ((b = sshbuf_new()) == NULL)
		return SSH_ERR_ALLOC_FAIL;
	if ((r = sshbuf_put_cstring(b, sshkey_ssh_name(key))) != 0)
		goto out;
	switch (key->type) {
#ifdef WITH_BEARSSL
	case KEY_RSA:
		if ((r = sshbuf_put_bignum2_bytes(b, key->rsa_pk->key.n,
		    key->rsa_pk->key.nlen)) != 0 ||
		    (r = sshbuf_put_bignum2_bytes(b, key->rsa_pk->key.e,
		    key->rsa_pk->key.elen)) != 0 ||
		    (r = sshbuf_put_bignum2_bytes(b, key->rsa_sk->d,
		    key->rsa_sk->dlen)) != 0 ||
		    (r = sshbuf_put_bignum2_bytes(b, key->rsa_sk->key.iq,
		    key->rsa_sk->key.iqlen)) != 0 ||
		    (r = sshbuf_put_bignum2_bytes(b, key->rsa_sk->key.p,
		    key->rsa_sk->key.plen)) != 0 ||
		    (r = sshbuf_put_bignum2_bytes(b, key->rsa_sk->key.q,
		    key->rsa_sk->key.qlen)) != 0)
			goto out;
		break;
	case KEY_RSA_CERT:
		if (key->cert == NULL || sshbuf_len(key->cert->certblob) == 0) {
			r = SSH_ERR_INVALID_ARGUMENT;
			goto out;
		}
		if ((r = sshbuf_put_stringb(b, key->cert->certblob)) != 0 ||
		    (r = sshbuf_put_bignum2_bytes(b, key->rsa_sk->d,
		    key->rsa_sk->dlen)) != 0 ||
		    (r = sshbuf_put_bignum2_bytes(b, key->rsa_sk->key.iq,
		    key->rsa_sk->key.iqlen)) != 0 ||
		    (r = sshbuf_put_bignum2_bytes(b, key->rsa_sk->key.p,
		    key->rsa_sk->key.plen)) != 0 ||
		    (r = sshbuf_put_bignum2_bytes(b, key->rsa_sk->key.q,
		    key->rsa_sk->key.qlen)) != 0)
			goto out;
		break;
	case KEY_ECDSA:
		if ((r = sshbuf_put_cstring(b,
		    sshkey_curve_nid_to_name(key->ecdsa_nid))) != 0 ||
		    (r = sshbuf_put_string(b, key->ecdsa_pk->key.q,
		    key->ecdsa_pk->key.qlen)) != 0 ||
		    (r = sshbuf_put_bignum2_bytes(b, key->ecdsa_sk->key.x,
		    key->ecdsa_sk->key.xlen)) != 0)
			goto out;
		break;
	case KEY_ECDSA_CERT:
		if (key->cert == NULL || sshbuf_len(key->cert->certblob) == 0) {
			r = SSH_ERR_INVALID_ARGUMENT;
			goto out;
		}
		if ((r = sshbuf_put_stringb(b, key->cert->certblob)) != 0 ||
		    (r = sshbuf_put_bignum2_bytes(b, key->ecdsa_sk->key.x,
		    key->ecdsa_sk->key.xlen)) != 0)
			goto out;
		break;
	case KEY_ECDSA_SK:
		if ((r = sshbuf_put_cstring(b,
		    sshkey_curve_nid_to_name(key->ecdsa_nid))) != 0 ||
		    (r = sshbuf_put_string(b, key->ecdsa_pk->key.q,
		    key->ecdsa_pk->key.qlen)) != 0 ||
		    (r = sshbuf_put_cstring(b, key->sk_application)) != 0 ||
		    (r = sshbuf_put_u8(b, key->sk_flags)) != 0 ||
		    (r = sshbuf_put_stringb(b, key->sk_key_handle)) != 0 ||
		    (r = sshbuf_put_stringb(b, key->sk_reserved)) != 0)
			goto out;
		break;
	case KEY_ECDSA_SK_CERT:
		if (key->cert == NULL || sshbuf_len(key->cert->certblob) == 0) {
			r = SSH_ERR_INVALID_ARGUMENT;
			goto out;
		}
		if ((r = sshbuf_put_stringb(b, key->cert->certblob)) != 0 ||
		    (r = sshbuf_put_cstring(b, key->sk_application)) != 0 ||
		    (r = sshbuf_put_u8(b, key->sk_flags)) != 0 ||
		    (r = sshbuf_put_stringb(b, key->sk_key_handle)) != 0 ||
		    (r = sshbuf_put_stringb(b, key->sk_reserved)) != 0)
			goto out;
		break;
#endif /* WITH_BEARSSL */
	case KEY_ED25519:
		if ((r = sshbuf_put_string(b, key->ed25519_pk,
		    ED25519_PK_SZ)) != 0 ||
		    (r = sshbuf_put_string(b, key->ed25519_sk,
		    ED25519_SK_SZ)) != 0)
			goto out;
		break;
	case KEY_ED25519_CERT:
		if (key->cert == NULL || sshbuf_len(key->cert->certblob) == 0) {
			r = SSH_ERR_INVALID_ARGUMENT;
			goto out;
		}
		if ((r = sshbuf_put_stringb(b, key->cert->certblob)) != 0 ||
		    (r = sshbuf_put_string(b, key->ed25519_pk,
		    ED25519_PK_SZ)) != 0 ||
		    (r = sshbuf_put_string(b, key->ed25519_sk,
		    ED25519_SK_SZ)) != 0)
			goto out;
		break;
	case KEY_ED25519_SK:
		if ((r = sshbuf_put_string(b, key->ed25519_pk,
		    ED25519_PK_SZ)) != 0 ||
		    (r = sshbuf_put_cstring(b, key->sk_application)) != 0 ||
		    (r = sshbuf_put_u8(b, key->sk_flags)) != 0 ||
		    (r = sshbuf_put_stringb(b, key->sk_key_handle)) != 0 ||
		    (r = sshbuf_put_stringb(b, key->sk_reserved)) != 0)
			goto out;
		break;
	case KEY_ED25519_SK_CERT:
		if (key->cert == NULL || sshbuf_len(key->cert->certblob) == 0) {
			r = SSH_ERR_INVALID_ARGUMENT;
			goto out;
		}
		if ((r = sshbuf_put_stringb(b, key->cert->certblob)) != 0 ||
		    (r = sshbuf_put_string(b, key->ed25519_pk,
		    ED25519_PK_SZ)) != 0 ||
		    (r = sshbuf_put_cstring(b, key->sk_application)) != 0 ||
		    (r = sshbuf_put_u8(b, key->sk_flags)) != 0 ||
		    (r = sshbuf_put_stringb(b, key->sk_key_handle)) != 0 ||
		    (r = sshbuf_put_stringb(b, key->sk_reserved)) != 0)
			goto out;
		break;
#ifdef WITH_XMSS
	case KEY_XMSS:
		if (key->xmss_name == NULL) {
			r = SSH_ERR_INVALID_ARGUMENT;
			goto out;
		}
		if ((r = sshbuf_put_cstring(b, key->xmss_name)) != 0 ||
		    (r = sshbuf_put_string(b, key->xmss_pk,
		    sshkey_xmss_pklen(key))) != 0 ||
		    (r = sshbuf_put_string(b, key->xmss_sk,
		    sshkey_xmss_sklen(key))) != 0 ||
		    (r = sshkey_xmss_serialize_state_opt(key, b, opts)) != 0)
			goto out;
		break;
	case KEY_XMSS_CERT:
		if (key->cert == NULL || sshbuf_len(key->cert->certblob) == 0 ||
		    key->xmss_name == NULL) {
			r = SSH_ERR_INVALID_ARGUMENT;
			goto out;
		}
		if ((r = sshbuf_put_stringb(b, key->cert->certblob)) != 0 ||
		    (r = sshbuf_put_cstring(b, key->xmss_name)) != 0 ||
		    (r = sshbuf_put_string(b, key->xmss_pk,
		    sshkey_xmss_pklen(key))) != 0 ||
		    (r = sshbuf_put_string(b, key->xmss_sk,
		    sshkey_xmss_sklen(key))) != 0 ||
		    (r = sshkey_xmss_serialize_state_opt(key, b, opts)) != 0)
			goto out;
		break;
#endif /* WITH_XMSS */
	default:
		r = SSH_ERR_INVALID_ARGUMENT;
		goto out;
	}
	/*
	 * success (but we still need to append the output to buf after
	 * possibly re-shielding the private key)
	 */
	r = 0;
 out:
	if (was_shielded)
		r = sshkey_shield_private(key);
	if (r == 0)
		r = sshbuf_putb(buf, b);
	sshbuf_free(b);

	return r;
}

int
sshkey_private_serialize(struct sshkey *key, struct sshbuf *b)
{
	return sshkey_private_serialize_opt(key, b,
	    SSHKEY_SERIALIZE_DEFAULT);
}

int
sshkey_private_deserialize(struct sshbuf *buf, struct sshkey **kp)
{
	char *tname = NULL, *curve = NULL, *xmss_name = NULL;
	char *expect_sk_application = NULL;
	struct sshkey *k = NULL;
	size_t pklen = 0, sklen = 0;
	int type, r = SSH_ERR_INTERNAL_ERROR;
	u_char *ed25519_pk = NULL, *ed25519_sk = NULL;
	u_char *expect_ed25519_pk = NULL;
	u_char *xmss_pk = NULL, *xmss_sk = NULL;
#ifdef WITH_BEARSSL
	const u_char *ecdsa_q, *ecdsa_x;
	size_t ecdsa_qlen, ecdsa_xlen;
	const u_char *rsa_n, *rsa_e, *rsa_d, *rsa_iq, *rsa_p, *rsa_q;
	size_t rsa_nlen, rsa_elen, rsa_dlen, rsa_iqlen, rsa_plen, rsa_qlen;
#endif /* WITH_BEARSSL */

	if (kp != NULL)
		*kp = NULL;
	if ((r = sshbuf_get_cstring(buf, &tname, NULL)) != 0)
		goto out;
	type = sshkey_type_from_name(tname);
	if (sshkey_type_is_cert(type)) {
		/*
		 * Certificate key private keys begin with the certificate
		 * itself. Make sure this matches the type of the enclosing
		 * private key.
		 */
		if ((r = sshkey_froms(buf, &k)) != 0)
			goto out;
		if (k->type != type) {
			r = SSH_ERR_KEY_CERT_MISMATCH;
			goto out;
		}
		/* For ECDSA keys, the group must match too */
		if (k->type == KEY_ECDSA &&
		    k->ecdsa_nid != sshkey_ecdsa_nid_from_name(tname)) {
			r = SSH_ERR_KEY_CERT_MISMATCH;
			goto out;
		}
		/*
		 * Several fields are redundant between certificate and
		 * private key body, we require these to match.
		 */
		expect_sk_application = k->sk_application;
		expect_ed25519_pk = k->ed25519_pk;
		k->sk_application = NULL;
		k->ed25519_pk = NULL;
	} else {
		if ((k = sshkey_new(type)) == NULL) {
			r = SSH_ERR_ALLOC_FAIL;
			goto out;
		}
	}
	switch (type) {
#ifdef WITH_BEARSSL
	case KEY_ECDSA:
		if ((k->ecdsa_nid = sshkey_ecdsa_nid_from_name(tname)) == -1) {
			r = SSH_ERR_INVALID_ARGUMENT;
			goto out;
		}
		if ((r = sshbuf_get_cstring(buf, &curve, NULL)) != 0)
			goto out;
		if (k->ecdsa_nid != sshkey_curve_name_to_nid(curve)) {
			r = SSH_ERR_EC_CURVE_MISMATCH;
			goto out;
		}
		if ((k->ecdsa_pk = calloc(1, sizeof(*k->ecdsa_pk))) == NULL) {
			r = SSH_ERR_ALLOC_FAIL;
			goto out;
		}
		if ((r = sshbuf_get_ec_bytes_direct(buf, &ecdsa_q,
		    &ecdsa_qlen)) != 0)
			goto out;
		if (ecdsa_qlen > sizeof(k->ecdsa_pk->data)) {
			r = SSH_ERR_LIBCRYPTO_ERROR;
			goto out;
		}
		k->ecdsa_pk->key.curve = k->ecdsa_nid;
		k->ecdsa_pk->key.q = k->ecdsa_pk->data;
		k->ecdsa_pk->key.qlen = ecdsa_qlen;
		memcpy(k->ecdsa_pk->key.q, ecdsa_q, ecdsa_qlen);
		/* FALLTHROUGH */
	case KEY_ECDSA_CERT:
		if ((k->ecdsa_sk = calloc(1, sizeof(*k->ecdsa_sk))) == NULL) {
			r = SSH_ERR_ALLOC_FAIL;
			goto out;
		}
		if ((r = sshbuf_get_bignum2_bytes_direct(buf, &ecdsa_x,
		    &ecdsa_xlen)) != 0)
			goto out;
		if (ecdsa_xlen > sizeof(k->ecdsa_sk->data)) {
			r = SSH_ERR_LIBCRYPTO_ERROR;
			goto out;
		}
		k->ecdsa_sk->key.curve = k->ecdsa_nid;
		k->ecdsa_sk->key.x = k->ecdsa_sk->data;
		k->ecdsa_sk->key.xlen = ecdsa_xlen;
		memcpy(k->ecdsa_sk->key.x, ecdsa_x, ecdsa_xlen);
		if ((r = sshkey_ec_validate_public(k->ecdsa_nid,
		    k->ecdsa_pk->key.q, k->ecdsa_pk->key.qlen)) != 0 ||
		    (r = sshkey_ec_validate_private(k->ecdsa_nid,
		    k->ecdsa_sk->key.x, k->ecdsa_sk->key.xlen)) != 0)
			goto out;
		break;
	case KEY_ECDSA_SK:
		if ((k->ecdsa_nid = sshkey_ecdsa_nid_from_name(tname)) == -1) {
			r = SSH_ERR_INVALID_ARGUMENT;
			goto out;
		}
		if ((r = sshbuf_get_cstring(buf, &curve, NULL)) != 0)
			goto out;
		if (k->ecdsa_nid != sshkey_curve_name_to_nid(curve)) {
			r = SSH_ERR_EC_CURVE_MISMATCH;
			goto out;
		}
		if ((k->sk_key_handle = sshbuf_new()) == NULL ||
		    (k->sk_reserved = sshbuf_new()) == NULL) {
			r = SSH_ERR_ALLOC_FAIL;
			goto out;
		}
		if ((k->ecdsa_pk = calloc(1, sizeof(*k->ecdsa_pk))) == NULL) {
			r = SSH_ERR_ALLOC_FAIL;
			goto out;
		}
		if ((r = sshbuf_get_ec_bytes_direct(buf, &ecdsa_q,
		    &ecdsa_qlen)) != 0)
			goto out;
		k->ecdsa_pk->key.curve = k->ecdsa_nid;
		k->ecdsa_pk->key.q = k->ecdsa_pk->data;
		k->ecdsa_pk->key.qlen = ecdsa_qlen;
		memcpy(k->ecdsa_pk->key.q, ecdsa_q, ecdsa_qlen);
		if ((r = sshbuf_get_cstring(buf, &k->sk_application,
		    NULL)) != 0 ||
		    (r = sshbuf_get_u8(buf, &k->sk_flags)) != 0 ||
		    (r = sshbuf_get_stringb(buf, k->sk_key_handle)) != 0 ||
		    (r = sshbuf_get_stringb(buf, k->sk_reserved)) != 0)
			goto out;
		if ((r = sshkey_ec_validate_public(k->ecdsa_nid,
		    k->ecdsa_pk->key.q, k->ecdsa_pk->key.qlen)) != 0)
			goto out;
		break;
	case KEY_ECDSA_SK_CERT:
		if ((k->sk_key_handle = sshbuf_new()) == NULL ||
		    (k->sk_reserved = sshbuf_new()) == NULL) {
			r = SSH_ERR_ALLOC_FAIL;
			goto out;
		}
		if ((r = sshbuf_get_cstring(buf, &k->sk_application,
		    NULL)) != 0 ||
		    (r = sshbuf_get_u8(buf, &k->sk_flags)) != 0 ||
		    (r = sshbuf_get_stringb(buf, k->sk_key_handle)) != 0 ||
		    (r = sshbuf_get_stringb(buf, k->sk_reserved)) != 0)
			goto out;
		if ((r = sshkey_ec_validate_public(k->ecdsa_nid,
		    k->ecdsa_pk->key.q, k->ecdsa_pk->key.qlen)) != 0)
			goto out;
		break;
	case KEY_RSA:
		if ((k->rsa_pk = calloc(1, sizeof(*k->rsa_pk))) == NULL) {
			r = SSH_ERR_ALLOC_FAIL;
			goto out;
		}

		if ((r = sshbuf_get_bignum2_bytes_direct(buf, &rsa_n,
		    &rsa_nlen)) != 0 ||
		    (r = sshbuf_get_bignum2_bytes_direct(buf, &rsa_e,
		    &rsa_elen)) != 0)
			goto out;
		if (rsa_nlen + rsa_elen > sizeof(k->rsa_pk->data)) {
			r = SSH_ERR_LIBCRYPTO_ERROR;
			goto out;
		}
		k->rsa_pk->key.n = k->rsa_pk->data;
		k->rsa_pk->key.nlen = rsa_nlen;
		memcpy(k->rsa_pk->key.n, rsa_n, rsa_nlen);

		k->rsa_pk->key.e = k->rsa_pk->data + rsa_nlen;
		k->rsa_pk->key.elen = rsa_elen;
		memcpy(k->rsa_pk->key.e, rsa_e, rsa_elen);

		/* FALLTHROUGH */
	case KEY_RSA_CERT:
		if ((k->rsa_sk = calloc(1, sizeof(*k->rsa_sk))) == NULL) {
			r = SSH_ERR_ALLOC_FAIL;
			goto out;
		}
		if ((k->rsa_sk->key.n_bitlen = rsa_bitlen(k->rsa_pk->key.n,
		    k->rsa_pk->key.nlen)) < SSH_RSA_MINIMUM_MODULUS_SIZE) {
			r = SSH_ERR_KEY_LENGTH;
			goto out;
		}

		if ((r = sshbuf_get_bignum2_bytes_direct(buf, &rsa_d,
		    &rsa_dlen)) != 0 ||
		    (r = sshbuf_get_bignum2_bytes_direct(buf, &rsa_iq,
		    &rsa_iqlen)) != 0 ||
		    (r = sshbuf_get_bignum2_bytes_direct(buf, &rsa_p,
		    &rsa_plen)) != 0 ||
		    (r = sshbuf_get_bignum2_bytes_direct(buf, &rsa_q,
		    &rsa_qlen)) != 0)
			goto out;
		if (rsa_dlen > sizeof(k->rsa_sk->d) ||
		    rsa_iqlen + 2 * rsa_plen + 2 * rsa_qlen >
		    sizeof(k->rsa_sk->data)) {
			r = SSH_ERR_LIBCRYPTO_ERROR;
			goto out;
		}
<<<<<<< HEAD
		k->rsa_sk->dlen = rsa_dlen;
		memcpy(k->rsa_sk->d, rsa_d, rsa_dlen);

		k->rsa_sk->key.iq = k->rsa_sk->data;
		k->rsa_sk->key.iqlen = rsa_iqlen;
		memcpy(k->rsa_sk->key.iq, rsa_iq, rsa_iqlen);

		k->rsa_sk->key.p = k->rsa_sk->key.iq + k->rsa_sk->key.iqlen;
		k->rsa_sk->key.plen = rsa_plen;
		memcpy(k->rsa_sk->key.p, rsa_p, rsa_plen);

		k->rsa_sk->key.q = k->rsa_sk->key.p + k->rsa_sk->key.plen;
		k->rsa_sk->key.qlen = rsa_qlen;
		memcpy(k->rsa_sk->key.q, rsa_q, rsa_qlen);

		if ((r = ssh_rsa_complete_crt_parameters(k->rsa_sk, k->rsa_sk->key.q +
		    k->rsa_sk->key.qlen, sizeof(k->rsa_sk->data) -
		    (rsa_iqlen + rsa_plen + rsa_qlen))) != 0)
=======
		rsa_p = rsa_q = NULL; /* transferred */
		if ((r = sshkey_check_rsa_length(k, 0)) != 0)
			goto out;
		if ((r = ssh_rsa_complete_crt_parameters(k, rsa_iqmp)) != 0)
>>>>>>> 0ffb46f2
			goto out;
		break;
#endif /* WITH_BEARSSL */
	case KEY_ED25519:
	case KEY_ED25519_CERT:
		if ((r = sshbuf_get_string(buf, &ed25519_pk, &pklen)) != 0 ||
		    (r = sshbuf_get_string(buf, &ed25519_sk, &sklen)) != 0)
			goto out;
		if (pklen != ED25519_PK_SZ || sklen != ED25519_SK_SZ) {
			r = SSH_ERR_INVALID_FORMAT;
			goto out;
		}
		k->ed25519_pk = ed25519_pk;
		k->ed25519_sk = ed25519_sk;
		ed25519_pk = ed25519_sk = NULL; /* transferred */
		break;
	case KEY_ED25519_SK:
	case KEY_ED25519_SK_CERT:
		if ((r = sshbuf_get_string(buf, &ed25519_pk, &pklen)) != 0)
			goto out;
		if (pklen != ED25519_PK_SZ) {
			r = SSH_ERR_INVALID_FORMAT;
			goto out;
		}
		if ((k->sk_key_handle = sshbuf_new()) == NULL ||
		    (k->sk_reserved = sshbuf_new()) == NULL) {
			r = SSH_ERR_ALLOC_FAIL;
			goto out;
		}
		if ((r = sshbuf_get_cstring(buf, &k->sk_application,
		    NULL)) != 0 ||
		    (r = sshbuf_get_u8(buf, &k->sk_flags)) != 0 ||
		    (r = sshbuf_get_stringb(buf, k->sk_key_handle)) != 0 ||
		    (r = sshbuf_get_stringb(buf, k->sk_reserved)) != 0)
			goto out;
		k->ed25519_pk = ed25519_pk;
		ed25519_pk = NULL; /* transferred */
		break;
#ifdef WITH_XMSS
	case KEY_XMSS:
	case KEY_XMSS_CERT:
		if ((r = sshbuf_get_cstring(buf, &xmss_name, NULL)) != 0 ||
		    (r = sshbuf_get_string(buf, &xmss_pk, &pklen)) != 0 ||
		    (r = sshbuf_get_string(buf, &xmss_sk, &sklen)) != 0)
			goto out;
		if (type == KEY_XMSS &&
		    (r = sshkey_xmss_init(k, xmss_name)) != 0)
			goto out;
		if (pklen != sshkey_xmss_pklen(k) ||
		    sklen != sshkey_xmss_sklen(k)) {
			r = SSH_ERR_INVALID_FORMAT;
			goto out;
		}
		k->xmss_pk = xmss_pk;
		k->xmss_sk = xmss_sk;
		xmss_pk = xmss_sk = NULL;
		/* optional internal state */
		if ((r = sshkey_xmss_deserialize_state_opt(k, buf)) != 0)
			goto out;
		break;
#endif /* WITH_XMSS */
	default:
		r = SSH_ERR_KEY_TYPE_UNKNOWN;
		goto out;
	}
	if ((expect_sk_application != NULL && (k->sk_application == NULL ||
	    strcmp(expect_sk_application, k->sk_application) != 0)) ||
	    (expect_ed25519_pk != NULL && (k->ed25519_pk == NULL ||
	    memcmp(expect_ed25519_pk, k->ed25519_pk, ED25519_PK_SZ) != 0))) {
		r = SSH_ERR_KEY_CERT_MISMATCH;
		goto out;
	}
	/* success */
	r = 0;
	if (kp != NULL) {
		*kp = k;
		k = NULL;
	}
 out:
	free(tname);
	free(curve);
	sshkey_free(k);
	freezero(ed25519_pk, pklen);
	freezero(ed25519_sk, sklen);
	free(xmss_name);
	freezero(xmss_pk, pklen);
	freezero(xmss_sk, sklen);
	free(expect_sk_application);
	free(expect_ed25519_pk);
	return r;
}

#ifdef WITH_BEARSSL
/* Determine whether a[] is less than b[]. Both are assumed to not
 * have leading zeros. */
static int
bn_less(const u_char *a, size_t alen, const u_char *b, size_t blen, u_int carry)
{
	if (alen != blen)
		return alen < blen;
	while (blen-- > 0)
		carry = ((u_int)a[blen] - b[blen] - carry) >> 8 & 1;
	return carry;
}

int
sshkey_ec_validate_public(int nid, const u_char *q, size_t qlen)
{
	const br_ec_impl *ec;
	const u_char *n;
	size_t nlen, glen;
	size_t xoff, xlen, yoff, ylen;
	u_char one[] = {1}, tmp[BR_EC_KBUF_PUB_MAX_SIZE];

	ec = br_ec_get_default();
	if ((ec->supported_curves & 1 << nid) == 0)
		return SSH_ERR_LIBCRYPTO_ERROR;

	if (nid == BR_EC_curve25519)
		return qlen == 32 ? 0 : SSH_ERR_KEY_INVALID_EC_VALUE;

	ec->generator(nid, &glen);
	n = ec->order(nid, &nlen);

	/* We must check that the public key has the same size as
	 * the generator, otherwise behavior of mul() below is
	 * undefined. */
	if (qlen > sizeof(tmp) || qlen != glen ||
	    (xoff = ec->xoff(nid, &xlen)) != 1 ||
	    qlen != 1 + 2 * xlen || q[0] != 4)
		return SSH_ERR_KEY_INVALID_EC_VALUE;
	yoff = xoff + xlen;
	ylen = qlen - yoff;

	/* Trim leading zeros */
	while (xlen > 0 && q[xoff] == 0)
		++xoff, --xlen;
	while (ylen > 0 && q[yoff] == 0)
		++yoff, --ylen;

	/* log2(x) > log2(order)/2, log2(y) > log2(order)/2 */
	if (xlen <= nlen / 2 || ylen <= nlen / 2)
		return SSH_ERR_KEY_INVALID_EC_VALUE;

	/* x < order - 1, y < order - 1 */
	if (bn_less(q + xoff, xlen, n, nlen, -1) != 1 ||
	    bn_less(q + yoff, ylen, n, nlen, -1) != 1)
		return SSH_ERR_KEY_INVALID_EC_VALUE;

	/* Attempt a multiplication to verify that the point is
	 * actually on the curve. */
	memcpy(tmp, q, qlen);
	if (ec->mul(tmp, qlen, one, sizeof(one), nid) != 1)
		return SSH_ERR_KEY_INVALID_EC_VALUE;

	return 0;
}

int
sshkey_ec_validate_private(int nid, const u_char *x, size_t xlen)
{
	const br_ec_impl *ec;
	const u_char *n;
	size_t nlen;

	ec = br_ec_get_default();
	if ((ec->supported_curves & 1 << nid) == 0)
		return SSH_ERR_LIBCRYPTO_ERROR;

	n = ec->order(nid, &nlen);

	/* log2(private) > log2(order)/2 */
	if (xlen <= nlen / 2 || xlen > nlen)
		return SSH_ERR_KEY_INVALID_EC_VALUE;

	/* private < order - 1 */
	if (bn_less(x, xlen, n, nlen, -1) != 1)
		return SSH_ERR_KEY_INVALID_EC_VALUE;

	return 0;
}
#endif /* WITH_BEARSSL */

static int
sshkey_private_to_blob2(struct sshkey *prv, struct sshbuf *blob,
    const char *passphrase, const char *comment, const char *ciphername,
    int rounds)
{
	u_char *cp, *key = NULL, *pubkeyblob = NULL;
	u_char salt[SALT_LEN];
	char *b64 = NULL;
	size_t i, pubkeylen, keylen, ivlen, blocksize, authlen;
	u_int check;
	int r = SSH_ERR_INTERNAL_ERROR;
	struct sshcipher_ctx *ciphercontext = NULL;
	const struct sshcipher *cipher;
	const char *kdfname = KDFNAME;
	struct sshbuf *encoded = NULL, *encrypted = NULL, *kdf = NULL;

	if (rounds <= 0)
		rounds = DEFAULT_ROUNDS;
	if (passphrase == NULL || !strlen(passphrase)) {
		ciphername = "none";
		kdfname = "none";
	} else if (ciphername == NULL)
		ciphername = DEFAULT_CIPHERNAME;
	if ((cipher = cipher_by_name(ciphername)) == NULL) {
		r = SSH_ERR_INVALID_ARGUMENT;
		goto out;
	}

	if ((kdf = sshbuf_new()) == NULL ||
	    (encoded = sshbuf_new()) == NULL ||
	    (encrypted = sshbuf_new()) == NULL) {
		r = SSH_ERR_ALLOC_FAIL;
		goto out;
	}
	blocksize = cipher_blocksize(cipher);
	keylen = cipher_keylen(cipher);
	ivlen = cipher_ivlen(cipher);
	authlen = cipher_authlen(cipher);
	if ((key = calloc(1, keylen + ivlen)) == NULL) {
		r = SSH_ERR_ALLOC_FAIL;
		goto out;
	}
	if (strcmp(kdfname, "bcrypt") == 0) {
		arc4random_buf(salt, SALT_LEN);
		if (bcrypt_pbkdf(passphrase, strlen(passphrase),
		    salt, SALT_LEN, key, keylen + ivlen, rounds) < 0) {
			r = SSH_ERR_INVALID_ARGUMENT;
			goto out;
		}
		if ((r = sshbuf_put_string(kdf, salt, SALT_LEN)) != 0 ||
		    (r = sshbuf_put_u32(kdf, rounds)) != 0)
			goto out;
	} else if (strcmp(kdfname, "none") != 0) {
		/* Unsupported KDF type */
		r = SSH_ERR_KEY_UNKNOWN_CIPHER;
		goto out;
	}
	if ((r = cipher_init(&ciphercontext, cipher, key, keylen,
	    key + keylen, ivlen, 1)) != 0)
		goto out;

	if ((r = sshbuf_put(encoded, AUTH_MAGIC, sizeof(AUTH_MAGIC))) != 0 ||
	    (r = sshbuf_put_cstring(encoded, ciphername)) != 0 ||
	    (r = sshbuf_put_cstring(encoded, kdfname)) != 0 ||
	    (r = sshbuf_put_stringb(encoded, kdf)) != 0 ||
	    (r = sshbuf_put_u32(encoded, 1)) != 0 ||	/* number of keys */
	    (r = sshkey_to_blob(prv, &pubkeyblob, &pubkeylen)) != 0 ||
	    (r = sshbuf_put_string(encoded, pubkeyblob, pubkeylen)) != 0)
		goto out;

	/* set up the buffer that will be encrypted */

	/* Random check bytes */
	check = arc4random();
	if ((r = sshbuf_put_u32(encrypted, check)) != 0 ||
	    (r = sshbuf_put_u32(encrypted, check)) != 0)
		goto out;

	/* append private key and comment*/
	if ((r = sshkey_private_serialize_opt(prv, encrypted,
	    SSHKEY_SERIALIZE_FULL)) != 0 ||
	    (r = sshbuf_put_cstring(encrypted, comment)) != 0)
		goto out;

	/* padding */
	i = 0;
	while (sshbuf_len(encrypted) % blocksize) {
		if ((r = sshbuf_put_u8(encrypted, ++i & 0xff)) != 0)
			goto out;
	}

	/* length in destination buffer */
	if ((r = sshbuf_put_u32(encoded, sshbuf_len(encrypted))) != 0)
		goto out;

	/* encrypt */
	if ((r = sshbuf_reserve(encoded,
	    sshbuf_len(encrypted) + authlen, &cp)) != 0)
		goto out;
	if ((r = cipher_crypt(ciphercontext, 0, cp,
	    sshbuf_ptr(encrypted), sshbuf_len(encrypted), 0, authlen)) != 0)
		goto out;

	sshbuf_reset(blob);

	/* assemble uuencoded key */
	if ((r = sshbuf_put(blob, MARK_BEGIN, MARK_BEGIN_LEN)) != 0 ||
	    (r = sshbuf_dtob64(encoded, blob, 1)) != 0 ||
	    (r = sshbuf_put(blob, MARK_END, MARK_END_LEN)) != 0)
		goto out;

	/* success */
	r = 0;

 out:
	sshbuf_free(kdf);
	sshbuf_free(encoded);
	sshbuf_free(encrypted);
	cipher_free(ciphercontext);
	explicit_bzero(salt, sizeof(salt));
	if (key != NULL)
		freezero(key, keylen + ivlen);
	if (pubkeyblob != NULL)
		freezero(pubkeyblob, pubkeylen);
	if (b64 != NULL)
		freezero(b64, strlen(b64));
	return r;
}

static int
private2_uudecode(struct sshbuf *blob, struct sshbuf **decodedp)
{
	const u_char *cp;
	size_t encoded_len;
	int r;
	u_char last;
	struct sshbuf *encoded = NULL, *decoded = NULL;

	if (blob == NULL || decodedp == NULL)
		return SSH_ERR_INVALID_ARGUMENT;

	*decodedp = NULL;

	if ((encoded = sshbuf_new()) == NULL ||
	    (decoded = sshbuf_new()) == NULL) {
		r = SSH_ERR_ALLOC_FAIL;
		goto out;
	}

	/* check preamble */
	cp = sshbuf_ptr(blob);
	encoded_len = sshbuf_len(blob);
	if (encoded_len < (MARK_BEGIN_LEN + MARK_END_LEN) ||
	    memcmp(cp, MARK_BEGIN, MARK_BEGIN_LEN) != 0) {
		r = SSH_ERR_INVALID_FORMAT;
		goto out;
	}
	cp += MARK_BEGIN_LEN;
	encoded_len -= MARK_BEGIN_LEN;

	/* Look for end marker, removing whitespace as we go */
	while (encoded_len > 0) {
		if (*cp != '\n' && *cp != '\r') {
			if ((r = sshbuf_put_u8(encoded, *cp)) != 0)
				goto out;
		}
		last = *cp;
		encoded_len--;
		cp++;
		if (last == '\n') {
			if (encoded_len >= MARK_END_LEN &&
			    memcmp(cp, MARK_END, MARK_END_LEN) == 0) {
				/* \0 terminate */
				if ((r = sshbuf_put_u8(encoded, 0)) != 0)
					goto out;
				break;
			}
		}
	}
	if (encoded_len == 0) {
		r = SSH_ERR_INVALID_FORMAT;
		goto out;
	}

	/* decode base64 */
	if ((r = sshbuf_b64tod(decoded, (char *)sshbuf_ptr(encoded))) != 0)
		goto out;

	/* check magic */
	if (sshbuf_len(decoded) < sizeof(AUTH_MAGIC) ||
	    memcmp(sshbuf_ptr(decoded), AUTH_MAGIC, sizeof(AUTH_MAGIC))) {
		r = SSH_ERR_INVALID_FORMAT;
		goto out;
	}
	/* success */
	*decodedp = decoded;
	decoded = NULL;
	r = 0;
 out:
	sshbuf_free(encoded);
	sshbuf_free(decoded);
	return r;
}

static int
private2_decrypt(struct sshbuf *decoded, const char *passphrase,
    struct sshbuf **decryptedp, struct sshkey **pubkeyp)
{
	char *ciphername = NULL, *kdfname = NULL;
	const struct sshcipher *cipher = NULL;
	int r = SSH_ERR_INTERNAL_ERROR;
	size_t keylen = 0, ivlen = 0, authlen = 0, slen = 0;
	struct sshbuf *kdf = NULL, *decrypted = NULL;
	struct sshcipher_ctx *ciphercontext = NULL;
	struct sshkey *pubkey = NULL;
	u_char *key = NULL, *salt = NULL, *dp;
	u_int blocksize, rounds, nkeys, encrypted_len, check1, check2;

	if (decoded == NULL || decryptedp == NULL || pubkeyp == NULL)
		return SSH_ERR_INVALID_ARGUMENT;

	*decryptedp = NULL;
	*pubkeyp = NULL;

	if ((decrypted = sshbuf_new()) == NULL) {
		r = SSH_ERR_ALLOC_FAIL;
		goto out;
	}

	/* parse public portion of key */
	if ((r = sshbuf_consume(decoded, sizeof(AUTH_MAGIC))) != 0 ||
	    (r = sshbuf_get_cstring(decoded, &ciphername, NULL)) != 0 ||
	    (r = sshbuf_get_cstring(decoded, &kdfname, NULL)) != 0 ||
	    (r = sshbuf_froms(decoded, &kdf)) != 0 ||
	    (r = sshbuf_get_u32(decoded, &nkeys)) != 0)
		goto out;

	if (nkeys != 1) {
		/* XXX only one key supported at present */
		r = SSH_ERR_INVALID_FORMAT;
		goto out;
	}

	if ((r = sshkey_froms(decoded, &pubkey)) != 0 ||
	    (r = sshbuf_get_u32(decoded, &encrypted_len)) != 0)
		goto out;

	if ((cipher = cipher_by_name(ciphername)) == NULL) {
		r = SSH_ERR_KEY_UNKNOWN_CIPHER;
		goto out;
	}
	if (strcmp(kdfname, "none") != 0 && strcmp(kdfname, "bcrypt") != 0) {
		r = SSH_ERR_KEY_UNKNOWN_CIPHER;
		goto out;
	}
	if (strcmp(kdfname, "none") == 0 && strcmp(ciphername, "none") != 0) {
		r = SSH_ERR_INVALID_FORMAT;
		goto out;
	}
	if ((passphrase == NULL || strlen(passphrase) == 0) &&
	    strcmp(kdfname, "none") != 0) {
		/* passphrase required */
		r = SSH_ERR_KEY_WRONG_PASSPHRASE;
		goto out;
	}

	/* check size of encrypted key blob */
	blocksize = cipher_blocksize(cipher);
	if (encrypted_len < blocksize || (encrypted_len % blocksize) != 0) {
		r = SSH_ERR_INVALID_FORMAT;
		goto out;
	}

	/* setup key */
	keylen = cipher_keylen(cipher);
	ivlen = cipher_ivlen(cipher);
	authlen = cipher_authlen(cipher);
	if ((key = calloc(1, keylen + ivlen)) == NULL) {
		r = SSH_ERR_ALLOC_FAIL;
		goto out;
	}
	if (strcmp(kdfname, "bcrypt") == 0) {
		if ((r = sshbuf_get_string(kdf, &salt, &slen)) != 0 ||
		    (r = sshbuf_get_u32(kdf, &rounds)) != 0)
			goto out;
		if (bcrypt_pbkdf(passphrase, strlen(passphrase), salt, slen,
		    key, keylen + ivlen, rounds) < 0) {
			r = SSH_ERR_INVALID_FORMAT;
			goto out;
		}
	}

	/* check that an appropriate amount of auth data is present */
	if (sshbuf_len(decoded) < authlen ||
	    sshbuf_len(decoded) - authlen < encrypted_len) {
		r = SSH_ERR_INVALID_FORMAT;
		goto out;
	}

	/* decrypt private portion of key */
	if ((r = sshbuf_reserve(decrypted, encrypted_len, &dp)) != 0 ||
	    (r = cipher_init(&ciphercontext, cipher, key, keylen,
	    key + keylen, ivlen, 0)) != 0)
		goto out;
	if ((r = cipher_crypt(ciphercontext, 0, dp, sshbuf_ptr(decoded),
	    encrypted_len, 0, authlen)) != 0) {
		/* an integrity error here indicates an incorrect passphrase */
		if (r == SSH_ERR_MAC_INVALID)
			r = SSH_ERR_KEY_WRONG_PASSPHRASE;
		goto out;
	}
	if ((r = sshbuf_consume(decoded, encrypted_len + authlen)) != 0)
		goto out;
	/* there should be no trailing data */
	if (sshbuf_len(decoded) != 0) {
		r = SSH_ERR_INVALID_FORMAT;
		goto out;
	}

	/* check check bytes */
	if ((r = sshbuf_get_u32(decrypted, &check1)) != 0 ||
	    (r = sshbuf_get_u32(decrypted, &check2)) != 0)
		goto out;
	if (check1 != check2) {
		r = SSH_ERR_KEY_WRONG_PASSPHRASE;
		goto out;
	}
	/* success */
	*decryptedp = decrypted;
	decrypted = NULL;
	*pubkeyp = pubkey;
	pubkey = NULL;
	r = 0;
 out:
	cipher_free(ciphercontext);
	free(ciphername);
	free(kdfname);
	sshkey_free(pubkey);
	if (salt != NULL) {
		explicit_bzero(salt, slen);
		free(salt);
	}
	if (key != NULL) {
		explicit_bzero(key, keylen + ivlen);
		free(key);
	}
	sshbuf_free(kdf);
	sshbuf_free(decrypted);
	return r;
}

static int
sshkey_parse_private2(struct sshbuf *blob, int type, const char *passphrase,
    struct sshkey **keyp, char **commentp)
{
	char *comment = NULL;
	int r = SSH_ERR_INTERNAL_ERROR;
	struct sshbuf *decoded = NULL, *decrypted = NULL;
	struct sshkey *k = NULL, *pubkey = NULL;

	if (keyp != NULL)
		*keyp = NULL;
	if (commentp != NULL)
		*commentp = NULL;

	/* Undo base64 encoding and decrypt the private section */
	if ((r = private2_uudecode(blob, &decoded)) != 0 ||
	    (r = private2_decrypt(decoded, passphrase,
	    &decrypted, &pubkey)) != 0)
		goto out;

	if (type != KEY_UNSPEC &&
	    sshkey_type_plain(type) != sshkey_type_plain(pubkey->type)) {
		r = SSH_ERR_KEY_TYPE_MISMATCH;
		goto out;
	}

	/* Load the private key and comment */
	if ((r = sshkey_private_deserialize(decrypted, &k)) != 0 ||
	    (r = sshbuf_get_cstring(decrypted, &comment, NULL)) != 0)
		goto out;

	/* Check deterministic padding after private section */
	if ((r = private2_check_padding(decrypted)) != 0)
		goto out;

	/* Check that the public key in the envelope matches the private key */
	if (!sshkey_equal(pubkey, k)) {
		r = SSH_ERR_INVALID_FORMAT;
		goto out;
	}

	/* success */
	r = 0;
	if (keyp != NULL) {
		*keyp = k;
		k = NULL;
	}
	if (commentp != NULL) {
		*commentp = comment;
		comment = NULL;
	}
 out:
	free(comment);
	sshbuf_free(decoded);
	sshbuf_free(decrypted);
	sshkey_free(k);
	sshkey_free(pubkey);
	return r;
}

static int
sshkey_parse_private2_pubkey(struct sshbuf *blob, int type,
    struct sshkey **keyp)
{
	int r = SSH_ERR_INTERNAL_ERROR;
	struct sshbuf *decoded = NULL;
	struct sshkey *pubkey = NULL;
	u_int nkeys = 0;

	if (keyp != NULL)
		*keyp = NULL;

	if ((r = private2_uudecode(blob, &decoded)) != 0)
		goto out;
	/* parse public key from unencrypted envelope */
	if ((r = sshbuf_consume(decoded, sizeof(AUTH_MAGIC))) != 0 ||
	    (r = sshbuf_skip_string(decoded)) != 0 || /* cipher */
	    (r = sshbuf_skip_string(decoded)) != 0 || /* KDF alg */
	    (r = sshbuf_skip_string(decoded)) != 0 || /* KDF hint */
	    (r = sshbuf_get_u32(decoded, &nkeys)) != 0)
		goto out;

	if (nkeys != 1) {
		/* XXX only one key supported at present */
		r = SSH_ERR_INVALID_FORMAT;
		goto out;
	}

	/* Parse the public key */
	if ((r = sshkey_froms(decoded, &pubkey)) != 0)
		goto out;

	if (type != KEY_UNSPEC &&
	    sshkey_type_plain(type) != sshkey_type_plain(pubkey->type)) {
		r = SSH_ERR_KEY_TYPE_MISMATCH;
		goto out;
	}

	/* success */
	r = 0;
	if (keyp != NULL) {
		*keyp = pubkey;
		pubkey = NULL;
	}
 out:
	sshbuf_free(decoded);
	sshkey_free(pubkey);
	return r;
}

#ifdef WITH_BEARSSL
/* convert SSH v2 key to PEM or PKCS#8 format */
static int
sshkey_private_to_blob_pem_pkcs8(struct sshkey *key, struct sshbuf *buf,
    int format, const char *_passphrase, const char *comment)
{
	int was_shielded = sshkey_is_shielded(key);
	int r;
	int blen, dlen, len = strlen(_passphrase);
	u_char *passphrase = (len > 0) ? (u_char *)_passphrase : NULL;
	u_char *der = NULL, *pem;
	size_t (*encode_rsa)(void *, const br_rsa_private_key *,
	    const br_rsa_public_key *, const void *, size_t);
	size_t (*encode_ec)(void *, const br_ec_private_key *,
	    const br_ec_public_key *);
	const char *pem_name;

	if (len > 0 && len <= 4)
		return SSH_ERR_PASSPHRASE_TOO_SHORT;
	/* BearSSL doesn't support passphrase encryption */
	if (passphrase)
		return SSH_ERR_LIBCRYPTO_ERROR;
	if ((r = sshkey_unshield_private(key)) != 0)
		goto out;

	switch (key->type) {
	case KEY_ECDSA:
		if (format == SSHKEY_PRIVATE_PEM) {
			pem_name = BR_ENCODE_PEM_EC_RAW;
			encode_ec = br_encode_ec_raw_der;
		} else {
			pem_name = BR_ENCODE_PEM_PKCS8;
			encode_ec = br_encode_ec_pkcs8_der;
		}
		if ((dlen = encode_ec(NULL, &key->ecdsa_sk->key,
		    &key->ecdsa_pk->key)) == 0) {
			r = SSH_ERR_LIBCRYPTO_ERROR;
			goto out;
		}
		if ((der = malloc(dlen)) == NULL) {
			r = SSH_ERR_ALLOC_FAIL;
			goto out;
		}
		encode_ec(der, &key->ecdsa_sk->key, &key->ecdsa_pk->key);
		break;
	case KEY_RSA:
		if (format == SSHKEY_PRIVATE_PEM) {
			pem_name = BR_ENCODE_PEM_RSA_RAW;
			encode_rsa = br_encode_rsa_raw_der;
		} else {
			pem_name = BR_ENCODE_PEM_PKCS8;
			encode_rsa = br_encode_rsa_pkcs8_der;
		}
		dlen = encode_rsa(NULL, &key->rsa_sk->key, &key->rsa_pk->key,
		    key->rsa_sk->d, key->rsa_sk->dlen);
		if ((der = malloc(dlen)) == NULL) {
			r = SSH_ERR_ALLOC_FAIL;
			goto out;
		}
		encode_rsa(der, &key->rsa_sk->key, &key->rsa_pk->key,
		    key->rsa_sk->d, key->rsa_sk->dlen);
		break;
	default:
		r = SSH_ERR_LIBCRYPTO_ERROR;
		goto out;
	}
	blen = br_pem_encode(NULL, der, dlen, pem_name, BR_PEM_LINE64);
	if ((r = sshbuf_reserve(buf, blen + 1, &pem)) != 0)
		goto out;
	br_pem_encode(pem, der, dlen, pem_name, BR_PEM_LINE64);
	/* Remove terminating null byte */
	if ((r = sshbuf_consume_end(buf, 1)) != 0)
		goto out;
	r = 0;
 out:
	if (was_shielded)
		r = sshkey_shield_private(key);
	if (der)
		freezero(der, dlen);

	return r;
}
#endif /* WITH_BEARSSL */

/* Serialise "key" to buffer "blob" */
int
sshkey_private_to_fileblob(struct sshkey *key, struct sshbuf *blob,
    const char *passphrase, const char *comment,
    int format, const char *openssh_format_cipher, int openssh_format_rounds)
{
	switch (key->type) {
#ifdef WITH_BEARSSL
	case KEY_ECDSA:
	case KEY_RSA:
		break; /* see below */
#endif /* WITH_BEARSSL */
	case KEY_ED25519:
	case KEY_ED25519_SK:
#ifdef WITH_XMSS
	case KEY_XMSS:
#endif /* WITH_XMSS */
#ifdef WITH_BEARSSL
	case KEY_ECDSA_SK:
#endif /* WITH_BEARSSL */
		return sshkey_private_to_blob2(key, blob, passphrase,
		    comment, openssh_format_cipher, openssh_format_rounds);
	default:
		return SSH_ERR_KEY_TYPE_UNKNOWN;
	}

#ifdef WITH_BEARSSL
	switch (format) {
	case SSHKEY_PRIVATE_OPENSSH:
		return sshkey_private_to_blob2(key, blob, passphrase,
		    comment, openssh_format_cipher, openssh_format_rounds);
	case SSHKEY_PRIVATE_PEM:
	case SSHKEY_PRIVATE_PKCS8:
		return sshkey_private_to_blob_pem_pkcs8(key, blob,
		    format, passphrase, comment);
	default:
		return SSH_ERR_INVALID_ARGUMENT;
	}
#endif /* WITH_BEARSSL */
}

#ifdef WITH_BEARSSL
static void
append_skey(void *ctx, const void *src, size_t len)
{
	br_skey_decoder_push(ctx, src, len);
}

static int
sshkey_parse_private_pem_fileblob(struct sshbuf *blob, int type,
    const char *passphrase, struct sshkey **keyp)
{
	br_pem_decoder_context pem_ctx;
	br_skey_decoder_context key_ctx;
	br_rsa_compute_modulus compute_modulus;
	br_rsa_compute_privexp compute_privexp;
	struct sshkey *prv = NULL;
	int key_type = 0;
	const br_rsa_private_key *rsa;
	const br_ec_private_key *ec;
	const char *pem_name;
	uint32_t pubexp;
	int r;

	/* BearSSL does not support encrypted private keys */
	if (passphrase != NULL && *passphrase != '\0')
		return SSH_ERR_LIBCRYPTO_ERROR;

	if (keyp != NULL)
		*keyp = NULL;

	br_pem_decoder_init(&pem_ctx);
	br_skey_decoder_init(&key_ctx);
	while (sshbuf_len(blob) > 0) {
		if ((r = sshbuf_consume(blob, br_pem_decoder_push(&pem_ctx,
		    sshbuf_ptr(blob), sshbuf_len(blob)))))
			goto out;
		switch (br_pem_decoder_event(&pem_ctx)) {
		case BR_PEM_BEGIN_OBJ:
			if (key_type != 0) {
				r = SSH_ERR_UNEXPECTED_TRAILING_DATA;
				goto out;
			}
			pem_name = br_pem_decoder_name(&pem_ctx);
			if (strcmp(pem_name, BR_ENCODE_PEM_PKCS8) != 0 &&
			    strcmp(pem_name, BR_ENCODE_PEM_RSA_RAW) != 0 &&
			    strcmp(pem_name, BR_ENCODE_PEM_EC_RAW) != 0) {
				r = SSH_ERR_INVALID_FORMAT;
				goto out;
			}
			br_pem_decoder_setdest(&pem_ctx, append_skey, &key_ctx);
			break;
		case BR_PEM_END_OBJ:
			if (br_skey_decoder_last_error(&key_ctx) != 0) {
				r = SSH_ERR_INVALID_FORMAT;
				goto out;
			}
			key_type = br_skey_decoder_key_type(&key_ctx);
			break;
		case 0:
			break;
		default:
			r = SSH_ERR_INVALID_FORMAT;
			goto out;
		}
	}

	switch (key_type) {
	case BR_KEYTYPE_RSA:
		if (type != KEY_UNSPEC && type != KEY_RSA) {
			r = SSH_ERR_INVALID_FORMAT;
			goto out;
		}
		if ((prv = sshkey_new(KEY_RSA)) == NULL ||
		    (prv->rsa_sk = calloc(1, sizeof(*prv->rsa_sk))) == NULL ||
		    (prv->rsa_pk = calloc(1, sizeof(*prv->rsa_pk))) == NULL) {
			r = SSH_ERR_ALLOC_FAIL;
			goto out;
		}
		rsa = br_skey_decoder_get_rsa(&key_ctx);
		if (rsa->n_bitlen < SSH_RSA_MINIMUM_MODULUS_SIZE ||
		    rsa->n_bitlen > SSH_RSA_MAXIMUM_MODULUS_SIZE) {
			r = SSH_ERR_KEY_LENGTH;
			goto out;
		}

		compute_modulus = br_rsa_compute_modulus_get_default();
		compute_privexp = br_rsa_compute_privexp_get_default();

		/* Compute public modulus, public exponent, and
		 * private exponent. This will fail if p or q is
		 * not 3 mod 4. */
		if ((prv->rsa_pk->key.nlen = compute_modulus(NULL, rsa)) == 0 ||
		    (pubexp = br_rsa_compute_pubexp_get_default()(rsa)) == 0 ||
		    (prv->rsa_sk->dlen = compute_privexp(NULL, rsa,
		    pubexp)) == 0) {
			r = SSH_ERR_LIBCRYPTO_ERROR;
			goto out;
		}
<<<<<<< HEAD
		if (prv->rsa_pk->key.nlen > sizeof(prv->rsa_pk->data) - 4 ||
		    prv->rsa_sk->dlen > sizeof(prv->rsa_sk->d) ||
		    rsa->plen + rsa->qlen + rsa->dplen + rsa->dqlen +
		    rsa->iqlen > sizeof(prv->rsa_sk->data)) {
			r = SSH_ERR_NO_BUFFER_SPACE;
=======
		if ((r = sshkey_check_rsa_length(prv, 0)) != 0)
>>>>>>> 0ffb46f2
			goto out;
		}
		prv->rsa_pk->key.n = prv->rsa_pk->data;
		compute_modulus(prv->rsa_pk->key.n, rsa);
		if (compute_privexp(prv->rsa_sk->d, rsa, pubexp) !=
		    prv->rsa_sk->dlen) {
			r = SSH_ERR_LIBCRYPTO_ERROR;
			goto out;
		}

		prv->rsa_pk->key.e = prv->rsa_pk->key.n + prv->rsa_pk->key.nlen;
		prv->rsa_pk->key.elen = 4;
		POKE_U32(prv->rsa_pk->key.e, pubexp);
		/* Trim leading zeros */
		while (prv->rsa_pk->key.elen > 0 && prv->rsa_pk->key.e[0] == 0) {
			--prv->rsa_pk->key.elen;
			++prv->rsa_pk->key.e;
		}

		prv->rsa_sk->key.n_bitlen = rsa->n_bitlen;
		prv->rsa_sk->key.p = prv->rsa_sk->data;
		prv->rsa_sk->key.plen = rsa->plen;
		memcpy(prv->rsa_sk->key.p, rsa->p, rsa->plen);
		prv->rsa_sk->key.q = prv->rsa_sk->key.p + rsa->plen;
		prv->rsa_sk->key.qlen = rsa->qlen;
		memcpy(prv->rsa_sk->key.q, rsa->q, rsa->qlen);
		prv->rsa_sk->key.dp = prv->rsa_sk->key.q + rsa->qlen;
		prv->rsa_sk->key.dplen = rsa->dplen;
		memcpy(prv->rsa_sk->key.dp, rsa->dp, rsa->dplen);
		prv->rsa_sk->key.dq = prv->rsa_sk->key.dp + rsa->dplen;
		prv->rsa_sk->key.dqlen = rsa->dqlen;
		memcpy(prv->rsa_sk->key.dq, rsa->dq, rsa->dqlen);
		prv->rsa_sk->key.iq = prv->rsa_sk->key.dq + rsa->dqlen;
		prv->rsa_sk->key.iqlen = rsa->iqlen;
		memcpy(prv->rsa_sk->key.iq, rsa->iq, rsa->iqlen);
		break;
	case BR_KEYTYPE_EC:
		if (type != KEY_UNSPEC && type != KEY_ECDSA) {
			r = SSH_ERR_INVALID_FORMAT;
			goto out;
		}
		if ((prv = sshkey_new(KEY_ECDSA)) == NULL ||
		    (prv->ecdsa_sk = calloc(1, sizeof(*prv->ecdsa_sk))) == NULL ||
		    (prv->ecdsa_pk = calloc(1, sizeof(*prv->ecdsa_pk))) == NULL) {
			r = SSH_ERR_ALLOC_FAIL;
			goto out;
		}

		ec = br_skey_decoder_get_ec(&key_ctx);
		if (ec->xlen > sizeof(prv->ecdsa_sk->data)) {
			r = SSH_ERR_NO_BUFFER_SPACE;
			goto out;
		}
		if (br_ec_compute_pub(br_ec_get_default(), &prv->ecdsa_pk->key,
		    prv->ecdsa_pk->data, ec) == 0) {
			r = SSH_ERR_LIBCRYPTO_ERROR;
			goto out;
		}
		prv->ecdsa_nid = ec->curve;
		prv->ecdsa_sk->key.curve = ec->curve;
		prv->ecdsa_sk->key.x = prv->ecdsa_sk->data;
		prv->ecdsa_sk->key.xlen = ec->xlen;
		memcpy(prv->ecdsa_sk->key.x, ec->x, ec->xlen);

		if (sshkey_curve_nid_to_name(prv->ecdsa_nid) == NULL ||
		    sshkey_ec_validate_public(prv->ecdsa_nid,
		    prv->ecdsa_pk->key.q, prv->ecdsa_pk->key.qlen) != 0 ||
		    sshkey_ec_validate_private(prv->ecdsa_nid,
		    prv->ecdsa_sk->key.x, prv->ecdsa_sk->key.xlen) != 0) {
			r = SSH_ERR_INVALID_FORMAT;
			goto out;
		}
		break;
	case 0:
		r = SSH_ERR_INVALID_FORMAT;
		goto out;
	}

	r = 0;
	if (keyp != NULL) {
		*keyp = prv;
		prv = NULL;
	}
 out:
	explicit_bzero(&pem_ctx, sizeof(pem_ctx));
	explicit_bzero(&key_ctx, sizeof(key_ctx));
	sshkey_free(prv);
	return r;
}
#endif /* WITH_BEARSSL */

int
sshkey_parse_private_fileblob_type(struct sshbuf *blob, int type,
    const char *passphrase, struct sshkey **keyp, char **commentp)
{
	int r = SSH_ERR_INTERNAL_ERROR;

	if (keyp != NULL)
		*keyp = NULL;
	if (commentp != NULL)
		*commentp = NULL;

	switch (type) {
	case KEY_ED25519:
	case KEY_XMSS:
		/* No fallback for new-format-only keys */
		return sshkey_parse_private2(blob, type, passphrase,
		    keyp, commentp);
	default:
		r = sshkey_parse_private2(blob, type, passphrase, keyp,
		    commentp);
		/* Only fallback to PEM parser if a format error occurred. */
		if (r != SSH_ERR_INVALID_FORMAT)
			return r;
#ifdef WITH_BEARSSL
		return sshkey_parse_private_pem_fileblob(blob, type,
		    passphrase, keyp);
#else
		return SSH_ERR_INVALID_FORMAT;
#endif /* WITH_BEARSSL */
	}
}

int
sshkey_parse_private_fileblob(struct sshbuf *buffer, const char *passphrase,
    struct sshkey **keyp, char **commentp)
{
	if (keyp != NULL)
		*keyp = NULL;
	if (commentp != NULL)
		*commentp = NULL;

	return sshkey_parse_private_fileblob_type(buffer, KEY_UNSPEC,
	    passphrase, keyp, commentp);
}

void
sshkey_sig_details_free(struct sshkey_sig_details *details)
{
	freezero(details, sizeof(*details));
}

int
sshkey_parse_pubkey_from_private_fileblob_type(struct sshbuf *blob, int type,
    struct sshkey **pubkeyp)
{
	int r = SSH_ERR_INTERNAL_ERROR;

	if (pubkeyp != NULL)
		*pubkeyp = NULL;
	/* only new-format private keys bundle a public key inside */
	if ((r = sshkey_parse_private2_pubkey(blob, type, pubkeyp)) != 0)
		return r;
	return 0;
}

#ifdef WITH_XMSS
/*
 * serialize the key with the current state and forward the state
 * maxsign times.
 */
int
sshkey_private_serialize_maxsign(struct sshkey *k, struct sshbuf *b,
    u_int32_t maxsign, int printerror)
{
	int r, rupdate;

	if (maxsign == 0 ||
	    sshkey_type_plain(k->type) != KEY_XMSS)
		return sshkey_private_serialize_opt(k, b,
		    SSHKEY_SERIALIZE_DEFAULT);
	if ((r = sshkey_xmss_get_state(k, printerror)) != 0 ||
	    (r = sshkey_private_serialize_opt(k, b,
	    SSHKEY_SERIALIZE_STATE)) != 0 ||
	    (r = sshkey_xmss_forward_state(k, maxsign)) != 0)
		goto out;
	r = 0;
out:
	if ((rupdate = sshkey_xmss_update_state(k, printerror)) != 0) {
		if (r == 0)
			r = rupdate;
	}
	return r;
}

u_int32_t
sshkey_signatures_left(const struct sshkey *k)
{
	if (sshkey_type_plain(k->type) == KEY_XMSS)
		return sshkey_xmss_signatures_left(k);
	return 0;
}

int
sshkey_enable_maxsign(struct sshkey *k, u_int32_t maxsign)
{
	if (sshkey_type_plain(k->type) != KEY_XMSS)
		return SSH_ERR_INVALID_ARGUMENT;
	return sshkey_xmss_enable_maxsign(k, maxsign);
}

int
sshkey_set_filename(struct sshkey *k, const char *filename)
{
	if (k == NULL)
		return SSH_ERR_INVALID_ARGUMENT;
	if (sshkey_type_plain(k->type) != KEY_XMSS)
		return 0;
	if (filename == NULL)
		return SSH_ERR_INVALID_ARGUMENT;
	if ((k->xmss_filename = strdup(filename)) == NULL)
		return SSH_ERR_ALLOC_FAIL;
	return 0;
}
#else
int
sshkey_private_serialize_maxsign(struct sshkey *k, struct sshbuf *b,
    u_int32_t maxsign, int printerror)
{
	return sshkey_private_serialize_opt(k, b, SSHKEY_SERIALIZE_DEFAULT);
}

u_int32_t
sshkey_signatures_left(const struct sshkey *k)
{
	return 0;
}

int
sshkey_enable_maxsign(struct sshkey *k, u_int32_t maxsign)
{
	return SSH_ERR_INVALID_ARGUMENT;
}

int
sshkey_set_filename(struct sshkey *k, const char *filename)
{
	if (k == NULL)
		return SSH_ERR_INVALID_ARGUMENT;
	return 0;
}
#endif /* WITH_XMSS */<|MERGE_RESOLUTION|>--- conflicted
+++ resolved
@@ -2129,28 +2129,23 @@
 	return ret;
 }
 
-<<<<<<< HEAD
-=======
 int
 sshkey_check_rsa_length(const struct sshkey *k, int min_size)
 {
-#ifdef WITH_OPENSSL
-	const BIGNUM *rsa_n;
+#ifdef WITH_BEARSSL
 	int nbits;
 
-	if (k == NULL || k->rsa == NULL ||
+	if (k == NULL || k->rsa_pk == NULL ||
 	    (k->type != KEY_RSA && k->type != KEY_RSA_CERT))
 		return 0;
-	RSA_get0_key(k->rsa, &rsa_n, NULL, NULL);
-	nbits = BN_num_bits(rsa_n);
+	nbits = rsa_bitlen(k->rsa_pk->key.n, k->rsa_pk->key.nlen);
 	if (nbits < SSH_RSA_MINIMUM_MODULUS_SIZE ||
 	    (min_size > 0 && nbits < min_size))
 		return SSH_ERR_KEY_LENGTH;
-#endif /* WITH_OPENSSL */
+#endif /* WITH_BEARSSL */
 	return 0;
 }
 
->>>>>>> 0ffb46f2
 static int
 sshkey_from_blob_internal(struct sshbuf *b, struct sshkey **keyp,
     int allow_cert)
@@ -2195,40 +2190,8 @@
 		}
 		/* FALLTHROUGH */
 	case KEY_RSA:
-<<<<<<< HEAD
 		if ((key = sshkey_new(type)) == NULL ||
 		    (key->rsa_pk = calloc(1, sizeof(*key->rsa_pk))) == NULL) {
-=======
-		if ((key = sshkey_new(type)) == NULL) {
-			ret = SSH_ERR_ALLOC_FAIL;
-			goto out;
-		}
-		if (sshbuf_get_bignum2(b, &rsa_e) != 0 ||
-		    sshbuf_get_bignum2(b, &rsa_n) != 0) {
-			ret = SSH_ERR_INVALID_FORMAT;
-			goto out;
-		}
-		if (!RSA_set0_key(key->rsa, rsa_n, rsa_e, NULL)) {
-			ret = SSH_ERR_LIBCRYPTO_ERROR;
-			goto out;
-		}
-		rsa_n = rsa_e = NULL; /* transferred */
-		if ((ret = sshkey_check_rsa_length(key, 0)) != 0)
-			goto out;
-#ifdef DEBUG_PK
-		RSA_print_fp(stderr, key->rsa, 8);
-#endif
-		break;
-	case KEY_DSA_CERT:
-		/* Skip nonce */
-		if (sshbuf_get_string_direct(b, NULL, NULL) != 0) {
-			ret = SSH_ERR_INVALID_FORMAT;
-			goto out;
-		}
-		/* FALLTHROUGH */
-	case KEY_DSA:
-		if ((key = sshkey_new(type)) == NULL) {
->>>>>>> 0ffb46f2
 			ret = SSH_ERR_ALLOC_FAIL;
 			goto out;
 		}
@@ -2253,10 +2216,8 @@
 		key->rsa_pk->key.nlen = rsa_nlen;
 		memcpy(key->rsa_pk->key.n, rsa_n, rsa_nlen);
 
-		if (rsa_bitlen(rsa_n, rsa_nlen) < SSH_RSA_MINIMUM_MODULUS_SIZE) {
-			ret = SSH_ERR_KEY_LENGTH;
-			goto out;
-		}
+		if ((ret = sshkey_check_rsa_length(key, 0)) != 0)
+			goto out;
 #ifdef DEBUG_PK
 		/* XXX */
 #endif
@@ -3373,7 +3334,6 @@
 			r = SSH_ERR_LIBCRYPTO_ERROR;
 			goto out;
 		}
-<<<<<<< HEAD
 		k->rsa_sk->dlen = rsa_dlen;
 		memcpy(k->rsa_sk->d, rsa_d, rsa_dlen);
 
@@ -3392,12 +3352,6 @@
 		if ((r = ssh_rsa_complete_crt_parameters(k->rsa_sk, k->rsa_sk->key.q +
 		    k->rsa_sk->key.qlen, sizeof(k->rsa_sk->data) -
 		    (rsa_iqlen + rsa_plen + rsa_qlen))) != 0)
-=======
-		rsa_p = rsa_q = NULL; /* transferred */
-		if ((r = sshkey_check_rsa_length(k, 0)) != 0)
-			goto out;
-		if ((r = ssh_rsa_complete_crt_parameters(k, rsa_iqmp)) != 0)
->>>>>>> 0ffb46f2
 			goto out;
 		break;
 #endif /* WITH_BEARSSL */
@@ -4265,15 +4219,11 @@
 			r = SSH_ERR_LIBCRYPTO_ERROR;
 			goto out;
 		}
-<<<<<<< HEAD
 		if (prv->rsa_pk->key.nlen > sizeof(prv->rsa_pk->data) - 4 ||
 		    prv->rsa_sk->dlen > sizeof(prv->rsa_sk->d) ||
 		    rsa->plen + rsa->qlen + rsa->dplen + rsa->dqlen +
 		    rsa->iqlen > sizeof(prv->rsa_sk->data)) {
 			r = SSH_ERR_NO_BUFFER_SPACE;
-=======
-		if ((r = sshkey_check_rsa_length(prv, 0)) != 0)
->>>>>>> 0ffb46f2
 			goto out;
 		}
 		prv->rsa_pk->key.n = prv->rsa_pk->data;
