--- conflicted
+++ resolved
@@ -3179,54 +3179,7 @@
 	default:
 		return SSH_ERR_INVALID_ARGUMENT;
 	}
-<<<<<<< HEAD
 #endif /* WITH_BEARSSL */
-=======
-#endif /* WITH_OPENSSL */
-}
-
-#ifdef WITH_OPENSSL
-static int
-translate_libcrypto_error(unsigned long pem_err)
-{
-	int pem_reason = ERR_GET_REASON(pem_err);
-
-	switch (ERR_GET_LIB(pem_err)) {
-	case ERR_LIB_PEM:
-		switch (pem_reason) {
-		case PEM_R_BAD_PASSWORD_READ:
-#ifdef PEM_R_PROBLEMS_GETTING_PASSWORD
-		case PEM_R_PROBLEMS_GETTING_PASSWORD:
-#endif
-#ifdef PEM_R_BAD_DECRYPT
-		case PEM_R_BAD_DECRYPT:
-#endif
-			return SSH_ERR_KEY_WRONG_PASSPHRASE;
-		default:
-			return SSH_ERR_INVALID_FORMAT;
-		}
-	case ERR_LIB_EVP:
-		switch (pem_reason) {
-#ifdef EVP_R_BAD_DECRYPT
-		case EVP_R_BAD_DECRYPT:
-			return SSH_ERR_KEY_WRONG_PASSPHRASE;
-#endif
-#ifdef EVP_R_BN_DECODE_ERROR
-		case EVP_R_BN_DECODE_ERROR:
-#endif
-		case EVP_R_DECODE_ERROR:
-#ifdef EVP_R_PRIVATE_KEY_DECODE_ERROR
-		case EVP_R_PRIVATE_KEY_DECODE_ERROR:
-#endif
-			return SSH_ERR_INVALID_FORMAT;
-		default:
-			return SSH_ERR_LIBCRYPTO_ERROR;
-		}
-	case ERR_LIB_ASN1:
-		return SSH_ERR_INVALID_FORMAT;
-	}
-	return SSH_ERR_LIBCRYPTO_ERROR;
->>>>>>> daa5b2d8
 }
 
 #ifdef WITH_BEARSSL
