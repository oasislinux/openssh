--- conflicted
+++ resolved
@@ -2577,17 +2577,11 @@
 	if ((ec->supported_curves & 1 << nid) == 0)
 		return SSH_ERR_LIBCRYPTO_ERROR;
 
-<<<<<<< HEAD
 	if (nid == BR_EC_curve25519)
 		return qlen == 32 ? 0 : SSH_ERR_KEY_INVALID_EC_VALUE;
 
 	ec->generator(nid, &glen);
 	n = ec->order(nid, &nlen);
-=======
-	/* Q != infinity */
-	if (EC_POINT_is_at_infinity(group, public))
-		goto out;
->>>>>>> 2593769f
 
 	/* We must check that the public key has the same size as
 	 * the generator, otherwise behavior of mul() below is
@@ -2644,52 +2638,7 @@
 	if (bn_less(x, xlen, n, nlen, -1) != 1)
 		return SSH_ERR_KEY_INVALID_EC_VALUE;
 
-<<<<<<< HEAD
 	return 0;
-=======
-void
-sshkey_dump_ec_point(const EC_GROUP *group, const EC_POINT *point)
-{
-	BIGNUM *x = NULL, *y = NULL;
-
-	if (point == NULL) {
-		fputs("point=(NULL)\n", stderr);
-		return;
-	}
-	if ((x = BN_new()) == NULL || (y = BN_new()) == NULL) {
-		fprintf(stderr, "%s: BN_new failed\n", __func__);
-		goto out;
-	}
-	if (EC_POINT_get_affine_coordinates_GFp(group, point,
-	    x, y, NULL) != 1) {
-		fprintf(stderr, "%s: EC_POINT_get_affine_coordinates_GFp\n",
-		    __func__);
-		goto out;
-	}
-	fputs("x=", stderr);
-	BN_print_fp(stderr, x);
-	fputs("\ny=", stderr);
-	BN_print_fp(stderr, y);
-	fputs("\n", stderr);
- out:
-	BN_clear_free(x);
-	BN_clear_free(y);
-}
-
-void
-sshkey_dump_ec_key(const EC_KEY *key)
-{
-	const BIGNUM *exponent;
-
-	sshkey_dump_ec_point(EC_KEY_get0_group(key),
-	    EC_KEY_get0_public_key(key));
-	fputs("exponent=", stderr);
-	if ((exponent = EC_KEY_get0_private_key(key)) == NULL)
-		fputs("(NULL)", stderr);
-	else
-		BN_print_fp(stderr, EC_KEY_get0_private_key(key));
-	fputs("\n", stderr);
->>>>>>> 2593769f
 }
 #endif /* WITH_BEARSSL */
 
