/* $OpenBSD: sshkey.c,v 1.111 2020/08/27 01:06:19 djm Exp $ */
/*
 * Copyright (c) 2000, 2001 Markus Friedl.  All rights reserved.
 * Copyright (c) 2008 Alexander von Gernler.  All rights reserved.
 * Copyright (c) 2010,2011 Damien Miller.  All rights reserved.
 *
 * Redistribution and use in source and binary forms, with or without
 * modification, are permitted provided that the following conditions
 * are met:
 * 1. Redistributions of source code must retain the above copyright
 *    notice, this list of conditions and the following disclaimer.
 * 2. Redistributions in binary form must reproduce the above copyright
 *    notice, this list of conditions and the following disclaimer in the
 *    documentation and/or other materials provided with the distribution.
 *
 * THIS SOFTWARE IS PROVIDED BY THE AUTHOR ``AS IS'' AND ANY EXPRESS OR
 * IMPLIED WARRANTIES, INCLUDING, BUT NOT LIMITED TO, THE IMPLIED WARRANTIES
 * OF MERCHANTABILITY AND FITNESS FOR A PARTICULAR PURPOSE ARE DISCLAIMED.
 * IN NO EVENT SHALL THE AUTHOR BE LIABLE FOR ANY DIRECT, INDIRECT,
 * INCIDENTAL, SPECIAL, EXEMPLARY, OR CONSEQUENTIAL DAMAGES (INCLUDING, BUT
 * NOT LIMITED TO, PROCUREMENT OF SUBSTITUTE GOODS OR SERVICES; LOSS OF USE,
 * DATA, OR PROFITS; OR BUSINESS INTERRUPTION) HOWEVER CAUSED AND ON ANY
 * THEORY OF LIABILITY, WHETHER IN CONTRACT, STRICT LIABILITY, OR TORT
 * (INCLUDING NEGLIGENCE OR OTHERWISE) ARISING IN ANY WAY OUT OF THE USE OF
 * THIS SOFTWARE, EVEN IF ADVISED OF THE POSSIBILITY OF SUCH DAMAGE.
 */

#include "includes.h"

#include <sys/types.h>
#include <netinet/in.h>

#ifdef WITH_BEARSSL
#include <bearssl.h>
#endif

#include "crypto_api.h"

#include <errno.h>
#include <limits.h>
#include <stdio.h>
#include <string.h>
#include <resolv.h>
#include <time.h>
#ifdef HAVE_UTIL_H
#include <util.h>
#endif /* HAVE_UTIL_H */

#include "ssh2.h"
#include "ssherr.h"
#include "misc.h"
#include "sshbuf.h"
#include "cipher.h"
#include "digest.h"
#define SSHKEY_INTERNAL
#include "sshkey.h"
#include "match.h"
#include "ssh-sk.h"

#ifdef WITH_XMSS
#include "sshkey-xmss.h"
#include "xmss_fast.h"
#endif

/* openssh private key file format */
#define MARK_BEGIN		"-----BEGIN OPENSSH PRIVATE KEY-----\n"
#define MARK_END		"-----END OPENSSH PRIVATE KEY-----\n"
#define MARK_BEGIN_LEN		(sizeof(MARK_BEGIN) - 1)
#define MARK_END_LEN		(sizeof(MARK_END) - 1)
#define KDFNAME			"bcrypt"
#define AUTH_MAGIC		"openssh-key-v1"
#define SALT_LEN		16
#define DEFAULT_CIPHERNAME	"aes256-ctr"
#define	DEFAULT_ROUNDS		16

/* Version identification string for SSH v1 identity files. */
#define LEGACY_BEGIN		"SSH PRIVATE KEY FILE FORMAT 1.1\n"

/*
 * Constants relating to "shielding" support; protection of keys expected
 * to remain in memory for long durations
 */
#define SSHKEY_SHIELD_PREKEY_LEN	(16 * 1024)
#define SSHKEY_SHIELD_CIPHER		"aes256-ctr" /* XXX want AES-EME* */
#define SSHKEY_SHIELD_PREKEY_HASH	SSH_DIGEST_SHA512

int	sshkey_private_serialize_opt(struct sshkey *key,
    struct sshbuf *buf, enum sshkey_serialize_rep);
static int sshkey_from_blob_internal(struct sshbuf *buf,
    struct sshkey **keyp, int allow_cert);

/* Supported key types */
struct keytype {
	const char *name;
	const char *shortname;
	const char *sigalg;
	int type;
	int nid;
	int cert;
	int sigonly;
};
static const struct keytype keytypes[] = {
	{ "ssh-ed25519", "ED25519", NULL, KEY_ED25519, 0, 0, 0 },
	{ "ssh-ed25519-cert-v01@openssh.com", "ED25519-CERT", NULL,
	    KEY_ED25519_CERT, 0, 1, 0 },
	{ "sk-ssh-ed25519@openssh.com", "ED25519-SK", NULL,
	    KEY_ED25519_SK, 0, 0, 0 },
	{ "sk-ssh-ed25519-cert-v01@openssh.com", "ED25519-SK-CERT", NULL,
	    KEY_ED25519_SK_CERT, 0, 1, 0 },
#ifdef WITH_XMSS
	{ "ssh-xmss@openssh.com", "XMSS", NULL, KEY_XMSS, 0, 0, 0 },
	{ "ssh-xmss-cert-v01@openssh.com", "XMSS-CERT", NULL,
	    KEY_XMSS_CERT, 0, 1, 0 },
#endif /* WITH_XMSS */
#ifdef WITH_BEARSSL
	{ "ssh-rsa", "RSA", NULL, KEY_RSA, 0, 0, 0 },
	{ "rsa-sha2-256", "RSA", NULL, KEY_RSA, 0, 0, 1 },
	{ "rsa-sha2-512", "RSA", NULL, KEY_RSA, 0, 0, 1 },
	{ "ecdsa-sha2-nistp256", "ECDSA", NULL,
	    KEY_ECDSA, BR_EC_secp256r1, 0, 0 },
	{ "ecdsa-sha2-nistp384", "ECDSA", NULL,
	    KEY_ECDSA, BR_EC_secp384r1, 0, 0 },
	{ "ecdsa-sha2-nistp521", "ECDSA", NULL,
	    KEY_ECDSA, BR_EC_secp521r1, 0, 0 },
	{ "sk-ecdsa-sha2-nistp256@openssh.com", "ECDSA-SK", NULL,
<<<<<<< HEAD
	    KEY_ECDSA_SK, BR_EC_secp256r1, 0, 0 },
=======
	    KEY_ECDSA_SK, NID_X9_62_prime256v1, 0, 0 },
	{ "webauthn-sk-ecdsa-sha2-nistp256@openssh.com", "ECDSA-SK", NULL,
	    KEY_ECDSA_SK, NID_X9_62_prime256v1, 0, 1 },
# endif /* OPENSSL_HAS_ECC */
>>>>>>> 53a33a0d
	{ "ssh-rsa-cert-v01@openssh.com", "RSA-CERT", NULL,
	    KEY_RSA_CERT, 0, 1, 0 },
	{ "rsa-sha2-256-cert-v01@openssh.com", "RSA-CERT",
	    "rsa-sha2-256", KEY_RSA_CERT, 0, 1, 1 },
	{ "rsa-sha2-512-cert-v01@openssh.com", "RSA-CERT",
	    "rsa-sha2-512", KEY_RSA_CERT, 0, 1, 1 },
	{ "ecdsa-sha2-nistp256-cert-v01@openssh.com", "ECDSA-CERT", NULL,
	    KEY_ECDSA_CERT, BR_EC_secp256r1, 1, 0 },
	{ "ecdsa-sha2-nistp384-cert-v01@openssh.com", "ECDSA-CERT", NULL,
	    KEY_ECDSA_CERT, BR_EC_secp384r1, 1, 0 },
	{ "ecdsa-sha2-nistp521-cert-v01@openssh.com", "ECDSA-CERT", NULL,
	   KEY_ECDSA_CERT, BR_EC_secp521r1, 1, 0 },
	{ "sk-ecdsa-sha2-nistp256-cert-v01@openssh.com", "ECDSA-SK-CERT", NULL,
	    KEY_ECDSA_SK_CERT, BR_EC_secp256r1, 1, 0 },
#endif /* WITH_BEARSSL */
	{ NULL, NULL, NULL, -1, -1, 0, 0 }
};

const char *
sshkey_type(const struct sshkey *k)
{
	const struct keytype *kt;

	for (kt = keytypes; kt->type != -1; kt++) {
		if (kt->type == k->type)
			return kt->shortname;
	}
	return "unknown";
}

static const char *
sshkey_ssh_name_from_type_nid(int type, int nid)
{
	const struct keytype *kt;

	for (kt = keytypes; kt->type != -1; kt++) {
		if (kt->type == type && (kt->nid == 0 || kt->nid == nid))
			return kt->name;
	}
	return "ssh-unknown";
}

int
sshkey_type_is_cert(int type)
{
	const struct keytype *kt;

	for (kt = keytypes; kt->type != -1; kt++) {
		if (kt->type == type)
			return kt->cert;
	}
	return 0;
}

const char *
sshkey_ssh_name(const struct sshkey *k)
{
	return sshkey_ssh_name_from_type_nid(k->type, k->ecdsa_nid);
}

const char *
sshkey_ssh_name_plain(const struct sshkey *k)
{
	return sshkey_ssh_name_from_type_nid(sshkey_type_plain(k->type),
	    k->ecdsa_nid);
}

int
sshkey_type_from_name(const char *name)
{
	const struct keytype *kt;

	for (kt = keytypes; kt->type != -1; kt++) {
		/* Only allow shortname matches for plain key types */
		if ((kt->name != NULL && strcmp(name, kt->name) == 0) ||
		    (!kt->cert && strcasecmp(kt->shortname, name) == 0))
			return kt->type;
	}
	return KEY_UNSPEC;
}

static int
key_type_is_ecdsa_variant(int type)
{
	switch (type) {
	case KEY_ECDSA:
	case KEY_ECDSA_CERT:
	case KEY_ECDSA_SK:
	case KEY_ECDSA_SK_CERT:
		return 1;
	}
	return 0;
}

int
sshkey_ecdsa_nid_from_name(const char *name)
{
	const struct keytype *kt;

	for (kt = keytypes; kt->type != -1; kt++) {
		if (!key_type_is_ecdsa_variant(kt->type))
			continue;
		if (kt->name != NULL && strcmp(name, kt->name) == 0)
			return kt->nid;
	}
	return -1;
}

char *
sshkey_alg_list(int certs_only, int plain_only, int include_sigonly, char sep)
{
	char *tmp, *ret = NULL;
	size_t nlen, rlen = 0;
	const struct keytype *kt;

	for (kt = keytypes; kt->type != -1; kt++) {
		if (kt->name == NULL)
			continue;
		if (!include_sigonly && kt->sigonly)
			continue;
		if ((certs_only && !kt->cert) || (plain_only && kt->cert))
			continue;
		if (ret != NULL)
			ret[rlen++] = sep;
		nlen = strlen(kt->name);
		if ((tmp = realloc(ret, rlen + nlen + 2)) == NULL) {
			free(ret);
			return NULL;
		}
		ret = tmp;
		memcpy(ret + rlen, kt->name, nlen + 1);
		rlen += nlen;
	}
	return ret;
}

int
sshkey_names_valid2(const char *names, int allow_wildcard)
{
	char *s, *cp, *p;
	const struct keytype *kt;
	int type;

	if (names == NULL || strcmp(names, "") == 0)
		return 0;
	if ((s = cp = strdup(names)) == NULL)
		return 0;
	for ((p = strsep(&cp, ",")); p && *p != '\0';
	    (p = strsep(&cp, ","))) {
		type = sshkey_type_from_name(p);
		if (type == KEY_UNSPEC) {
			if (allow_wildcard) {
				/*
				 * Try matching key types against the string.
				 * If any has a positive or negative match then
				 * the component is accepted.
				 */
				for (kt = keytypes; kt->type != -1; kt++) {
					if (match_pattern_list(kt->name,
					    p, 0) != 0)
						break;
				}
				if (kt->type != -1)
					continue;
			}
			free(s);
			return 0;
		}
	}
	free(s);
	return 1;
}

#ifdef WITH_BEARSSL
/* The modulus is assumed to have no leading zeros. This is handled
 * by sshbuf_get_bignum2_bytes_direct(). */
static int
rsa_bitlen(const u_char *n, size_t nlen)
{
	int bitlen;
	u_char x;

	bitlen = (nlen - 1) * 8;
	for (x = n[0]; x > 0; x >>= 1)
		++bitlen;

	return bitlen;
}
#endif

u_int
sshkey_size(const struct sshkey *k)
{
	switch (k->type) {
#ifdef WITH_BEARSSL
	case KEY_RSA:
	case KEY_RSA_CERT:
		return rsa_bitlen(k->rsa_pk->key.n, k->rsa_pk->key.nlen);
	case KEY_ECDSA:
	case KEY_ECDSA_CERT:
	case KEY_ECDSA_SK:
	case KEY_ECDSA_SK_CERT:
		return sshkey_curve_nid_to_bits(k->ecdsa_nid);
#endif /* WITH_BEARSSL */
	case KEY_ED25519:
	case KEY_ED25519_CERT:
	case KEY_ED25519_SK:
	case KEY_ED25519_SK_CERT:
	case KEY_XMSS:
	case KEY_XMSS_CERT:
		return 256;	/* XXX */
	}
	return 0;
}

static int
sshkey_type_is_valid_ca(int type)
{
	switch (type) {
	case KEY_RSA:
	case KEY_DSA:
	case KEY_ECDSA:
	case KEY_ECDSA_SK:
	case KEY_ED25519:
	case KEY_ED25519_SK:
	case KEY_XMSS:
		return 1;
	default:
		return 0;
	}
}

int
sshkey_is_cert(const struct sshkey *k)
{
	if (k == NULL)
		return 0;
	return sshkey_type_is_cert(k->type);
}

int
sshkey_is_sk(const struct sshkey *k)
{
	if (k == NULL)
		return 0;
	switch (sshkey_type_plain(k->type)) {
	case KEY_ECDSA_SK:
	case KEY_ED25519_SK:
		return 1;
	default:
		return 0;
	}
}

/* Return the cert-less equivalent to a certified key type */
int
sshkey_type_plain(int type)
{
	switch (type) {
	case KEY_RSA_CERT:
		return KEY_RSA;
	case KEY_DSA_CERT:
		return KEY_DSA;
	case KEY_ECDSA_CERT:
		return KEY_ECDSA;
	case KEY_ECDSA_SK_CERT:
		return KEY_ECDSA_SK;
	case KEY_ED25519_CERT:
		return KEY_ED25519;
	case KEY_ED25519_SK_CERT:
		return KEY_ED25519_SK;
	case KEY_XMSS_CERT:
		return KEY_XMSS;
	default:
		return type;
	}
}

#ifdef WITH_BEARSSL
/* XXX: these are really begging for a table-driven approach */
int
sshkey_curve_name_to_nid(const char *name)
{
	if (strcmp(name, "nistp256") == 0)
		return BR_EC_secp256r1;
	else if (strcmp(name, "nistp384") == 0)
		return BR_EC_secp384r1;
	else if (strcmp(name, "nistp521") == 0)
		return BR_EC_secp521r1;
	else
		return -1;
}

u_int
sshkey_curve_nid_to_bits(int nid)
{
	switch (nid) {
	case BR_EC_secp256r1:
		return 256;
	case BR_EC_secp384r1:
		return 384;
	case BR_EC_secp521r1:
		return 521;
	default:
		return 0;
	}
}

int
sshkey_ecdsa_bits_to_nid(int bits)
{
	switch (bits) {
	case 256:
		return BR_EC_secp256r1;
	case 384:
		return BR_EC_secp384r1;
	case 521:
		return BR_EC_secp521r1;
	default:
		return -1;
	}
}

const char *
sshkey_curve_nid_to_name(int nid)
{
	switch (nid) {
	case BR_EC_secp256r1:
		return "nistp256";
	case BR_EC_secp384r1:
		return "nistp384";
	case BR_EC_secp521r1:
		return "nistp521";
	default:
		return NULL;
	}
}

int
sshkey_ec_nid_to_hash_alg(int nid)
{
	int kbits = sshkey_curve_nid_to_bits(nid);

	if (kbits <= 0)
		return -1;

	/* RFC5656 section 6.2.1 */
	if (kbits <= 256)
		return SSH_DIGEST_SHA256;
	else if (kbits <= 384)
		return SSH_DIGEST_SHA384;
	else
		return SSH_DIGEST_SHA512;
}
#endif /* WITH_BEARSSL */

static void
cert_free(struct sshkey_cert *cert)
{
	u_int i;

	if (cert == NULL)
		return;
	sshbuf_free(cert->certblob);
	sshbuf_free(cert->critical);
	sshbuf_free(cert->extensions);
	free(cert->key_id);
	for (i = 0; i < cert->nprincipals; i++)
		free(cert->principals[i]);
	free(cert->principals);
	sshkey_free(cert->signature_key);
	free(cert->signature_type);
	freezero(cert, sizeof(*cert));
}

static struct sshkey_cert *
cert_new(void)
{
	struct sshkey_cert *cert;

	if ((cert = calloc(1, sizeof(*cert))) == NULL)
		return NULL;
	if ((cert->certblob = sshbuf_new()) == NULL ||
	    (cert->critical = sshbuf_new()) == NULL ||
	    (cert->extensions = sshbuf_new()) == NULL) {
		cert_free(cert);
		return NULL;
	}
	cert->key_id = NULL;
	cert->principals = NULL;
	cert->signature_key = NULL;
	cert->signature_type = NULL;
	return cert;
}

struct sshkey *
sshkey_new(int type)
{
	struct sshkey *k;

	if ((k = calloc(1, sizeof(*k))) == NULL)
		return NULL;
	k->type = type;
	k->ecdsa_sk = NULL;
	k->ecdsa_pk = NULL;
	k->ecdsa_nid = -1;
	k->rsa_sk = NULL;
	k->rsa_pk = NULL;
	k->cert = NULL;
	k->ed25519_sk = NULL;
	k->ed25519_pk = NULL;
	k->xmss_sk = NULL;
	k->xmss_pk = NULL;
	switch (k->type) {
#ifdef WITH_BEARSSL
	case KEY_RSA:
	case KEY_RSA_CERT:
	case KEY_ECDSA:
	case KEY_ECDSA_CERT:
	case KEY_ECDSA_SK:
	case KEY_ECDSA_SK_CERT:
#endif /* WITH_BEARSSL */
	case KEY_ED25519:
	case KEY_ED25519_CERT:
	case KEY_ED25519_SK:
	case KEY_ED25519_SK_CERT:
	case KEY_XMSS:
	case KEY_XMSS_CERT:
		/* no need to prealloc */
		break;
	case KEY_UNSPEC:
		break;
	default:
		free(k);
		return NULL;
	}

	if (sshkey_is_cert(k)) {
		if ((k->cert = cert_new()) == NULL) {
			sshkey_free(k);
			return NULL;
		}
	}

	return k;
}

void
sshkey_free(struct sshkey *k)
{
	if (k == NULL)
		return;
	switch (k->type) {
#ifdef WITH_BEARSSL
	case KEY_RSA:
	case KEY_RSA_CERT:
		freezero(k->rsa_pk, sizeof(*k->rsa_pk));
		k->rsa_pk = NULL;
		freezero(k->rsa_sk, sizeof(*k->rsa_sk));
		k->rsa_sk = NULL;
		break;
	case KEY_ECDSA_SK:
	case KEY_ECDSA_SK_CERT:
		free(k->sk_application);
		sshbuf_free(k->sk_key_handle);
		sshbuf_free(k->sk_reserved);
		/* FALLTHROUGH */
	case KEY_ECDSA:
	case KEY_ECDSA_CERT:
		freezero(k->ecdsa_pk, sizeof(*k->ecdsa_pk));
		k->ecdsa_pk = NULL;
		freezero(k->ecdsa_sk, sizeof(*k->ecdsa_sk));
		k->ecdsa_sk = NULL;
		break;
		break;
#endif /* WITH_BEARSSL */
	case KEY_ED25519_SK:
	case KEY_ED25519_SK_CERT:
		free(k->sk_application);
		sshbuf_free(k->sk_key_handle);
		sshbuf_free(k->sk_reserved);
		/* FALLTHROUGH */
	case KEY_ED25519:
	case KEY_ED25519_CERT:
		freezero(k->ed25519_pk, ED25519_PK_SZ);
		k->ed25519_pk = NULL;
		freezero(k->ed25519_sk, ED25519_SK_SZ);
		k->ed25519_sk = NULL;
		break;
#ifdef WITH_XMSS
	case KEY_XMSS:
	case KEY_XMSS_CERT:
		freezero(k->xmss_pk, sshkey_xmss_pklen(k));
		k->xmss_pk = NULL;
		freezero(k->xmss_sk, sshkey_xmss_sklen(k));
		k->xmss_sk = NULL;
		sshkey_xmss_free_state(k);
		free(k->xmss_name);
		k->xmss_name = NULL;
		free(k->xmss_filename);
		k->xmss_filename = NULL;
		break;
#endif /* WITH_XMSS */
	case KEY_UNSPEC:
		break;
	default:
		break;
	}
	if (sshkey_is_cert(k))
		cert_free(k->cert);
	freezero(k->shielded_private, k->shielded_len);
	freezero(k->shield_prekey, k->shield_prekey_len);
	freezero(k, sizeof(*k));
}

static int
cert_compare(struct sshkey_cert *a, struct sshkey_cert *b)
{
	if (a == NULL && b == NULL)
		return 1;
	if (a == NULL || b == NULL)
		return 0;
	if (sshbuf_len(a->certblob) != sshbuf_len(b->certblob))
		return 0;
	if (timingsafe_bcmp(sshbuf_ptr(a->certblob), sshbuf_ptr(b->certblob),
	    sshbuf_len(a->certblob)) != 0)
		return 0;
	return 1;
}

/*
 * Compare public portions of key only, allowing comparisons between
 * certificates and plain keys too.
 */
int
sshkey_equal_public(const struct sshkey *a, const struct sshkey *b)
{
	if (a == NULL || b == NULL ||
	    sshkey_type_plain(a->type) != sshkey_type_plain(b->type))
		return 0;

	switch (a->type) {
#ifdef WITH_BEARSSL
	case KEY_RSA_CERT:
	case KEY_RSA:
		return a->rsa_pk != NULL && b->rsa_pk != NULL &&
		    a->rsa_pk->key.nlen == b->rsa_pk->key.nlen &&
		    memcmp(a->rsa_pk->key.n, b->rsa_pk->key.n,
		    a->rsa_pk->key.nlen) == 0 &&
		    a->rsa_pk->key.elen == b->rsa_pk->key.elen &&
		    memcmp(a->rsa_pk->key.e, b->rsa_pk->key.e,
		    a->rsa_pk->key.elen) == 0;
	case KEY_ECDSA_SK:
	case KEY_ECDSA_SK_CERT:
		if (a->sk_application == NULL || b->sk_application == NULL)
			return 0;
		if (strcmp(a->sk_application, b->sk_application) != 0)
			return 0;
		/* FALLTHROUGH */
	case KEY_ECDSA_CERT:
	case KEY_ECDSA:
		return a->ecdsa_pk != NULL && b->ecdsa_pk != NULL &&
		    a->ecdsa_pk->key.curve == b->ecdsa_pk->key.curve &&
		    a->ecdsa_pk->key.qlen == b->ecdsa_pk->key.qlen &&
		    memcmp(a->ecdsa_pk->key.q, b->ecdsa_pk->key.q,
		    a->ecdsa_pk->key.qlen) == 0;
#endif /* WITH_BEARSSL */
	case KEY_ED25519_SK:
	case KEY_ED25519_SK_CERT:
		if (a->sk_application == NULL || b->sk_application == NULL)
			return 0;
		if (strcmp(a->sk_application, b->sk_application) != 0)
			return 0;
		/* FALLTHROUGH */
	case KEY_ED25519:
	case KEY_ED25519_CERT:
		return a->ed25519_pk != NULL && b->ed25519_pk != NULL &&
		    memcmp(a->ed25519_pk, b->ed25519_pk, ED25519_PK_SZ) == 0;
#ifdef WITH_XMSS
	case KEY_XMSS:
	case KEY_XMSS_CERT:
		return a->xmss_pk != NULL && b->xmss_pk != NULL &&
		    sshkey_xmss_pklen(a) == sshkey_xmss_pklen(b) &&
		    memcmp(a->xmss_pk, b->xmss_pk, sshkey_xmss_pklen(a)) == 0;
#endif /* WITH_XMSS */
	default:
		return 0;
	}
	/* NOTREACHED */
}

int
sshkey_equal(const struct sshkey *a, const struct sshkey *b)
{
	if (a == NULL || b == NULL || a->type != b->type)
		return 0;
	if (sshkey_is_cert(a)) {
		if (!cert_compare(a->cert, b->cert))
			return 0;
	}
	return sshkey_equal_public(a, b);
}

static int
to_blob_buf(const struct sshkey *key, struct sshbuf *b, int force_plain,
  enum sshkey_serialize_rep opts)
{
	int type, ret = SSH_ERR_INTERNAL_ERROR;
	const char *typename;

	if (key == NULL)
		return SSH_ERR_INVALID_ARGUMENT;

	if (sshkey_is_cert(key)) {
		if (key->cert == NULL)
			return SSH_ERR_EXPECTED_CERT;
		if (sshbuf_len(key->cert->certblob) == 0)
			return SSH_ERR_KEY_LACKS_CERTBLOB;
	}
	type = force_plain ? sshkey_type_plain(key->type) : key->type;
	typename = sshkey_ssh_name_from_type_nid(type, key->ecdsa_nid);

	switch (type) {
#ifdef WITH_BEARSSL
	case KEY_ECDSA_CERT:
	case KEY_ECDSA_SK_CERT:
	case KEY_RSA_CERT:
#endif /* WITH_BEARSSL */
	case KEY_ED25519_CERT:
	case KEY_ED25519_SK_CERT:
#ifdef WITH_XMSS
	case KEY_XMSS_CERT:
#endif /* WITH_XMSS */
		/* Use the existing blob */
		/* XXX modified flag? */
		if ((ret = sshbuf_putb(b, key->cert->certblob)) != 0)
			return ret;
		break;
#ifdef WITH_BEARSSL
	case KEY_ECDSA:
	case KEY_ECDSA_SK:
		if (key->ecdsa_pk == NULL)
			return SSH_ERR_INVALID_ARGUMENT;
		if ((ret = sshbuf_put_cstring(b, typename)) != 0 ||
		    (ret = sshbuf_put_cstring(b,
		    sshkey_curve_nid_to_name(key->ecdsa_nid))) != 0 ||
		    (ret = sshbuf_put_ec_bytes(b, key->ecdsa_pk->key.q,
		    key->ecdsa_pk->key.qlen)) != 0)
			return ret;
		if (type == KEY_ECDSA_SK) {
			if ((ret = sshbuf_put_cstring(b,
			    key->sk_application)) != 0)
				return ret;
		}
		break;
	case KEY_RSA:
		if (key->rsa_pk == NULL)
			return SSH_ERR_INVALID_ARGUMENT;
		if ((ret = sshbuf_put_cstring(b, typename)) != 0 ||
		    (ret = sshbuf_put_bignum2_bytes(b, key->rsa_pk->key.e,
		    key->rsa_pk->key.elen)) != 0 ||
		    (ret = sshbuf_put_bignum2_bytes(b, key->rsa_pk->key.n,
		    key->rsa_pk->key.nlen)) != 0)
			return ret;
		break;
#endif /* WITH_BEARSSL */
	case KEY_ED25519:
	case KEY_ED25519_SK:
		if (key->ed25519_pk == NULL)
			return SSH_ERR_INVALID_ARGUMENT;
		if ((ret = sshbuf_put_cstring(b, typename)) != 0 ||
		    (ret = sshbuf_put_string(b,
		    key->ed25519_pk, ED25519_PK_SZ)) != 0)
			return ret;
		if (type == KEY_ED25519_SK) {
			if ((ret = sshbuf_put_cstring(b,
			    key->sk_application)) != 0)
				return ret;
		}
		break;
#ifdef WITH_XMSS
	case KEY_XMSS:
		if (key->xmss_name == NULL || key->xmss_pk == NULL ||
		    sshkey_xmss_pklen(key) == 0)
			return SSH_ERR_INVALID_ARGUMENT;
		if ((ret = sshbuf_put_cstring(b, typename)) != 0 ||
		    (ret = sshbuf_put_cstring(b, key->xmss_name)) != 0 ||
		    (ret = sshbuf_put_string(b,
		    key->xmss_pk, sshkey_xmss_pklen(key))) != 0 ||
		    (ret = sshkey_xmss_serialize_pk_info(key, b, opts)) != 0)
			return ret;
		break;
#endif /* WITH_XMSS */
	default:
		return SSH_ERR_KEY_TYPE_UNKNOWN;
	}
	return 0;
}

int
sshkey_putb(const struct sshkey *key, struct sshbuf *b)
{
	return to_blob_buf(key, b, 0, SSHKEY_SERIALIZE_DEFAULT);
}

int
sshkey_puts_opts(const struct sshkey *key, struct sshbuf *b,
    enum sshkey_serialize_rep opts)
{
	struct sshbuf *tmp;
	int r;

	if ((tmp = sshbuf_new()) == NULL)
		return SSH_ERR_ALLOC_FAIL;
	r = to_blob_buf(key, tmp, 0, opts);
	if (r == 0)
		r = sshbuf_put_stringb(b, tmp);
	sshbuf_free(tmp);
	return r;
}

int
sshkey_puts(const struct sshkey *key, struct sshbuf *b)
{
	return sshkey_puts_opts(key, b, SSHKEY_SERIALIZE_DEFAULT);
}

int
sshkey_putb_plain(const struct sshkey *key, struct sshbuf *b)
{
	return to_blob_buf(key, b, 1, SSHKEY_SERIALIZE_DEFAULT);
}

static int
to_blob(const struct sshkey *key, u_char **blobp, size_t *lenp, int force_plain,
    enum sshkey_serialize_rep opts)
{
	int ret = SSH_ERR_INTERNAL_ERROR;
	size_t len;
	struct sshbuf *b = NULL;

	if (lenp != NULL)
		*lenp = 0;
	if (blobp != NULL)
		*blobp = NULL;
	if ((b = sshbuf_new()) == NULL)
		return SSH_ERR_ALLOC_FAIL;
	if ((ret = to_blob_buf(key, b, force_plain, opts)) != 0)
		goto out;
	len = sshbuf_len(b);
	if (lenp != NULL)
		*lenp = len;
	if (blobp != NULL) {
		if ((*blobp = malloc(len)) == NULL) {
			ret = SSH_ERR_ALLOC_FAIL;
			goto out;
		}
		memcpy(*blobp, sshbuf_ptr(b), len);
	}
	ret = 0;
 out:
	sshbuf_free(b);
	return ret;
}

int
sshkey_to_blob(const struct sshkey *key, u_char **blobp, size_t *lenp)
{
	return to_blob(key, blobp, lenp, 0, SSHKEY_SERIALIZE_DEFAULT);
}

int
sshkey_plain_to_blob(const struct sshkey *key, u_char **blobp, size_t *lenp)
{
	return to_blob(key, blobp, lenp, 1, SSHKEY_SERIALIZE_DEFAULT);
}

int
sshkey_fingerprint_raw(const struct sshkey *k, int dgst_alg,
    u_char **retp, size_t *lenp)
{
	u_char *blob = NULL, *ret = NULL;
	size_t blob_len = 0;
	int r = SSH_ERR_INTERNAL_ERROR;

	if (retp != NULL)
		*retp = NULL;
	if (lenp != NULL)
		*lenp = 0;
	if (ssh_digest_bytes(dgst_alg) == 0) {
		r = SSH_ERR_INVALID_ARGUMENT;
		goto out;
	}
	if ((r = to_blob(k, &blob, &blob_len, 1, SSHKEY_SERIALIZE_DEFAULT))
	    != 0)
		goto out;
	if ((ret = calloc(1, SSH_DIGEST_MAX_LENGTH)) == NULL) {
		r = SSH_ERR_ALLOC_FAIL;
		goto out;
	}
	if ((r = ssh_digest_memory(dgst_alg, blob, blob_len,
	    ret, SSH_DIGEST_MAX_LENGTH)) != 0)
		goto out;
	/* success */
	if (retp != NULL) {
		*retp = ret;
		ret = NULL;
	}
	if (lenp != NULL)
		*lenp = ssh_digest_bytes(dgst_alg);
	r = 0;
 out:
	free(ret);
	if (blob != NULL)
		freezero(blob, blob_len);
	return r;
}

static char *
fingerprint_b64(const char *alg, u_char *dgst_raw, size_t dgst_raw_len)
{
	char *ret;
	size_t plen = strlen(alg) + 1;
	size_t rlen = ((dgst_raw_len + 2) / 3) * 4 + plen + 1;

	if (dgst_raw_len > 65536 || (ret = calloc(1, rlen)) == NULL)
		return NULL;
	strlcpy(ret, alg, rlen);
	strlcat(ret, ":", rlen);
	if (dgst_raw_len == 0)
		return ret;
	if (b64_ntop(dgst_raw, dgst_raw_len, ret + plen, rlen - plen) == -1) {
		freezero(ret, rlen);
		return NULL;
	}
	/* Trim padding characters from end */
	ret[strcspn(ret, "=")] = '\0';
	return ret;
}

static char *
fingerprint_hex(const char *alg, u_char *dgst_raw, size_t dgst_raw_len)
{
	char *retval, hex[5];
	size_t i, rlen = dgst_raw_len * 3 + strlen(alg) + 2;

	if (dgst_raw_len > 65536 || (retval = calloc(1, rlen)) == NULL)
		return NULL;
	strlcpy(retval, alg, rlen);
	strlcat(retval, ":", rlen);
	for (i = 0; i < dgst_raw_len; i++) {
		snprintf(hex, sizeof(hex), "%s%02x",
		    i > 0 ? ":" : "", dgst_raw[i]);
		strlcat(retval, hex, rlen);
	}
	return retval;
}

static char *
fingerprint_bubblebabble(u_char *dgst_raw, size_t dgst_raw_len)
{
	char vowels[] = { 'a', 'e', 'i', 'o', 'u', 'y' };
	char consonants[] = { 'b', 'c', 'd', 'f', 'g', 'h', 'k', 'l', 'm',
	    'n', 'p', 'r', 's', 't', 'v', 'z', 'x' };
	u_int i, j = 0, rounds, seed = 1;
	char *retval;

	rounds = (dgst_raw_len / 2) + 1;
	if ((retval = calloc(rounds, 6)) == NULL)
		return NULL;
	retval[j++] = 'x';
	for (i = 0; i < rounds; i++) {
		u_int idx0, idx1, idx2, idx3, idx4;
		if ((i + 1 < rounds) || (dgst_raw_len % 2 != 0)) {
			idx0 = (((((u_int)(dgst_raw[2 * i])) >> 6) & 3) +
			    seed) % 6;
			idx1 = (((u_int)(dgst_raw[2 * i])) >> 2) & 15;
			idx2 = ((((u_int)(dgst_raw[2 * i])) & 3) +
			    (seed / 6)) % 6;
			retval[j++] = vowels[idx0];
			retval[j++] = consonants[idx1];
			retval[j++] = vowels[idx2];
			if ((i + 1) < rounds) {
				idx3 = (((u_int)(dgst_raw[(2 * i) + 1])) >> 4) & 15;
				idx4 = (((u_int)(dgst_raw[(2 * i) + 1]))) & 15;
				retval[j++] = consonants[idx3];
				retval[j++] = '-';
				retval[j++] = consonants[idx4];
				seed = ((seed * 5) +
				    ((((u_int)(dgst_raw[2 * i])) * 7) +
				    ((u_int)(dgst_raw[(2 * i) + 1])))) % 36;
			}
		} else {
			idx0 = seed % 6;
			idx1 = 16;
			idx2 = seed / 6;
			retval[j++] = vowels[idx0];
			retval[j++] = consonants[idx1];
			retval[j++] = vowels[idx2];
		}
	}
	retval[j++] = 'x';
	retval[j++] = '\0';
	return retval;
}

/*
 * Draw an ASCII-Art representing the fingerprint so human brain can
 * profit from its built-in pattern recognition ability.
 * This technique is called "random art" and can be found in some
 * scientific publications like this original paper:
 *
 * "Hash Visualization: a New Technique to improve Real-World Security",
 * Perrig A. and Song D., 1999, International Workshop on Cryptographic
 * Techniques and E-Commerce (CrypTEC '99)
 * sparrow.ece.cmu.edu/~adrian/projects/validation/validation.pdf
 *
 * The subject came up in a talk by Dan Kaminsky, too.
 *
 * If you see the picture is different, the key is different.
 * If the picture looks the same, you still know nothing.
 *
 * The algorithm used here is a worm crawling over a discrete plane,
 * leaving a trace (augmenting the field) everywhere it goes.
 * Movement is taken from dgst_raw 2bit-wise.  Bumping into walls
 * makes the respective movement vector be ignored for this turn.
 * Graphs are not unambiguous, because circles in graphs can be
 * walked in either direction.
 */

/*
 * Field sizes for the random art.  Have to be odd, so the starting point
 * can be in the exact middle of the picture, and FLDBASE should be >=8 .
 * Else pictures would be too dense, and drawing the frame would
 * fail, too, because the key type would not fit in anymore.
 */
#define	FLDBASE		8
#define	FLDSIZE_Y	(FLDBASE + 1)
#define	FLDSIZE_X	(FLDBASE * 2 + 1)
static char *
fingerprint_randomart(const char *alg, u_char *dgst_raw, size_t dgst_raw_len,
    const struct sshkey *k)
{
	/*
	 * Chars to be used after each other every time the worm
	 * intersects with itself.  Matter of taste.
	 */
	char	*augmentation_string = " .o+=*BOX@%&#/^SE";
	char	*retval, *p, title[FLDSIZE_X], hash[FLDSIZE_X];
	u_char	 field[FLDSIZE_X][FLDSIZE_Y];
	size_t	 i, tlen, hlen;
	u_int	 b;
	int	 x, y, r;
	size_t	 len = strlen(augmentation_string) - 1;

	if ((retval = calloc((FLDSIZE_X + 3), (FLDSIZE_Y + 2))) == NULL)
		return NULL;

	/* initialize field */
	memset(field, 0, FLDSIZE_X * FLDSIZE_Y * sizeof(char));
	x = FLDSIZE_X / 2;
	y = FLDSIZE_Y / 2;

	/* process raw key */
	for (i = 0; i < dgst_raw_len; i++) {
		int input;
		/* each byte conveys four 2-bit move commands */
		input = dgst_raw[i];
		for (b = 0; b < 4; b++) {
			/* evaluate 2 bit, rest is shifted later */
			x += (input & 0x1) ? 1 : -1;
			y += (input & 0x2) ? 1 : -1;

			/* assure we are still in bounds */
			x = MAXIMUM(x, 0);
			y = MAXIMUM(y, 0);
			x = MINIMUM(x, FLDSIZE_X - 1);
			y = MINIMUM(y, FLDSIZE_Y - 1);

			/* augment the field */
			if (field[x][y] < len - 2)
				field[x][y]++;
			input = input >> 2;
		}
	}

	/* mark starting point and end point*/
	field[FLDSIZE_X / 2][FLDSIZE_Y / 2] = len - 1;
	field[x][y] = len;

	/* assemble title */
	r = snprintf(title, sizeof(title), "[%s %u]",
		sshkey_type(k), sshkey_size(k));
	/* If [type size] won't fit, then try [type]; fits "[ED25519-CERT]" */
	if (r < 0 || r > (int)sizeof(title))
		r = snprintf(title, sizeof(title), "[%s]", sshkey_type(k));
	tlen = (r <= 0) ? 0 : strlen(title);

	/* assemble hash ID. */
	r = snprintf(hash, sizeof(hash), "[%s]", alg);
	hlen = (r <= 0) ? 0 : strlen(hash);

	/* output upper border */
	p = retval;
	*p++ = '+';
	for (i = 0; i < (FLDSIZE_X - tlen) / 2; i++)
		*p++ = '-';
	memcpy(p, title, tlen);
	p += tlen;
	for (i += tlen; i < FLDSIZE_X; i++)
		*p++ = '-';
	*p++ = '+';
	*p++ = '\n';

	/* output content */
	for (y = 0; y < FLDSIZE_Y; y++) {
		*p++ = '|';
		for (x = 0; x < FLDSIZE_X; x++)
			*p++ = augmentation_string[MINIMUM(field[x][y], len)];
		*p++ = '|';
		*p++ = '\n';
	}

	/* output lower border */
	*p++ = '+';
	for (i = 0; i < (FLDSIZE_X - hlen) / 2; i++)
		*p++ = '-';
	memcpy(p, hash, hlen);
	p += hlen;
	for (i += hlen; i < FLDSIZE_X; i++)
		*p++ = '-';
	*p++ = '+';

	return retval;
}

char *
sshkey_fingerprint(const struct sshkey *k, int dgst_alg,
    enum sshkey_fp_rep dgst_rep)
{
	char *retval = NULL;
	u_char *dgst_raw;
	size_t dgst_raw_len;

	if (sshkey_fingerprint_raw(k, dgst_alg, &dgst_raw, &dgst_raw_len) != 0)
		return NULL;
	switch (dgst_rep) {
	case SSH_FP_DEFAULT:
		if (dgst_alg == SSH_DIGEST_MD5) {
			retval = fingerprint_hex(ssh_digest_alg_name(dgst_alg),
			    dgst_raw, dgst_raw_len);
		} else {
			retval = fingerprint_b64(ssh_digest_alg_name(dgst_alg),
			    dgst_raw, dgst_raw_len);
		}
		break;
	case SSH_FP_HEX:
		retval = fingerprint_hex(ssh_digest_alg_name(dgst_alg),
		    dgst_raw, dgst_raw_len);
		break;
	case SSH_FP_BASE64:
		retval = fingerprint_b64(ssh_digest_alg_name(dgst_alg),
		    dgst_raw, dgst_raw_len);
		break;
	case SSH_FP_BUBBLEBABBLE:
		retval = fingerprint_bubblebabble(dgst_raw, dgst_raw_len);
		break;
	case SSH_FP_RANDOMART:
		retval = fingerprint_randomart(ssh_digest_alg_name(dgst_alg),
		    dgst_raw, dgst_raw_len, k);
		break;
	default:
		freezero(dgst_raw, dgst_raw_len);
		return NULL;
	}
	freezero(dgst_raw, dgst_raw_len);
	return retval;
}

static int
peek_type_nid(const char *s, size_t l, int *nid)
{
	const struct keytype *kt;

	for (kt = keytypes; kt->type != -1; kt++) {
		if (kt->name == NULL || strlen(kt->name) != l)
			continue;
		if (memcmp(s, kt->name, l) == 0) {
			*nid = -1;
			if (key_type_is_ecdsa_variant(kt->type))
				*nid = kt->nid;
			return kt->type;
		}
	}
	return KEY_UNSPEC;
}

/* XXX this can now be made const char * */
int
sshkey_read(struct sshkey *ret, char **cpp)
{
	struct sshkey *k;
	char *cp, *blobcopy;
	size_t space;
	int r, type, curve_nid = -1;
	struct sshbuf *blob;

	if (ret == NULL)
		return SSH_ERR_INVALID_ARGUMENT;

	switch (ret->type) {
	case KEY_UNSPEC:
	case KEY_RSA:
	case KEY_DSA:
	case KEY_ECDSA:
	case KEY_ECDSA_SK:
	case KEY_ED25519:
	case KEY_ED25519_SK:
	case KEY_DSA_CERT:
	case KEY_ECDSA_CERT:
	case KEY_ECDSA_SK_CERT:
	case KEY_RSA_CERT:
	case KEY_ED25519_CERT:
	case KEY_ED25519_SK_CERT:
#ifdef WITH_XMSS
	case KEY_XMSS:
	case KEY_XMSS_CERT:
#endif /* WITH_XMSS */
		break; /* ok */
	default:
		return SSH_ERR_INVALID_ARGUMENT;
	}

	/* Decode type */
	cp = *cpp;
	space = strcspn(cp, " \t");
	if (space == strlen(cp))
		return SSH_ERR_INVALID_FORMAT;
	if ((type = peek_type_nid(cp, space, &curve_nid)) == KEY_UNSPEC)
		return SSH_ERR_INVALID_FORMAT;

	/* skip whitespace */
	for (cp += space; *cp == ' ' || *cp == '\t'; cp++)
		;
	if (*cp == '\0')
		return SSH_ERR_INVALID_FORMAT;
	if (ret->type != KEY_UNSPEC && ret->type != type)
		return SSH_ERR_KEY_TYPE_MISMATCH;
	if ((blob = sshbuf_new()) == NULL)
		return SSH_ERR_ALLOC_FAIL;

	/* find end of keyblob and decode */
	space = strcspn(cp, " \t");
	if ((blobcopy = strndup(cp, space)) == NULL) {
		sshbuf_free(blob);
		return SSH_ERR_ALLOC_FAIL;
	}
	if ((r = sshbuf_b64tod(blob, blobcopy)) != 0) {
		free(blobcopy);
		sshbuf_free(blob);
		return r;
	}
	free(blobcopy);
	if ((r = sshkey_fromb(blob, &k)) != 0) {
		sshbuf_free(blob);
		return r;
	}
	sshbuf_free(blob);

	/* skip whitespace and leave cp at start of comment */
	for (cp += space; *cp == ' ' || *cp == '\t'; cp++)
		;

	/* ensure type of blob matches type at start of line */
	if (k->type != type) {
		sshkey_free(k);
		return SSH_ERR_KEY_TYPE_MISMATCH;
	}
	if (key_type_is_ecdsa_variant(type) && curve_nid != k->ecdsa_nid) {
		sshkey_free(k);
		return SSH_ERR_EC_CURVE_MISMATCH;
	}

	/* Fill in ret from parsed key */
	ret->type = type;
	if (sshkey_is_cert(ret)) {
		if (!sshkey_is_cert(k)) {
			sshkey_free(k);
			return SSH_ERR_EXPECTED_CERT;
		}
		if (ret->cert != NULL)
			cert_free(ret->cert);
		ret->cert = k->cert;
		k->cert = NULL;
	}
	switch (sshkey_type_plain(ret->type)) {
#ifdef WITH_BEARSSL
	case KEY_RSA:
		freezero(ret->rsa_pk, sizeof(*ret->rsa_pk));
		ret->rsa_pk = k->rsa_pk;
		k->rsa_pk = NULL;
#ifdef DEBUG_PK
		/* XXX */
#endif
		break;
	case KEY_ECDSA:
		freezero(ret->ecdsa_pk, sizeof(*ret->ecdsa_pk));
		ret->ecdsa_pk = k->ecdsa_pk;
		ret->ecdsa_nid = k->ecdsa_nid;
		k->ecdsa_pk = NULL;
		k->ecdsa_nid = -1;
#ifdef DEBUG_PK
		/* XXX */
#endif
		break;
	case KEY_ECDSA_SK:
		freezero(ret->ecdsa_pk, sizeof(*ret->ecdsa_pk));
		ret->ecdsa_pk = k->ecdsa_pk;
		ret->ecdsa_nid = k->ecdsa_nid;
		ret->sk_application = k->sk_application;
		k->ecdsa_pk = NULL;
		k->ecdsa_nid = -1;
		k->sk_application = NULL;
#ifdef DEBUG_PK
		/* XXX */
		fprintf(stderr, "App: %s\n", ret->sk_application);
#endif
		break;
#endif /* WITH_BEARSSL */
	case KEY_ED25519:
		freezero(ret->ed25519_pk, ED25519_PK_SZ);
		ret->ed25519_pk = k->ed25519_pk;
		k->ed25519_pk = NULL;
#ifdef DEBUG_PK
		/* XXX */
#endif
		break;
	case KEY_ED25519_SK:
		freezero(ret->ed25519_pk, ED25519_PK_SZ);
		ret->ed25519_pk = k->ed25519_pk;
		ret->sk_application = k->sk_application;
		k->ed25519_pk = NULL;
		k->sk_application = NULL;
		break;
#ifdef WITH_XMSS
	case KEY_XMSS:
		free(ret->xmss_pk);
		ret->xmss_pk = k->xmss_pk;
		k->xmss_pk = NULL;
		free(ret->xmss_state);
		ret->xmss_state = k->xmss_state;
		k->xmss_state = NULL;
		free(ret->xmss_name);
		ret->xmss_name = k->xmss_name;
		k->xmss_name = NULL;
		free(ret->xmss_filename);
		ret->xmss_filename = k->xmss_filename;
		k->xmss_filename = NULL;
#ifdef DEBUG_PK
		/* XXX */
#endif
		break;
#endif /* WITH_XMSS */
	default:
		sshkey_free(k);
		return SSH_ERR_INTERNAL_ERROR;
	}
	sshkey_free(k);

	/* success */
	*cpp = cp;
	return 0;
}


int
sshkey_to_base64(const struct sshkey *key, char **b64p)
{
	int r = SSH_ERR_INTERNAL_ERROR;
	struct sshbuf *b = NULL;
	char *uu = NULL;

	if (b64p != NULL)
		*b64p = NULL;
	if ((b = sshbuf_new()) == NULL)
		return SSH_ERR_ALLOC_FAIL;
	if ((r = sshkey_putb(key, b)) != 0)
		goto out;
	if ((uu = sshbuf_dtob64_string(b, 0)) == NULL) {
		r = SSH_ERR_ALLOC_FAIL;
		goto out;
	}
	/* Success */
	if (b64p != NULL) {
		*b64p = uu;
		uu = NULL;
	}
	r = 0;
 out:
	sshbuf_free(b);
	free(uu);
	return r;
}

int
sshkey_format_text(const struct sshkey *key, struct sshbuf *b)
{
	int r = SSH_ERR_INTERNAL_ERROR;
	char *uu = NULL;

	if ((r = sshkey_to_base64(key, &uu)) != 0)
		goto out;
	if ((r = sshbuf_putf(b, "%s %s",
	    sshkey_ssh_name(key), uu)) != 0)
		goto out;
	r = 0;
 out:
	free(uu);
	return r;
}

int
sshkey_write(const struct sshkey *key, FILE *f)
{
	struct sshbuf *b = NULL;
	int r = SSH_ERR_INTERNAL_ERROR;

	if ((b = sshbuf_new()) == NULL)
		return SSH_ERR_ALLOC_FAIL;
	if ((r = sshkey_format_text(key, b)) != 0)
		goto out;
	if (fwrite(sshbuf_ptr(b), sshbuf_len(b), 1, f) != 1) {
		if (feof(f))
			errno = EPIPE;
		r = SSH_ERR_SYSTEM_ERROR;
		goto out;
	}
	/* Success */
	r = 0;
 out:
	sshbuf_free(b);
	return r;
}

const char *
sshkey_cert_type(const struct sshkey *k)
{
	switch (k->cert->type) {
	case SSH2_CERT_TYPE_USER:
		return "user";
	case SSH2_CERT_TYPE_HOST:
		return "host";
	default:
		return "unknown";
	}
}

int
sshkey_generate(int type, u_int bits, struct sshkey **keyp)
{
	struct sshkey *k;
	const br_prng_class *rng = &arc4random_prng;
	br_rsa_compute_privexp privexp;
	int ret = SSH_ERR_INTERNAL_ERROR;

	if (keyp == NULL)
		return SSH_ERR_INVALID_ARGUMENT;
	*keyp = NULL;
	if ((k = sshkey_new(KEY_UNSPEC)) == NULL)
		return SSH_ERR_ALLOC_FAIL;
	switch (type) {
	case KEY_ED25519:
		if ((k->ed25519_pk = malloc(ED25519_PK_SZ)) == NULL ||
		    (k->ed25519_sk = malloc(ED25519_SK_SZ)) == NULL) {
			ret = SSH_ERR_ALLOC_FAIL;
			break;
		}
		crypto_sign_ed25519_keypair(k->ed25519_pk, k->ed25519_sk);
		ret = 0;
		break;
#ifdef WITH_XMSS
	case KEY_XMSS:
		ret = sshkey_xmss_generate_private_key(k, bits);
		break;
#endif /* WITH_XMSS */
#ifdef WITH_BEARSSL
	case KEY_ECDSA:
		if ((k->ecdsa_sk = calloc(1, sizeof(*k->ecdsa_sk))) == NULL ||
		    (k->ecdsa_pk = calloc(1, sizeof(*k->ecdsa_pk))) == NULL) {
			ret = SSH_ERR_ALLOC_FAIL;
			break;
		}
		if ((k->ecdsa_nid = sshkey_ecdsa_bits_to_nid(bits)) == -1) {
			ret = SSH_ERR_KEY_LENGTH;
			break;
		}
		if (br_ec_keygen(&rng, br_ec_get_default(), &k->ecdsa_sk->key,
		    k->ecdsa_sk->data, k->ecdsa_nid) == 0 ||
		    br_ec_compute_pub(br_ec_get_default(), &k->ecdsa_pk->key,
		    k->ecdsa_pk->data, &k->ecdsa_sk->key) == 0) {
			ret = SSH_ERR_LIBCRYPTO_ERROR;
			break;
		}
		ret = 0;
		break;
	case KEY_RSA:
		if ((k->rsa_sk = calloc(1, sizeof(*k->rsa_sk))) == NULL ||
		    (k->rsa_pk = calloc(1, sizeof(*k->rsa_pk))) == NULL) {
			ret = SSH_ERR_ALLOC_FAIL;
			break;
		}
		if (bits < SSH_RSA_MINIMUM_MODULUS_SIZE ||
		    bits > SSH_RSA_MAXIMUM_MODULUS_SIZE) {
			ret = SSH_ERR_KEY_LENGTH;
			break;
		}
		privexp = br_rsa_compute_privexp_get_default();
		if (br_rsa_keygen_get_default()(&rng, &k->rsa_sk->key,
		    k->rsa_sk->data, &k->rsa_pk->key, k->rsa_pk->data,
		    bits, 3) != 1 ||
		    privexp(NULL, &k->rsa_sk->key, 3) >= sizeof(k->rsa_sk->d) ||
		    (k->rsa_sk->dlen = privexp(k->rsa_sk->d,
		    &k->rsa_sk->key, 3)) == 0) {
			ret = SSH_ERR_LIBCRYPTO_ERROR;
			break;
		}
		ret = 0;
		break;
#endif /* WITH_BEARSSL */
	default:
		ret = SSH_ERR_INVALID_ARGUMENT;
	}
	if (ret == 0) {
		k->type = type;
		*keyp = k;
	} else
		sshkey_free(k);
	return ret;
}

int
sshkey_cert_copy(const struct sshkey *from_key, struct sshkey *to_key)
{
	u_int i;
	const struct sshkey_cert *from;
	struct sshkey_cert *to;
	int r = SSH_ERR_INTERNAL_ERROR;

	if (to_key == NULL || (from = from_key->cert) == NULL)
		return SSH_ERR_INVALID_ARGUMENT;

	if ((to = cert_new()) == NULL)
		return SSH_ERR_ALLOC_FAIL;

	if ((r = sshbuf_putb(to->certblob, from->certblob)) != 0 ||
	    (r = sshbuf_putb(to->critical, from->critical)) != 0 ||
	    (r = sshbuf_putb(to->extensions, from->extensions)) != 0)
		goto out;

	to->serial = from->serial;
	to->type = from->type;
	if (from->key_id == NULL)
		to->key_id = NULL;
	else if ((to->key_id = strdup(from->key_id)) == NULL) {
		r = SSH_ERR_ALLOC_FAIL;
		goto out;
	}
	to->valid_after = from->valid_after;
	to->valid_before = from->valid_before;
	if (from->signature_key == NULL)
		to->signature_key = NULL;
	else if ((r = sshkey_from_private(from->signature_key,
	    &to->signature_key)) != 0)
		goto out;
	if (from->signature_type != NULL &&
	    (to->signature_type = strdup(from->signature_type)) == NULL) {
		r = SSH_ERR_ALLOC_FAIL;
		goto out;
	}
	if (from->nprincipals > SSHKEY_CERT_MAX_PRINCIPALS) {
		r = SSH_ERR_INVALID_ARGUMENT;
		goto out;
	}
	if (from->nprincipals > 0) {
		if ((to->principals = calloc(from->nprincipals,
		    sizeof(*to->principals))) == NULL) {
			r = SSH_ERR_ALLOC_FAIL;
			goto out;
		}
		for (i = 0; i < from->nprincipals; i++) {
			to->principals[i] = strdup(from->principals[i]);
			if (to->principals[i] == NULL) {
				to->nprincipals = i;
				r = SSH_ERR_ALLOC_FAIL;
				goto out;
			}
		}
	}
	to->nprincipals = from->nprincipals;

	/* success */
	cert_free(to_key->cert);
	to_key->cert = to;
	to = NULL;
	r = 0;
 out:
	cert_free(to);
	return r;
}

int
sshkey_from_private(const struct sshkey *k, struct sshkey **pkp)
{
	struct sshkey *n = NULL;
	int r = SSH_ERR_INTERNAL_ERROR;

	*pkp = NULL;
	if ((n = sshkey_new(k->type)) == NULL) {
		r = SSH_ERR_ALLOC_FAIL;
		goto out;
	}
	switch (k->type) {
#ifdef WITH_BEARSSL
	case KEY_ECDSA:
	case KEY_ECDSA_CERT:
	case KEY_ECDSA_SK:
	case KEY_ECDSA_SK_CERT:
		n->ecdsa_nid = k->ecdsa_nid;
		if ((n->ecdsa_pk = calloc(1, sizeof(*n->ecdsa_pk))) == NULL) {
			r = SSH_ERR_ALLOC_FAIL;
			goto out;
		}
		n->ecdsa_pk->key.curve = k->ecdsa_pk->key.curve;
		n->ecdsa_pk->key.q = n->ecdsa_pk->data;
		n->ecdsa_pk->key.qlen = k->ecdsa_pk->key.qlen;
		memcpy(n->ecdsa_pk->key.q, k->ecdsa_pk->key.q, k->ecdsa_pk->key.qlen);
		if (k->type != KEY_ECDSA_SK && k->type != KEY_ECDSA_SK_CERT)
			break;
		/* Append security-key application string */
		if ((n->sk_application = strdup(k->sk_application)) == NULL)
			goto out;
		break;
	case KEY_RSA:
	case KEY_RSA_CERT:
		if ((n->rsa_pk = calloc(1, sizeof(*n->rsa_pk))) == NULL) {
			r = SSH_ERR_ALLOC_FAIL;
			goto out;
		}
		n->rsa_pk->key.n = n->rsa_pk->data;
		n->rsa_pk->key.nlen = k->rsa_pk->key.nlen;
		memcpy(n->rsa_pk->key.n, k->rsa_pk->key.n, k->rsa_pk->key.nlen);
		n->rsa_pk->key.e = n->rsa_pk->data + n->rsa_pk->key.nlen;
		n->rsa_pk->key.elen = k->rsa_pk->key.elen;
		memcpy(n->rsa_pk->key.e, k->rsa_pk->key.e, k->rsa_pk->key.elen);
		break;
#endif /* WITH_BEARSSL */
	case KEY_ED25519:
	case KEY_ED25519_CERT:
	case KEY_ED25519_SK:
	case KEY_ED25519_SK_CERT:
		if (k->ed25519_pk != NULL) {
			if ((n->ed25519_pk = malloc(ED25519_PK_SZ)) == NULL) {
				r = SSH_ERR_ALLOC_FAIL;
				goto out;
			}
			memcpy(n->ed25519_pk, k->ed25519_pk, ED25519_PK_SZ);
		}
		if (k->type != KEY_ED25519_SK &&
		    k->type != KEY_ED25519_SK_CERT)
			break;
		/* Append security-key application string */
		if ((n->sk_application = strdup(k->sk_application)) == NULL)
			goto out;
		break;
#ifdef WITH_XMSS
	case KEY_XMSS:
	case KEY_XMSS_CERT:
		if ((r = sshkey_xmss_init(n, k->xmss_name)) != 0)
			goto out;
		if (k->xmss_pk != NULL) {
			u_int32_t left;
			size_t pklen = sshkey_xmss_pklen(k);
			if (pklen == 0 || sshkey_xmss_pklen(n) != pklen) {
				r = SSH_ERR_INTERNAL_ERROR;
				goto out;
			}
			if ((n->xmss_pk = malloc(pklen)) == NULL) {
				r = SSH_ERR_ALLOC_FAIL;
				goto out;
			}
			memcpy(n->xmss_pk, k->xmss_pk, pklen);
			/* simulate number of signatures left on pubkey */
			left = sshkey_xmss_signatures_left(k);
			if (left)
				sshkey_xmss_enable_maxsign(n, left);
		}
		break;
#endif /* WITH_XMSS */
	default:
		r = SSH_ERR_KEY_TYPE_UNKNOWN;
		goto out;
	}
	if (sshkey_is_cert(k) && (r = sshkey_cert_copy(k, n)) != 0)
		goto out;
	/* success */
	*pkp = n;
	n = NULL;
	r = 0;
 out:
	sshkey_free(n);

	return r;
}

int
sshkey_is_shielded(struct sshkey *k)
{
	return k != NULL && k->shielded_private != NULL;
}

int
sshkey_shield_private(struct sshkey *k)
{
	struct sshbuf *prvbuf = NULL;
	u_char *prekey = NULL, *enc = NULL, keyiv[SSH_DIGEST_MAX_LENGTH];
	struct sshcipher_ctx *cctx = NULL;
	const struct sshcipher *cipher;
	size_t i, enclen = 0;
	struct sshkey *kswap = NULL, tmp;
	int r = SSH_ERR_INTERNAL_ERROR;

#ifdef DEBUG_PK
	fprintf(stderr, "%s: entering for %s\n", __func__, sshkey_ssh_name(k));
#endif
	if ((cipher = cipher_by_name(SSHKEY_SHIELD_CIPHER)) == NULL) {
		r = SSH_ERR_INVALID_ARGUMENT;
		goto out;
	}
	if (cipher_keylen(cipher) + cipher_ivlen(cipher) >
	    ssh_digest_bytes(SSHKEY_SHIELD_PREKEY_HASH)) {
		r = SSH_ERR_INTERNAL_ERROR;
		goto out;
	}

	/* Prepare a random pre-key, and from it an ephemeral key */
	if ((prekey = malloc(SSHKEY_SHIELD_PREKEY_LEN)) == NULL) {
		r = SSH_ERR_ALLOC_FAIL;
		goto out;
	}
	arc4random_buf(prekey, SSHKEY_SHIELD_PREKEY_LEN);
	if ((r = ssh_digest_memory(SSHKEY_SHIELD_PREKEY_HASH,
	    prekey, SSHKEY_SHIELD_PREKEY_LEN,
	    keyiv, SSH_DIGEST_MAX_LENGTH)) != 0)
		goto out;
#ifdef DEBUG_PK
	fprintf(stderr, "%s: key+iv\n", __func__);
	sshbuf_dump_data(keyiv, ssh_digest_bytes(SSHKEY_SHIELD_PREKEY_HASH),
	    stderr);
#endif
	if ((r = cipher_init(&cctx, cipher, keyiv, cipher_keylen(cipher),
	    keyiv + cipher_keylen(cipher), cipher_ivlen(cipher), 1)) != 0)
		goto out;

	/* Serialise and encrypt the private key using the ephemeral key */
	if ((prvbuf = sshbuf_new()) == NULL) {
		r = SSH_ERR_ALLOC_FAIL;
		goto out;
	}
	if (sshkey_is_shielded(k) && (r = sshkey_unshield_private(k)) != 0)
		goto out;
	if ((r = sshkey_private_serialize_opt(k, prvbuf,
	     SSHKEY_SERIALIZE_SHIELD)) != 0)
		goto out;
	/* pad to cipher blocksize */
	i = 0;
	while (sshbuf_len(prvbuf) % cipher_blocksize(cipher)) {
		if ((r = sshbuf_put_u8(prvbuf, ++i & 0xff)) != 0)
			goto out;
	}
#ifdef DEBUG_PK
	fprintf(stderr, "%s: serialised\n", __func__);
	sshbuf_dump(prvbuf, stderr);
#endif
	/* encrypt */
	enclen = sshbuf_len(prvbuf);
	if ((enc = malloc(enclen)) == NULL) {
		r = SSH_ERR_ALLOC_FAIL;
		goto out;
	}
	if ((r = cipher_crypt(cctx, 0, enc,
	    sshbuf_ptr(prvbuf), sshbuf_len(prvbuf), 0, 0)) != 0)
		goto out;
#ifdef DEBUG_PK
	fprintf(stderr, "%s: encrypted\n", __func__);
	sshbuf_dump_data(enc, enclen, stderr);
#endif

	/* Make a scrubbed, public-only copy of our private key argument */
	if ((r = sshkey_from_private(k, &kswap)) != 0)
		goto out;

	/* Swap the private key out (it will be destroyed below) */
	tmp = *kswap;
	*kswap = *k;
	*k = tmp;

	/* Insert the shielded key into our argument */
	k->shielded_private = enc;
	k->shielded_len = enclen;
	k->shield_prekey = prekey;
	k->shield_prekey_len = SSHKEY_SHIELD_PREKEY_LEN;
	enc = prekey = NULL; /* transferred */
	enclen = 0;

	/* preserve key fields that are required for correct operation */
	k->sk_flags = kswap->sk_flags;

	/* success */
	r = 0;

 out:
	/* XXX behaviour on error - invalidate original private key? */
	cipher_free(cctx);
	explicit_bzero(keyiv, sizeof(keyiv));
	explicit_bzero(&tmp, sizeof(tmp));
	freezero(enc, enclen);
	freezero(prekey, SSHKEY_SHIELD_PREKEY_LEN);
	sshkey_free(kswap);
	sshbuf_free(prvbuf);
	return r;
}

int
sshkey_unshield_private(struct sshkey *k)
{
	struct sshbuf *prvbuf = NULL;
	u_char pad, *cp, keyiv[SSH_DIGEST_MAX_LENGTH];
	struct sshcipher_ctx *cctx = NULL;
	const struct sshcipher *cipher;
	size_t i;
	struct sshkey *kswap = NULL, tmp;
	int r = SSH_ERR_INTERNAL_ERROR;

#ifdef DEBUG_PK
	fprintf(stderr, "%s: entering for %s\n", __func__, sshkey_ssh_name(k));
#endif
	if (!sshkey_is_shielded(k))
		return 0; /* nothing to do */

	if ((cipher = cipher_by_name(SSHKEY_SHIELD_CIPHER)) == NULL) {
		r = SSH_ERR_INVALID_ARGUMENT;
		goto out;
	}
	if (cipher_keylen(cipher) + cipher_ivlen(cipher) >
	    ssh_digest_bytes(SSHKEY_SHIELD_PREKEY_HASH)) {
		r = SSH_ERR_INTERNAL_ERROR;
		goto out;
	}
	/* check size of shielded key blob */
	if (k->shielded_len < cipher_blocksize(cipher) ||
	    (k->shielded_len % cipher_blocksize(cipher)) != 0) {
		r = SSH_ERR_INVALID_FORMAT;
		goto out;
	}

	/* Calculate the ephemeral key from the prekey */
	if ((r = ssh_digest_memory(SSHKEY_SHIELD_PREKEY_HASH,
	    k->shield_prekey, k->shield_prekey_len,
	    keyiv, SSH_DIGEST_MAX_LENGTH)) != 0)
		goto out;
	if ((r = cipher_init(&cctx, cipher, keyiv, cipher_keylen(cipher),
	    keyiv + cipher_keylen(cipher), cipher_ivlen(cipher), 0)) != 0)
		goto out;
#ifdef DEBUG_PK
	fprintf(stderr, "%s: key+iv\n", __func__);
	sshbuf_dump_data(keyiv, ssh_digest_bytes(SSHKEY_SHIELD_PREKEY_HASH),
	    stderr);
#endif

	/* Decrypt and parse the shielded private key using the ephemeral key */
	if ((prvbuf = sshbuf_new()) == NULL) {
		r = SSH_ERR_ALLOC_FAIL;
		goto out;
	}
	if ((r = sshbuf_reserve(prvbuf, k->shielded_len, &cp)) != 0)
		goto out;
	/* decrypt */
#ifdef DEBUG_PK
	fprintf(stderr, "%s: encrypted\n", __func__);
	sshbuf_dump_data(k->shielded_private, k->shielded_len, stderr);
#endif
	if ((r = cipher_crypt(cctx, 0, cp,
	    k->shielded_private, k->shielded_len, 0, 0)) != 0)
		goto out;
#ifdef DEBUG_PK
	fprintf(stderr, "%s: serialised\n", __func__);
	sshbuf_dump(prvbuf, stderr);
#endif
	/* Parse private key */
	if ((r = sshkey_private_deserialize(prvbuf, &kswap)) != 0)
		goto out;
	/* Check deterministic padding */
	i = 0;
	while (sshbuf_len(prvbuf)) {
		if ((r = sshbuf_get_u8(prvbuf, &pad)) != 0)
			goto out;
		if (pad != (++i & 0xff)) {
			r = SSH_ERR_INVALID_FORMAT;
			goto out;
		}
	}

	/* Swap the parsed key back into place */
	tmp = *kswap;
	*kswap = *k;
	*k = tmp;

	/* success */
	r = 0;

 out:
	cipher_free(cctx);
	explicit_bzero(keyiv, sizeof(keyiv));
	explicit_bzero(&tmp, sizeof(tmp));
	sshkey_free(kswap);
	sshbuf_free(prvbuf);
	return r;
}

static int
cert_parse(struct sshbuf *b, struct sshkey *key, struct sshbuf *certbuf)
{
	struct sshbuf *principals = NULL, *crit = NULL;
	struct sshbuf *exts = NULL, *ca = NULL;
	u_char *sig = NULL;
	size_t signed_len = 0, slen = 0, kidlen = 0;
	int ret = SSH_ERR_INTERNAL_ERROR;

	/* Copy the entire key blob for verification and later serialisation */
	if ((ret = sshbuf_putb(key->cert->certblob, certbuf)) != 0)
		return ret;

	/* Parse body of certificate up to signature */
	if ((ret = sshbuf_get_u64(b, &key->cert->serial)) != 0 ||
	    (ret = sshbuf_get_u32(b, &key->cert->type)) != 0 ||
	    (ret = sshbuf_get_cstring(b, &key->cert->key_id, &kidlen)) != 0 ||
	    (ret = sshbuf_froms(b, &principals)) != 0 ||
	    (ret = sshbuf_get_u64(b, &key->cert->valid_after)) != 0 ||
	    (ret = sshbuf_get_u64(b, &key->cert->valid_before)) != 0 ||
	    (ret = sshbuf_froms(b, &crit)) != 0 ||
	    (ret = sshbuf_froms(b, &exts)) != 0 ||
	    (ret = sshbuf_get_string_direct(b, NULL, NULL)) != 0 ||
	    (ret = sshbuf_froms(b, &ca)) != 0) {
		/* XXX debug print error for ret */
		ret = SSH_ERR_INVALID_FORMAT;
		goto out;
	}

	/* Signature is left in the buffer so we can calculate this length */
	signed_len = sshbuf_len(key->cert->certblob) - sshbuf_len(b);

	if ((ret = sshbuf_get_string(b, &sig, &slen)) != 0) {
		ret = SSH_ERR_INVALID_FORMAT;
		goto out;
	}

	if (key->cert->type != SSH2_CERT_TYPE_USER &&
	    key->cert->type != SSH2_CERT_TYPE_HOST) {
		ret = SSH_ERR_KEY_CERT_UNKNOWN_TYPE;
		goto out;
	}

	/* Parse principals section */
	while (sshbuf_len(principals) > 0) {
		char *principal = NULL;
		char **oprincipals = NULL;

		if (key->cert->nprincipals >= SSHKEY_CERT_MAX_PRINCIPALS) {
			ret = SSH_ERR_INVALID_FORMAT;
			goto out;
		}
		if ((ret = sshbuf_get_cstring(principals, &principal,
		    NULL)) != 0) {
			ret = SSH_ERR_INVALID_FORMAT;
			goto out;
		}
		oprincipals = key->cert->principals;
		key->cert->principals = recallocarray(key->cert->principals,
		    key->cert->nprincipals, key->cert->nprincipals + 1,
		    sizeof(*key->cert->principals));
		if (key->cert->principals == NULL) {
			free(principal);
			key->cert->principals = oprincipals;
			ret = SSH_ERR_ALLOC_FAIL;
			goto out;
		}
		key->cert->principals[key->cert->nprincipals++] = principal;
	}

	/*
	 * Stash a copies of the critical options and extensions sections
	 * for later use.
	 */
	if ((ret = sshbuf_putb(key->cert->critical, crit)) != 0 ||
	    (exts != NULL &&
	    (ret = sshbuf_putb(key->cert->extensions, exts)) != 0))
		goto out;

	/*
	 * Validate critical options and extensions sections format.
	 */
	while (sshbuf_len(crit) != 0) {
		if ((ret = sshbuf_get_string_direct(crit, NULL, NULL)) != 0 ||
		    (ret = sshbuf_get_string_direct(crit, NULL, NULL)) != 0) {
			sshbuf_reset(key->cert->critical);
			ret = SSH_ERR_INVALID_FORMAT;
			goto out;
		}
	}
	while (exts != NULL && sshbuf_len(exts) != 0) {
		if ((ret = sshbuf_get_string_direct(exts, NULL, NULL)) != 0 ||
		    (ret = sshbuf_get_string_direct(exts, NULL, NULL)) != 0) {
			sshbuf_reset(key->cert->extensions);
			ret = SSH_ERR_INVALID_FORMAT;
			goto out;
		}
	}

	/* Parse CA key and check signature */
	if (sshkey_from_blob_internal(ca, &key->cert->signature_key, 0) != 0) {
		ret = SSH_ERR_KEY_CERT_INVALID_SIGN_KEY;
		goto out;
	}
	if (!sshkey_type_is_valid_ca(key->cert->signature_key->type)) {
		ret = SSH_ERR_KEY_CERT_INVALID_SIGN_KEY;
		goto out;
	}
	if ((ret = sshkey_verify(key->cert->signature_key, sig, slen,
	    sshbuf_ptr(key->cert->certblob), signed_len, NULL, 0, NULL)) != 0)
		goto out;
	if ((ret = sshkey_get_sigtype(sig, slen,
	    &key->cert->signature_type)) != 0)
		goto out;

	/* Success */
	ret = 0;
 out:
	sshbuf_free(ca);
	sshbuf_free(crit);
	sshbuf_free(exts);
	sshbuf_free(principals);
	free(sig);
	return ret;
}

static int
sshkey_from_blob_internal(struct sshbuf *b, struct sshkey **keyp,
    int allow_cert)
{
	int type, ret = SSH_ERR_INTERNAL_ERROR;
	char *ktype = NULL, *curve = NULL, *xmss_name = NULL;
	struct sshkey *key = NULL;
	size_t len;
	u_char *pk = NULL;
	struct sshbuf *copy;
#ifdef WITH_BEARSSL
	const u_char *ecdsa_q, *rsa_n, *rsa_e;
	size_t ecdsa_qlen, rsa_nlen, rsa_elen;
#endif /* WITH_BEARSSL */

#ifdef DEBUG_PK /* XXX */
	sshbuf_dump(b, stderr);
#endif
	if (keyp != NULL)
		*keyp = NULL;
	if ((copy = sshbuf_fromb(b)) == NULL) {
		ret = SSH_ERR_ALLOC_FAIL;
		goto out;
	}
	if (sshbuf_get_cstring(b, &ktype, NULL) != 0) {
		ret = SSH_ERR_INVALID_FORMAT;
		goto out;
	}

	type = sshkey_type_from_name(ktype);
	if (!allow_cert && sshkey_type_is_cert(type)) {
		ret = SSH_ERR_KEY_CERT_INVALID_SIGN_KEY;
		goto out;
	}
	switch (type) {
#ifdef WITH_BEARSSL
	case KEY_RSA_CERT:
		/* Skip nonce */
		if (sshbuf_get_string_direct(b, NULL, NULL) != 0) {
			ret = SSH_ERR_INVALID_FORMAT;
			goto out;
		}
		/* FALLTHROUGH */
	case KEY_RSA:
		if ((key = sshkey_new(type)) == NULL ||
		    (key->rsa_pk = calloc(1, sizeof(*key->rsa_pk))) == NULL) {
			ret = SSH_ERR_ALLOC_FAIL;
			goto out;
		}

		if (sshbuf_get_bignum2_bytes_direct(b, &rsa_e,
		    &rsa_elen) != 0 ||
		    sshbuf_get_bignum2_bytes_direct(b, &rsa_n,
		    &rsa_nlen) != 0) {
			ret = SSH_ERR_INVALID_FORMAT;
			goto out;
		}
		if (rsa_elen + rsa_nlen > sizeof(key->rsa_pk->data)) {
			ret = SSH_ERR_LIBCRYPTO_ERROR;
			goto out;
		}

		key->rsa_pk->key.e = key->rsa_pk->data;
		key->rsa_pk->key.elen = rsa_elen;
		memcpy(key->rsa_pk->key.e, rsa_e, rsa_elen);

		key->rsa_pk->key.n = key->rsa_pk->key.e + rsa_elen;
		key->rsa_pk->key.nlen = rsa_nlen;
		memcpy(key->rsa_pk->key.n, rsa_n, rsa_nlen);

		if (rsa_bitlen(rsa_n, rsa_nlen) < SSH_RSA_MINIMUM_MODULUS_SIZE) {
			ret = SSH_ERR_KEY_LENGTH;
			goto out;
		}
#ifdef DEBUG_PK
		/* XXX */
#endif
		break;
	case KEY_ECDSA_CERT:
	case KEY_ECDSA_SK_CERT:
		/* Skip nonce */
		if (sshbuf_get_string_direct(b, NULL, NULL) != 0) {
			ret = SSH_ERR_INVALID_FORMAT;
			goto out;
		}
		/* FALLTHROUGH */
	case KEY_ECDSA:
	case KEY_ECDSA_SK:
		if ((key = sshkey_new(type)) == NULL ||
		    (key->ecdsa_pk = calloc(1, sizeof(*key->ecdsa_pk))) == NULL) {
			ret = SSH_ERR_ALLOC_FAIL;
			goto out;
		}
		key->ecdsa_nid = sshkey_ecdsa_nid_from_name(ktype);
		if (sshbuf_get_cstring(b, &curve, NULL) != 0) {
			ret = SSH_ERR_INVALID_FORMAT;
			goto out;
		}
		if (key->ecdsa_nid != sshkey_curve_name_to_nid(curve)) {
			ret = SSH_ERR_EC_CURVE_MISMATCH;
			goto out;
		}
		if (sshbuf_get_ec_bytes_direct(b, &ecdsa_q, &ecdsa_qlen) != 0 ||
		    ecdsa_qlen > sizeof(key->ecdsa_pk->data)) {
			ret = SSH_ERR_INVALID_FORMAT;
			goto out;
		}
		key->ecdsa_pk->key.curve = key->ecdsa_nid;
		key->ecdsa_pk->key.q = key->ecdsa_pk->data;
		key->ecdsa_pk->key.qlen = ecdsa_qlen;
		memcpy(key->ecdsa_pk->key.q, ecdsa_q, ecdsa_qlen);
		if (sshkey_ec_validate_public(key->ecdsa_nid, ecdsa_q,
		    ecdsa_qlen) != 0) {
			ret = SSH_ERR_KEY_INVALID_EC_VALUE;
			goto out;
		}
#ifdef DEBUG_PK
		/* XXX */
#endif
		if (type == KEY_ECDSA_SK || type == KEY_ECDSA_SK_CERT) {
			/* Parse additional security-key application string */
			if (sshbuf_get_cstring(b, &key->sk_application,
			    NULL) != 0) {
				ret = SSH_ERR_INVALID_FORMAT;
				goto out;
			}
#ifdef DEBUG_PK
			fprintf(stderr, "App: %s\n", key->sk_application);
#endif
		}
		break;
#endif /* WITH_BEARSSL */
	case KEY_ED25519_CERT:
	case KEY_ED25519_SK_CERT:
		/* Skip nonce */
		if (sshbuf_get_string_direct(b, NULL, NULL) != 0) {
			ret = SSH_ERR_INVALID_FORMAT;
			goto out;
		}
		/* FALLTHROUGH */
	case KEY_ED25519:
	case KEY_ED25519_SK:
		if ((ret = sshbuf_get_string(b, &pk, &len)) != 0)
			goto out;
		if (len != ED25519_PK_SZ) {
			ret = SSH_ERR_INVALID_FORMAT;
			goto out;
		}
		if ((key = sshkey_new(type)) == NULL) {
			ret = SSH_ERR_ALLOC_FAIL;
			goto out;
		}
		if (type == KEY_ED25519_SK || type == KEY_ED25519_SK_CERT) {
			/* Parse additional security-key application string */
			if (sshbuf_get_cstring(b, &key->sk_application,
			    NULL) != 0) {
				ret = SSH_ERR_INVALID_FORMAT;
				goto out;
			}
#ifdef DEBUG_PK
			fprintf(stderr, "App: %s\n", key->sk_application);
#endif
		}
		key->ed25519_pk = pk;
		pk = NULL;
		break;
#ifdef WITH_XMSS
	case KEY_XMSS_CERT:
		/* Skip nonce */
		if (sshbuf_get_string_direct(b, NULL, NULL) != 0) {
			ret = SSH_ERR_INVALID_FORMAT;
			goto out;
		}
		/* FALLTHROUGH */
	case KEY_XMSS:
		if ((ret = sshbuf_get_cstring(b, &xmss_name, NULL)) != 0)
			goto out;
		if ((key = sshkey_new(type)) == NULL) {
			ret = SSH_ERR_ALLOC_FAIL;
			goto out;
		}
		if ((ret = sshkey_xmss_init(key, xmss_name)) != 0)
			goto out;
		if ((ret = sshbuf_get_string(b, &pk, &len)) != 0)
			goto out;
		if (len == 0 || len != sshkey_xmss_pklen(key)) {
			ret = SSH_ERR_INVALID_FORMAT;
			goto out;
		}
		key->xmss_pk = pk;
		pk = NULL;
		if (type != KEY_XMSS_CERT &&
		    (ret = sshkey_xmss_deserialize_pk_info(key, b)) != 0)
			goto out;
		break;
#endif /* WITH_XMSS */
	case KEY_UNSPEC:
	default:
		ret = SSH_ERR_KEY_TYPE_UNKNOWN;
		goto out;
	}

	/* Parse certificate potion */
	if (sshkey_is_cert(key) && (ret = cert_parse(b, key, copy)) != 0)
		goto out;

	if (key != NULL && sshbuf_len(b) != 0) {
		ret = SSH_ERR_INVALID_FORMAT;
		goto out;
	}
	ret = 0;
	if (keyp != NULL) {
		*keyp = key;
		key = NULL;
	}
 out:
	sshbuf_free(copy);
	sshkey_free(key);
	free(xmss_name);
	free(ktype);
	free(curve);
	free(pk);
	return ret;
}

int
sshkey_from_blob(const u_char *blob, size_t blen, struct sshkey **keyp)
{
	struct sshbuf *b;
	int r;

	if ((b = sshbuf_from(blob, blen)) == NULL)
		return SSH_ERR_ALLOC_FAIL;
	r = sshkey_from_blob_internal(b, keyp, 1);
	sshbuf_free(b);
	return r;
}

int
sshkey_fromb(struct sshbuf *b, struct sshkey **keyp)
{
	return sshkey_from_blob_internal(b, keyp, 1);
}

int
sshkey_froms(struct sshbuf *buf, struct sshkey **keyp)
{
	struct sshbuf *b;
	int r;

	if ((r = sshbuf_froms(buf, &b)) != 0)
		return r;
	r = sshkey_from_blob_internal(b, keyp, 1);
	sshbuf_free(b);
	return r;
}

int
sshkey_get_sigtype(const u_char *sig, size_t siglen, char **sigtypep)
{
	int r;
	struct sshbuf *b = NULL;
	char *sigtype = NULL;

	if (sigtypep != NULL)
		*sigtypep = NULL;
	if ((b = sshbuf_from(sig, siglen)) == NULL)
		return SSH_ERR_ALLOC_FAIL;
	if ((r = sshbuf_get_cstring(b, &sigtype, NULL)) != 0)
		goto out;
	/* success */
	if (sigtypep != NULL) {
		*sigtypep = sigtype;
		sigtype = NULL;
	}
	r = 0;
 out:
	free(sigtype);
	sshbuf_free(b);
	return r;
}

/*
 *
 * Checks whether a certificate's signature type is allowed.
 * Returns 0 (success) if the certificate signature type appears in the
 * "allowed" pattern-list, or the key is not a certificate to begin with.
 * Otherwise returns a ssherr.h code.
 */
int
sshkey_check_cert_sigtype(const struct sshkey *key, const char *allowed)
{
	if (key == NULL || allowed == NULL)
		return SSH_ERR_INVALID_ARGUMENT;
	if (!sshkey_type_is_cert(key->type))
		return 0;
	if (key->cert == NULL || key->cert->signature_type == NULL)
		return SSH_ERR_INVALID_ARGUMENT;
	if (match_pattern_list(key->cert->signature_type, allowed, 0) != 1)
		return SSH_ERR_SIGN_ALG_UNSUPPORTED;
	return 0;
}

/*
 * Returns the expected signature algorithm for a given public key algorithm.
 */
const char *
sshkey_sigalg_by_name(const char *name)
{
	const struct keytype *kt;

	for (kt = keytypes; kt->type != -1; kt++) {
		if (strcmp(kt->name, name) != 0)
			continue;
		if (kt->sigalg != NULL)
			return kt->sigalg;
		if (!kt->cert)
			return kt->name;
		return sshkey_ssh_name_from_type_nid(
		    sshkey_type_plain(kt->type), kt->nid);
	}
	return NULL;
}

/*
 * Verifies that the signature algorithm appearing inside the signature blob
 * matches that which was requested.
 */
int
sshkey_check_sigtype(const u_char *sig, size_t siglen,
    const char *requested_alg)
{
	const char *expected_alg;
	char *sigtype = NULL;
	int r;

	if (requested_alg == NULL)
		return 0;
	if ((expected_alg = sshkey_sigalg_by_name(requested_alg)) == NULL)
		return SSH_ERR_INVALID_ARGUMENT;
	if ((r = sshkey_get_sigtype(sig, siglen, &sigtype)) != 0)
		return r;
	r = strcmp(expected_alg, sigtype) == 0;
	free(sigtype);
	return r ? 0 : SSH_ERR_SIGN_ALG_UNSUPPORTED;
}

int
sshkey_sign(struct sshkey *key,
    u_char **sigp, size_t *lenp,
    const u_char *data, size_t datalen,
    const char *alg, const char *sk_provider, const char *sk_pin, u_int compat)
{
	int was_shielded = sshkey_is_shielded(key);
	int r2, r = SSH_ERR_INTERNAL_ERROR;

	if (sigp != NULL)
		*sigp = NULL;
	if (lenp != NULL)
		*lenp = 0;
	if (datalen > SSH_KEY_MAX_SIGN_DATA_SIZE)
		return SSH_ERR_INVALID_ARGUMENT;
	if ((r = sshkey_unshield_private(key)) != 0)
		return r;
	switch (key->type) {
#ifdef WITH_BEARSSL
	case KEY_ECDSA_CERT:
	case KEY_ECDSA:
		r = ssh_ecdsa_sign(key, sigp, lenp, data, datalen, compat);
		break;
	case KEY_RSA_CERT:
	case KEY_RSA:
		r = ssh_rsa_sign(key, sigp, lenp, data, datalen, alg);
		break;
#endif /* WITH_BEARSSL */
	case KEY_ED25519:
	case KEY_ED25519_CERT:
		r = ssh_ed25519_sign(key, sigp, lenp, data, datalen, compat);
		break;
	case KEY_ED25519_SK:
	case KEY_ED25519_SK_CERT:
	case KEY_ECDSA_SK_CERT:
	case KEY_ECDSA_SK:
		r = sshsk_sign(sk_provider, key, sigp, lenp, data,
		    datalen, compat, sk_pin);
		break;
#ifdef WITH_XMSS
	case KEY_XMSS:
	case KEY_XMSS_CERT:
		r = ssh_xmss_sign(key, sigp, lenp, data, datalen, compat);
		break;
#endif /* WITH_XMSS */
	default:
		r = SSH_ERR_KEY_TYPE_UNKNOWN;
		break;
	}
	if (was_shielded && (r2 = sshkey_shield_private(key)) != 0)
		return r2;
	return r;
}

/*
 * ssh_key_verify returns 0 for a correct signature  and < 0 on error.
 * If "alg" specified, then the signature must use that algorithm.
 */
int
sshkey_verify(const struct sshkey *key,
    const u_char *sig, size_t siglen,
    const u_char *data, size_t dlen, const char *alg, u_int compat,
    struct sshkey_sig_details **detailsp)
{
	if (detailsp != NULL)
		*detailsp = NULL;
	if (siglen == 0 || dlen > SSH_KEY_MAX_SIGN_DATA_SIZE)
		return SSH_ERR_INVALID_ARGUMENT;
	switch (key->type) {
#ifdef WITH_BEARSSL
	case KEY_ECDSA_CERT:
	case KEY_ECDSA:
		return ssh_ecdsa_verify(key, sig, siglen, data, dlen, compat);
	case KEY_ECDSA_SK_CERT:
	case KEY_ECDSA_SK:
		return ssh_ecdsa_sk_verify(key, sig, siglen, data, dlen,
		    compat, detailsp);
	case KEY_RSA_CERT:
	case KEY_RSA:
		return ssh_rsa_verify(key, sig, siglen, data, dlen, alg);
#endif /* WITH_BEARSSL */
	case KEY_ED25519:
	case KEY_ED25519_CERT:
		return ssh_ed25519_verify(key, sig, siglen, data, dlen, compat);
	case KEY_ED25519_SK:
	case KEY_ED25519_SK_CERT:
		return ssh_ed25519_sk_verify(key, sig, siglen, data, dlen,
		    compat, detailsp);
#ifdef WITH_XMSS
	case KEY_XMSS:
	case KEY_XMSS_CERT:
		return ssh_xmss_verify(key, sig, siglen, data, dlen, compat);
#endif /* WITH_XMSS */
	default:
		return SSH_ERR_KEY_TYPE_UNKNOWN;
	}
}

/* Convert a plain key to their _CERT equivalent */
int
sshkey_to_certified(struct sshkey *k)
{
	int newtype;

	switch (k->type) {
#ifdef WITH_BEARSSL
	case KEY_RSA:
		newtype = KEY_RSA_CERT;
		break;
	case KEY_ECDSA:
		newtype = KEY_ECDSA_CERT;
		break;
	case KEY_ECDSA_SK:
		newtype = KEY_ECDSA_SK_CERT;
		break;
#endif /* WITH_BEARSSL */
	case KEY_ED25519_SK:
		newtype = KEY_ED25519_SK_CERT;
		break;
	case KEY_ED25519:
		newtype = KEY_ED25519_CERT;
		break;
#ifdef WITH_XMSS
	case KEY_XMSS:
		newtype = KEY_XMSS_CERT;
		break;
#endif /* WITH_XMSS */
	default:
		return SSH_ERR_INVALID_ARGUMENT;
	}
	if ((k->cert = cert_new()) == NULL)
		return SSH_ERR_ALLOC_FAIL;
	k->type = newtype;
	return 0;
}

/* Convert a certificate to its raw key equivalent */
int
sshkey_drop_cert(struct sshkey *k)
{
	if (!sshkey_type_is_cert(k->type))
		return SSH_ERR_KEY_TYPE_UNKNOWN;
	cert_free(k->cert);
	k->cert = NULL;
	k->type = sshkey_type_plain(k->type);
	return 0;
}

/* Sign a certified key, (re-)generating the signed certblob. */
int
sshkey_certify_custom(struct sshkey *k, struct sshkey *ca, const char *alg,
    const char *sk_provider, const char *sk_pin,
    sshkey_certify_signer *signer, void *signer_ctx)
{
	struct sshbuf *principals = NULL;
	u_char *ca_blob = NULL, *sig_blob = NULL, nonce[32];
	size_t i, ca_len, sig_len;
	int ret = SSH_ERR_INTERNAL_ERROR;
	struct sshbuf *cert = NULL;
	char *sigtype = NULL;

	if (k == NULL || k->cert == NULL ||
	    k->cert->certblob == NULL || ca == NULL)
		return SSH_ERR_INVALID_ARGUMENT;
	if (!sshkey_is_cert(k))
		return SSH_ERR_KEY_TYPE_UNKNOWN;
	if (!sshkey_type_is_valid_ca(ca->type))
		return SSH_ERR_KEY_CERT_INVALID_SIGN_KEY;

	/*
	 * If no alg specified as argument but a signature_type was set,
	 * then prefer that. If both were specified, then they must match.
	 */
	if (alg == NULL)
		alg = k->cert->signature_type;
	else if (k->cert->signature_type != NULL &&
	    strcmp(alg, k->cert->signature_type) != 0)
		return SSH_ERR_INVALID_ARGUMENT;

	/*
	 * If no signing algorithm or signature_type was specified and we're
	 * using a RSA key, then default to a good signature algorithm.
	 */
	if (alg == NULL && ca->type == KEY_RSA)
		alg = "rsa-sha2-512";

	if ((ret = sshkey_to_blob(ca, &ca_blob, &ca_len)) != 0)
		return SSH_ERR_KEY_CERT_INVALID_SIGN_KEY;

	cert = k->cert->certblob; /* for readability */
	sshbuf_reset(cert);
	if ((ret = sshbuf_put_cstring(cert, sshkey_ssh_name(k))) != 0)
		goto out;

	/* -v01 certs put nonce first */
	arc4random_buf(&nonce, sizeof(nonce));
	if ((ret = sshbuf_put_string(cert, nonce, sizeof(nonce))) != 0)
		goto out;

	/* XXX this substantially duplicates to_blob(); refactor */
	switch (k->type) {
#ifdef WITH_BEARSSL
	case KEY_ECDSA_CERT:
	case KEY_ECDSA_SK_CERT:
		if ((ret = sshbuf_put_cstring(cert,
		    sshkey_curve_nid_to_name(k->ecdsa_nid))) != 0 ||
		    (ret = sshbuf_put_ec_bytes(cert, k->ecdsa_pk->key.q,
		    k->ecdsa_pk->key.qlen)) != 0)
			goto out;
		if (k->type == KEY_ECDSA_SK_CERT) {
			if ((ret = sshbuf_put_cstring(cert,
			    k->sk_application)) != 0)
				goto out;
		}
		break;
	case KEY_RSA_CERT:
		if ((ret = sshbuf_put_bignum2_bytes(cert, k->rsa_pk->key.e,
		    k->rsa_pk->key.elen)) != 0 ||
		    (ret = sshbuf_put_bignum2_bytes(cert, k->rsa_pk->key.n,
		    k->rsa_pk->key.nlen)) != 0)
			goto out;
		break;
#endif /* WITH_BEARSSL */
	case KEY_ED25519_CERT:
	case KEY_ED25519_SK_CERT:
		if ((ret = sshbuf_put_string(cert,
		    k->ed25519_pk, ED25519_PK_SZ)) != 0)
			goto out;
		if (k->type == KEY_ED25519_SK_CERT) {
			if ((ret = sshbuf_put_cstring(cert,
			    k->sk_application)) != 0)
				goto out;
		}
		break;
#ifdef WITH_XMSS
	case KEY_XMSS_CERT:
		if (k->xmss_name == NULL) {
			ret = SSH_ERR_INVALID_ARGUMENT;
			goto out;
		}
		if ((ret = sshbuf_put_cstring(cert, k->xmss_name)) ||
		    (ret = sshbuf_put_string(cert,
		    k->xmss_pk, sshkey_xmss_pklen(k))) != 0)
			goto out;
		break;
#endif /* WITH_XMSS */
	default:
		ret = SSH_ERR_INVALID_ARGUMENT;
		goto out;
	}

	if ((ret = sshbuf_put_u64(cert, k->cert->serial)) != 0 ||
	    (ret = sshbuf_put_u32(cert, k->cert->type)) != 0 ||
	    (ret = sshbuf_put_cstring(cert, k->cert->key_id)) != 0)
		goto out;

	if ((principals = sshbuf_new()) == NULL) {
		ret = SSH_ERR_ALLOC_FAIL;
		goto out;
	}
	for (i = 0; i < k->cert->nprincipals; i++) {
		if ((ret = sshbuf_put_cstring(principals,
		    k->cert->principals[i])) != 0)
			goto out;
	}
	if ((ret = sshbuf_put_stringb(cert, principals)) != 0 ||
	    (ret = sshbuf_put_u64(cert, k->cert->valid_after)) != 0 ||
	    (ret = sshbuf_put_u64(cert, k->cert->valid_before)) != 0 ||
	    (ret = sshbuf_put_stringb(cert, k->cert->critical)) != 0 ||
	    (ret = sshbuf_put_stringb(cert, k->cert->extensions)) != 0 ||
	    (ret = sshbuf_put_string(cert, NULL, 0)) != 0 || /* Reserved */
	    (ret = sshbuf_put_string(cert, ca_blob, ca_len)) != 0)
		goto out;

	/* Sign the whole mess */
	if ((ret = signer(ca, &sig_blob, &sig_len, sshbuf_ptr(cert),
	    sshbuf_len(cert), alg, sk_provider, sk_pin, 0, signer_ctx)) != 0)
		goto out;
	/* Check and update signature_type against what was actually used */
	if ((ret = sshkey_get_sigtype(sig_blob, sig_len, &sigtype)) != 0)
		goto out;
	if (alg != NULL && strcmp(alg, sigtype) != 0) {
		ret = SSH_ERR_SIGN_ALG_UNSUPPORTED;
		goto out;
	}
	if (k->cert->signature_type == NULL) {
		k->cert->signature_type = sigtype;
		sigtype = NULL;
	}
	/* Append signature and we are done */
	if ((ret = sshbuf_put_string(cert, sig_blob, sig_len)) != 0)
		goto out;
	ret = 0;
 out:
	if (ret != 0)
		sshbuf_reset(cert);
	free(sig_blob);
	free(ca_blob);
	free(sigtype);
	sshbuf_free(principals);
	return ret;
}

static int
default_key_sign(struct sshkey *key, u_char **sigp, size_t *lenp,
    const u_char *data, size_t datalen,
    const char *alg, const char *sk_provider, const char *sk_pin,
    u_int compat, void *ctx)
{
	if (ctx != NULL)
		return SSH_ERR_INVALID_ARGUMENT;
	return sshkey_sign(key, sigp, lenp, data, datalen, alg,
	    sk_provider, sk_pin, compat);
}

int
sshkey_certify(struct sshkey *k, struct sshkey *ca, const char *alg,
    const char *sk_provider, const char *sk_pin)
{
	return sshkey_certify_custom(k, ca, alg, sk_provider, sk_pin,
	    default_key_sign, NULL);
}

int
sshkey_cert_check_authority(const struct sshkey *k,
    int want_host, int require_principal,
    const char *name, const char **reason)
{
	u_int i, principal_matches;
	time_t now = time(NULL);

	if (reason == NULL)
		return SSH_ERR_INVALID_ARGUMENT;

	if (want_host) {
		if (k->cert->type != SSH2_CERT_TYPE_HOST) {
			*reason = "Certificate invalid: not a host certificate";
			return SSH_ERR_KEY_CERT_INVALID;
		}
	} else {
		if (k->cert->type != SSH2_CERT_TYPE_USER) {
			*reason = "Certificate invalid: not a user certificate";
			return SSH_ERR_KEY_CERT_INVALID;
		}
	}
	if (now < 0) {
		/* yikes - system clock before epoch! */
		*reason = "Certificate invalid: not yet valid";
		return SSH_ERR_KEY_CERT_INVALID;
	}
	if ((u_int64_t)now < k->cert->valid_after) {
		*reason = "Certificate invalid: not yet valid";
		return SSH_ERR_KEY_CERT_INVALID;
	}
	if ((u_int64_t)now >= k->cert->valid_before) {
		*reason = "Certificate invalid: expired";
		return SSH_ERR_KEY_CERT_INVALID;
	}
	if (k->cert->nprincipals == 0) {
		if (require_principal) {
			*reason = "Certificate lacks principal list";
			return SSH_ERR_KEY_CERT_INVALID;
		}
	} else if (name != NULL) {
		principal_matches = 0;
		for (i = 0; i < k->cert->nprincipals; i++) {
			if (strcmp(name, k->cert->principals[i]) == 0) {
				principal_matches = 1;
				break;
			}
		}
		if (!principal_matches) {
			*reason = "Certificate invalid: name is not a listed "
			    "principal";
			return SSH_ERR_KEY_CERT_INVALID;
		}
	}
	return 0;
}

size_t
sshkey_format_cert_validity(const struct sshkey_cert *cert, char *s, size_t l)
{
	char from[32], to[32], ret[64];
	time_t tt;
	struct tm *tm;

	*from = *to = '\0';
	if (cert->valid_after == 0 &&
	    cert->valid_before == 0xffffffffffffffffULL)
		return strlcpy(s, "forever", l);

	if (cert->valid_after != 0) {
		/* XXX revisit INT_MAX in 2038 :) */
		tt = cert->valid_after > INT_MAX ?
		    INT_MAX : cert->valid_after;
		tm = localtime(&tt);
		strftime(from, sizeof(from), "%Y-%m-%dT%H:%M:%S", tm);
	}
	if (cert->valid_before != 0xffffffffffffffffULL) {
		/* XXX revisit INT_MAX in 2038 :) */
		tt = cert->valid_before > INT_MAX ?
		    INT_MAX : cert->valid_before;
		tm = localtime(&tt);
		strftime(to, sizeof(to), "%Y-%m-%dT%H:%M:%S", tm);
	}

	if (cert->valid_after == 0)
		snprintf(ret, sizeof(ret), "before %s", to);
	else if (cert->valid_before == 0xffffffffffffffffULL)
		snprintf(ret, sizeof(ret), "after %s", from);
	else
		snprintf(ret, sizeof(ret), "from %s to %s", from, to);

	return strlcpy(s, ret, l);
}

int
sshkey_private_serialize_opt(struct sshkey *key, struct sshbuf *buf,
    enum sshkey_serialize_rep opts)
{
	int r = SSH_ERR_INTERNAL_ERROR;
	int was_shielded = sshkey_is_shielded(key);
	struct sshbuf *b = NULL;

	if ((r = sshkey_unshield_private(key)) != 0)
		return r;
	if ((b = sshbuf_new()) == NULL)
		return SSH_ERR_ALLOC_FAIL;
	if ((r = sshbuf_put_cstring(b, sshkey_ssh_name(key))) != 0)
		goto out;
	switch (key->type) {
#ifdef WITH_BEARSSL
	case KEY_RSA:
		if ((r = sshbuf_put_bignum2_bytes(b, key->rsa_pk->key.n,
		    key->rsa_pk->key.nlen)) != 0 ||
		    (r = sshbuf_put_bignum2_bytes(b, key->rsa_pk->key.e,
		    key->rsa_pk->key.elen)) != 0 ||
		    (r = sshbuf_put_bignum2_bytes(b, key->rsa_sk->d,
		    key->rsa_sk->dlen)) != 0 ||
		    (r = sshbuf_put_bignum2_bytes(b, key->rsa_sk->key.iq,
		    key->rsa_sk->key.iqlen)) != 0 ||
		    (r = sshbuf_put_bignum2_bytes(b, key->rsa_sk->key.p,
		    key->rsa_sk->key.plen)) != 0 ||
		    (r = sshbuf_put_bignum2_bytes(b, key->rsa_sk->key.q,
		    key->rsa_sk->key.qlen)) != 0)
			goto out;
		break;
	case KEY_RSA_CERT:
		if (key->cert == NULL || sshbuf_len(key->cert->certblob) == 0) {
			r = SSH_ERR_INVALID_ARGUMENT;
			goto out;
		}
		if ((r = sshbuf_put_stringb(b, key->cert->certblob)) != 0 ||
		    (r = sshbuf_put_bignum2_bytes(b, key->rsa_sk->d,
		    key->rsa_sk->dlen)) != 0 ||
		    (r = sshbuf_put_bignum2_bytes(b, key->rsa_sk->key.iq,
		    key->rsa_sk->key.iqlen)) != 0 ||
		    (r = sshbuf_put_bignum2_bytes(b, key->rsa_sk->key.p,
		    key->rsa_sk->key.plen)) != 0 ||
		    (r = sshbuf_put_bignum2_bytes(b, key->rsa_sk->key.q,
		    key->rsa_sk->key.qlen)) != 0)
			goto out;
		break;
	case KEY_ECDSA:
		if ((r = sshbuf_put_cstring(b,
		    sshkey_curve_nid_to_name(key->ecdsa_nid))) != 0 ||
		    (r = sshbuf_put_string(b, key->ecdsa_pk->key.q,
		    key->ecdsa_pk->key.qlen)) != 0 ||
		    (r = sshbuf_put_bignum2_bytes(b, key->ecdsa_sk->key.x,
		    key->ecdsa_sk->key.xlen)) != 0)
			goto out;
		break;
	case KEY_ECDSA_CERT:
		if (key->cert == NULL || sshbuf_len(key->cert->certblob) == 0) {
			r = SSH_ERR_INVALID_ARGUMENT;
			goto out;
		}
		if ((r = sshbuf_put_stringb(b, key->cert->certblob)) != 0 ||
		    (r = sshbuf_put_bignum2_bytes(b, key->ecdsa_sk->key.x,
		    key->ecdsa_sk->key.xlen)) != 0)
			goto out;
		break;
	case KEY_ECDSA_SK:
		if ((r = sshbuf_put_cstring(b,
		    sshkey_curve_nid_to_name(key->ecdsa_nid))) != 0 ||
		    (r = sshbuf_put_string(b, key->ecdsa_pk->key.q,
		    key->ecdsa_pk->key.qlen)) != 0 ||
		    (r = sshbuf_put_cstring(b, key->sk_application)) != 0 ||
		    (r = sshbuf_put_u8(b, key->sk_flags)) != 0 ||
		    (r = sshbuf_put_stringb(b, key->sk_key_handle)) != 0 ||
		    (r = sshbuf_put_stringb(b, key->sk_reserved)) != 0)
			goto out;
		break;
	case KEY_ECDSA_SK_CERT:
		if (key->cert == NULL || sshbuf_len(key->cert->certblob) == 0) {
			r = SSH_ERR_INVALID_ARGUMENT;
			goto out;
		}
		if ((r = sshbuf_put_stringb(b, key->cert->certblob)) != 0 ||
		    (r = sshbuf_put_cstring(b, key->sk_application)) != 0 ||
		    (r = sshbuf_put_u8(b, key->sk_flags)) != 0 ||
		    (r = sshbuf_put_stringb(b, key->sk_key_handle)) != 0 ||
		    (r = sshbuf_put_stringb(b, key->sk_reserved)) != 0)
			goto out;
		break;
#endif /* WITH_BEARSSL */
	case KEY_ED25519:
		if ((r = sshbuf_put_string(b, key->ed25519_pk,
		    ED25519_PK_SZ)) != 0 ||
		    (r = sshbuf_put_string(b, key->ed25519_sk,
		    ED25519_SK_SZ)) != 0)
			goto out;
		break;
	case KEY_ED25519_CERT:
		if (key->cert == NULL || sshbuf_len(key->cert->certblob) == 0) {
			r = SSH_ERR_INVALID_ARGUMENT;
			goto out;
		}
		if ((r = sshbuf_put_stringb(b, key->cert->certblob)) != 0 ||
		    (r = sshbuf_put_string(b, key->ed25519_pk,
		    ED25519_PK_SZ)) != 0 ||
		    (r = sshbuf_put_string(b, key->ed25519_sk,
		    ED25519_SK_SZ)) != 0)
			goto out;
		break;
	case KEY_ED25519_SK:
		if ((r = sshbuf_put_string(b, key->ed25519_pk,
		    ED25519_PK_SZ)) != 0 ||
		    (r = sshbuf_put_cstring(b, key->sk_application)) != 0 ||
		    (r = sshbuf_put_u8(b, key->sk_flags)) != 0 ||
		    (r = sshbuf_put_stringb(b, key->sk_key_handle)) != 0 ||
		    (r = sshbuf_put_stringb(b, key->sk_reserved)) != 0)
			goto out;
		break;
	case KEY_ED25519_SK_CERT:
		if (key->cert == NULL || sshbuf_len(key->cert->certblob) == 0) {
			r = SSH_ERR_INVALID_ARGUMENT;
			goto out;
		}
		if ((r = sshbuf_put_stringb(b, key->cert->certblob)) != 0 ||
		    (r = sshbuf_put_string(b, key->ed25519_pk,
		    ED25519_PK_SZ)) != 0 ||
		    (r = sshbuf_put_cstring(b, key->sk_application)) != 0 ||
		    (r = sshbuf_put_u8(b, key->sk_flags)) != 0 ||
		    (r = sshbuf_put_stringb(b, key->sk_key_handle)) != 0 ||
		    (r = sshbuf_put_stringb(b, key->sk_reserved)) != 0)
			goto out;
		break;
#ifdef WITH_XMSS
	case KEY_XMSS:
		if (key->xmss_name == NULL) {
			r = SSH_ERR_INVALID_ARGUMENT;
			goto out;
		}
		if ((r = sshbuf_put_cstring(b, key->xmss_name)) != 0 ||
		    (r = sshbuf_put_string(b, key->xmss_pk,
		    sshkey_xmss_pklen(key))) != 0 ||
		    (r = sshbuf_put_string(b, key->xmss_sk,
		    sshkey_xmss_sklen(key))) != 0 ||
		    (r = sshkey_xmss_serialize_state_opt(key, b, opts)) != 0)
			goto out;
		break;
	case KEY_XMSS_CERT:
		if (key->cert == NULL || sshbuf_len(key->cert->certblob) == 0 ||
		    key->xmss_name == NULL) {
			r = SSH_ERR_INVALID_ARGUMENT;
			goto out;
		}
		if ((r = sshbuf_put_stringb(b, key->cert->certblob)) != 0 ||
		    (r = sshbuf_put_cstring(b, key->xmss_name)) != 0 ||
		    (r = sshbuf_put_string(b, key->xmss_pk,
		    sshkey_xmss_pklen(key))) != 0 ||
		    (r = sshbuf_put_string(b, key->xmss_sk,
		    sshkey_xmss_sklen(key))) != 0 ||
		    (r = sshkey_xmss_serialize_state_opt(key, b, opts)) != 0)
			goto out;
		break;
#endif /* WITH_XMSS */
	default:
		r = SSH_ERR_INVALID_ARGUMENT;
		goto out;
	}
	/*
	 * success (but we still need to append the output to buf after
	 * possibly re-shielding the private key)
	 */
	r = 0;
 out:
	if (was_shielded)
		r = sshkey_shield_private(key);
	if (r == 0)
		r = sshbuf_putb(buf, b);
	sshbuf_free(b);

	return r;
}

int
sshkey_private_serialize(struct sshkey *key, struct sshbuf *b)
{
	return sshkey_private_serialize_opt(key, b,
	    SSHKEY_SERIALIZE_DEFAULT);
}

int
sshkey_private_deserialize(struct sshbuf *buf, struct sshkey **kp)
{
	char *tname = NULL, *curve = NULL, *xmss_name = NULL;
	struct sshkey *k = NULL;
	size_t pklen = 0, sklen = 0;
	int type, r = SSH_ERR_INTERNAL_ERROR;
	u_char *ed25519_pk = NULL, *ed25519_sk = NULL;
	u_char *xmss_pk = NULL, *xmss_sk = NULL;
#ifdef WITH_BEARSSL
	const u_char *ecdsa_q, *ecdsa_x;
	size_t ecdsa_qlen, ecdsa_xlen;
	const u_char *rsa_n, *rsa_e, *rsa_d, *rsa_iq, *rsa_p, *rsa_q;
	size_t rsa_nlen, rsa_elen, rsa_dlen, rsa_iqlen, rsa_plen, rsa_qlen;
#endif /* WITH_BEARSSL */

	if (kp != NULL)
		*kp = NULL;
	if ((r = sshbuf_get_cstring(buf, &tname, NULL)) != 0)
		goto out;
	type = sshkey_type_from_name(tname);
	if (sshkey_type_is_cert(type)) {
		/*
		 * Certificate key private keys begin with the certificate
		 * itself. Make sure this matches the type of the enclosing
		 * private key.
		 */
		if ((r = sshkey_froms(buf, &k)) != 0)
			goto out;
		if (k->type != type) {
			r = SSH_ERR_KEY_CERT_MISMATCH;
			goto out;
		}
		/* For ECDSA keys, the group must match too */
		if (k->type == KEY_ECDSA &&
		    k->ecdsa_nid != sshkey_ecdsa_nid_from_name(tname)) {
			r = SSH_ERR_KEY_CERT_MISMATCH;
			goto out;
		}
	} else {
		if ((k = sshkey_new(type)) == NULL) {
			r = SSH_ERR_ALLOC_FAIL;
			goto out;
		}
	}
	switch (type) {
#ifdef WITH_BEARSSL
	case KEY_ECDSA:
		if ((k->ecdsa_nid = sshkey_ecdsa_nid_from_name(tname)) == -1) {
			r = SSH_ERR_INVALID_ARGUMENT;
			goto out;
		}
		if ((r = sshbuf_get_cstring(buf, &curve, NULL)) != 0)
			goto out;
		if (k->ecdsa_nid != sshkey_curve_name_to_nid(curve)) {
			r = SSH_ERR_EC_CURVE_MISMATCH;
			goto out;
		}
		if ((k->ecdsa_pk = calloc(1, sizeof(*k->ecdsa_pk))) == NULL) {
			r = SSH_ERR_ALLOC_FAIL;
			goto out;
		}
		if ((r = sshbuf_get_ec_bytes_direct(buf, &ecdsa_q,
		    &ecdsa_qlen)) != 0)
			goto out;
		if (ecdsa_qlen > sizeof(k->ecdsa_pk->data)) {
			r = SSH_ERR_LIBCRYPTO_ERROR;
			goto out;
		}
		k->ecdsa_pk->key.curve = k->ecdsa_nid;
		k->ecdsa_pk->key.q = k->ecdsa_pk->data;
		k->ecdsa_pk->key.qlen = ecdsa_qlen;
		memcpy(k->ecdsa_pk->key.q, ecdsa_q, ecdsa_qlen);
		/* FALLTHROUGH */
	case KEY_ECDSA_CERT:
		if ((k->ecdsa_sk = calloc(1, sizeof(*k->ecdsa_sk))) == NULL) {
			r = SSH_ERR_ALLOC_FAIL;
			goto out;
		}
		if ((r = sshbuf_get_bignum2_bytes_direct(buf, &ecdsa_x,
		    &ecdsa_xlen)) != 0)
			goto out;
		if (ecdsa_xlen > sizeof(k->ecdsa_sk->data)) {
			r = SSH_ERR_LIBCRYPTO_ERROR;
			goto out;
		}
		k->ecdsa_sk->key.curve = k->ecdsa_nid;
		k->ecdsa_sk->key.x = k->ecdsa_sk->data;
		k->ecdsa_sk->key.xlen = ecdsa_xlen;
		memcpy(k->ecdsa_sk->key.x, ecdsa_x, ecdsa_xlen);
		if ((r = sshkey_ec_validate_public(k->ecdsa_nid,
		    k->ecdsa_pk->key.q, k->ecdsa_pk->key.qlen)) != 0 ||
		    (r = sshkey_ec_validate_private(k->ecdsa_nid,
		    k->ecdsa_sk->key.x, k->ecdsa_sk->key.xlen)) != 0)
			goto out;
		break;
	case KEY_ECDSA_SK:
		if ((k->ecdsa_nid = sshkey_ecdsa_nid_from_name(tname)) == -1) {
			r = SSH_ERR_INVALID_ARGUMENT;
			goto out;
		}
		if ((r = sshbuf_get_cstring(buf, &curve, NULL)) != 0)
			goto out;
		if (k->ecdsa_nid != sshkey_curve_name_to_nid(curve)) {
			r = SSH_ERR_EC_CURVE_MISMATCH;
			goto out;
		}
		if ((k->sk_key_handle = sshbuf_new()) == NULL ||
		    (k->sk_reserved = sshbuf_new()) == NULL) {
			r = SSH_ERR_ALLOC_FAIL;
			goto out;
		}
		if ((k->ecdsa_pk = calloc(1, sizeof(*k->ecdsa_pk))) == NULL) {
			r = SSH_ERR_ALLOC_FAIL;
			goto out;
		}
		if ((r = sshbuf_get_ec_bytes_direct(buf, &ecdsa_q,
		    &ecdsa_qlen)) != 0)
			goto out;
		k->ecdsa_pk->key.curve = k->ecdsa_nid;
		k->ecdsa_pk->key.q = k->ecdsa_pk->data;
		k->ecdsa_pk->key.qlen = ecdsa_qlen;
		memcpy(k->ecdsa_pk->key.q, ecdsa_q, ecdsa_qlen);
		if ((r = sshbuf_get_cstring(buf, &k->sk_application,
		    NULL)) != 0 ||
		    (r = sshbuf_get_u8(buf, &k->sk_flags)) != 0 ||
		    (r = sshbuf_get_stringb(buf, k->sk_key_handle)) != 0 ||
		    (r = sshbuf_get_stringb(buf, k->sk_reserved)) != 0)
			goto out;
		if ((r = sshkey_ec_validate_public(k->ecdsa_nid,
		    k->ecdsa_pk->key.q, k->ecdsa_pk->key.qlen)) != 0)
			goto out;
		break;
	case KEY_ECDSA_SK_CERT:
		if ((k->sk_key_handle = sshbuf_new()) == NULL ||
		    (k->sk_reserved = sshbuf_new()) == NULL) {
			r = SSH_ERR_ALLOC_FAIL;
			goto out;
		}
		if ((r = sshbuf_get_cstring(buf, &k->sk_application,
		    NULL)) != 0 ||
		    (r = sshbuf_get_u8(buf, &k->sk_flags)) != 0 ||
		    (r = sshbuf_get_stringb(buf, k->sk_key_handle)) != 0 ||
		    (r = sshbuf_get_stringb(buf, k->sk_reserved)) != 0)
			goto out;
		if ((r = sshkey_ec_validate_public(k->ecdsa_nid,
		    k->ecdsa_pk->key.q, k->ecdsa_pk->key.qlen)) != 0)
			goto out;
		break;
	case KEY_RSA:
		if ((k->rsa_pk = calloc(1, sizeof(*k->rsa_pk))) == NULL) {
			r = SSH_ERR_ALLOC_FAIL;
			goto out;
		}

		if ((r = sshbuf_get_bignum2_bytes_direct(buf, &rsa_n,
		    &rsa_nlen)) != 0 ||
		    (r = sshbuf_get_bignum2_bytes_direct(buf, &rsa_e,
		    &rsa_elen)) != 0)
			goto out;
		if (rsa_nlen + rsa_elen > sizeof(k->rsa_pk->data)) {
			r = SSH_ERR_LIBCRYPTO_ERROR;
			goto out;
		}
		k->rsa_pk->key.n = k->rsa_pk->data;
		k->rsa_pk->key.nlen = rsa_nlen;
		memcpy(k->rsa_pk->key.n, rsa_n, rsa_nlen);

		k->rsa_pk->key.e = k->rsa_pk->data + rsa_nlen;
		k->rsa_pk->key.elen = rsa_elen;
		memcpy(k->rsa_pk->key.e, rsa_e, rsa_elen);

		/* FALLTHROUGH */
	case KEY_RSA_CERT:
		if ((k->rsa_sk = calloc(1, sizeof(*k->rsa_sk))) == NULL) {
			r = SSH_ERR_ALLOC_FAIL;
			goto out;
		}
		if ((k->rsa_sk->key.n_bitlen = rsa_bitlen(k->rsa_pk->key.n,
		    k->rsa_pk->key.nlen)) < SSH_RSA_MINIMUM_MODULUS_SIZE) {
			r = SSH_ERR_KEY_LENGTH;
			goto out;
		}

		if ((r = sshbuf_get_bignum2_bytes_direct(buf, &rsa_d,
		    &rsa_dlen)) != 0 ||
		    (r = sshbuf_get_bignum2_bytes_direct(buf, &rsa_iq,
		    &rsa_iqlen)) != 0 ||
		    (r = sshbuf_get_bignum2_bytes_direct(buf, &rsa_p,
		    &rsa_plen)) != 0 ||
		    (r = sshbuf_get_bignum2_bytes_direct(buf, &rsa_q,
		    &rsa_qlen)) != 0)
			goto out;
		if (rsa_dlen > sizeof(k->rsa_sk->d) ||
		    rsa_iqlen + 2 * rsa_plen + 2 * rsa_qlen >
		    sizeof(k->rsa_sk->data)) {
			r = SSH_ERR_LIBCRYPTO_ERROR;
			goto out;
		}
		k->rsa_sk->dlen = rsa_dlen;
		memcpy(k->rsa_sk->d, rsa_d, rsa_dlen);

		k->rsa_sk->key.iq = k->rsa_sk->data;
		k->rsa_sk->key.iqlen = rsa_iqlen;
		memcpy(k->rsa_sk->key.iq, rsa_iq, rsa_iqlen);

		k->rsa_sk->key.p = k->rsa_sk->key.iq + k->rsa_sk->key.iqlen;
		k->rsa_sk->key.plen = rsa_plen;
		memcpy(k->rsa_sk->key.p, rsa_p, rsa_plen);

		k->rsa_sk->key.q = k->rsa_sk->key.p + k->rsa_sk->key.plen;
		k->rsa_sk->key.qlen = rsa_qlen;
		memcpy(k->rsa_sk->key.q, rsa_q, rsa_qlen);

		if ((r = ssh_rsa_complete_crt_parameters(k->rsa_sk, k->rsa_sk->key.q +
		    k->rsa_sk->key.qlen, sizeof(k->rsa_sk->data) -
		    (rsa_iqlen + rsa_plen + rsa_qlen))) != 0)
			goto out;
		break;
#endif /* WITH_BEARSSL */
	case KEY_ED25519:
	case KEY_ED25519_CERT:
		if ((r = sshbuf_get_string(buf, &ed25519_pk, &pklen)) != 0 ||
		    (r = sshbuf_get_string(buf, &ed25519_sk, &sklen)) != 0)
			goto out;
		if (pklen != ED25519_PK_SZ || sklen != ED25519_SK_SZ) {
			r = SSH_ERR_INVALID_FORMAT;
			goto out;
		}
		k->ed25519_pk = ed25519_pk;
		k->ed25519_sk = ed25519_sk;
		ed25519_pk = ed25519_sk = NULL; /* transferred */
		break;
	case KEY_ED25519_SK:
	case KEY_ED25519_SK_CERT:
		if ((r = sshbuf_get_string(buf, &ed25519_pk, &pklen)) != 0)
			goto out;
		if (pklen != ED25519_PK_SZ) {
			r = SSH_ERR_INVALID_FORMAT;
			goto out;
		}
		if ((k->sk_key_handle = sshbuf_new()) == NULL ||
		    (k->sk_reserved = sshbuf_new()) == NULL) {
			r = SSH_ERR_ALLOC_FAIL;
			goto out;
		}
		if ((r = sshbuf_get_cstring(buf, &k->sk_application,
		    NULL)) != 0 ||
		    (r = sshbuf_get_u8(buf, &k->sk_flags)) != 0 ||
		    (r = sshbuf_get_stringb(buf, k->sk_key_handle)) != 0 ||
		    (r = sshbuf_get_stringb(buf, k->sk_reserved)) != 0)
			goto out;
		k->ed25519_pk = ed25519_pk;
		ed25519_pk = NULL; /* transferred */
		break;
#ifdef WITH_XMSS
	case KEY_XMSS:
	case KEY_XMSS_CERT:
		if ((r = sshbuf_get_cstring(buf, &xmss_name, NULL)) != 0 ||
		    (r = sshbuf_get_string(buf, &xmss_pk, &pklen)) != 0 ||
		    (r = sshbuf_get_string(buf, &xmss_sk, &sklen)) != 0)
			goto out;
		if (type == KEY_XMSS &&
		    (r = sshkey_xmss_init(k, xmss_name)) != 0)
			goto out;
		if (pklen != sshkey_xmss_pklen(k) ||
		    sklen != sshkey_xmss_sklen(k)) {
			r = SSH_ERR_INVALID_FORMAT;
			goto out;
		}
		k->xmss_pk = xmss_pk;
		k->xmss_sk = xmss_sk;
		xmss_pk = xmss_sk = NULL;
		/* optional internal state */
		if ((r = sshkey_xmss_deserialize_state_opt(k, buf)) != 0)
			goto out;
		break;
#endif /* WITH_XMSS */
	default:
		r = SSH_ERR_KEY_TYPE_UNKNOWN;
		goto out;
	}
	/* success */
	r = 0;
	if (kp != NULL) {
		*kp = k;
		k = NULL;
	}
 out:
	free(tname);
	free(curve);
	sshkey_free(k);
	freezero(ed25519_pk, pklen);
	freezero(ed25519_sk, sklen);
	free(xmss_name);
	freezero(xmss_pk, pklen);
	freezero(xmss_sk, sklen);
	return r;
}

#ifdef WITH_BEARSSL
/* Determine whether a[] is less than b[]. Both are assumed to not
 * have leading zeros. */
static int
bn_less(const u_char *a, size_t alen, const u_char *b, size_t blen, u_int carry)
{
	if (alen != blen)
		return alen < blen;
	while (blen-- > 0)
		carry = ((u_int)a[blen] - b[blen] - carry) >> 8 & 1;
	return carry;
}

int
sshkey_ec_validate_public(int nid, const u_char *q, size_t qlen)
{
	const br_ec_impl *ec;
	const u_char *n;
	size_t nlen, glen;
	size_t xoff, xlen, yoff, ylen;
	u_char one[] = {1}, tmp[BR_EC_KBUF_PUB_MAX_SIZE];

	ec = br_ec_get_default();
	if ((ec->supported_curves & 1 << nid) == 0)
		return SSH_ERR_LIBCRYPTO_ERROR;

	ec->generator(nid, &glen);
	n = ec->order(nid, &nlen);

	/* We must check that the public key has the same size as
	 * the generator, otherwise behavior of mul() below is
	 * undefined. */
	if (qlen > sizeof(tmp) || qlen != glen ||
	    (xoff = ec->xoff(nid, &xlen)) != 1 ||
	    qlen != 1 + 2 * xlen || q[0] != 4)
		return SSH_ERR_KEY_INVALID_EC_VALUE;
	yoff = xoff + xlen;
	ylen = qlen - yoff;

	/* Trim leading zeros */
	while (xlen > 0 && q[xoff] == 0)
		++xoff, --xlen;
	while (ylen > 0 && q[yoff] == 0)
		++yoff, --ylen;

	/* log2(x) > log2(order)/2, log2(y) > log2(order)/2 */
	if (xlen <= nlen / 2 || ylen <= nlen / 2)
		return SSH_ERR_KEY_INVALID_EC_VALUE;

	/* x < order - 1, y < order - 1 */
	if (bn_less(q + xoff, xlen, n, nlen, -1) != 1 ||
	    bn_less(q + yoff, ylen, n, nlen, -1) != 1)
		return SSH_ERR_KEY_INVALID_EC_VALUE;

	/* Attempt a multiplication to verify that the point is
	 * actually on the curve. */
	memcpy(tmp, q, qlen);
	if (ec->mul(tmp, qlen, one, sizeof(one), nid) != 1)
		return SSH_ERR_KEY_INVALID_EC_VALUE;

	return 0;
}

int
sshkey_ec_validate_private(int nid, const u_char *x, size_t xlen)
{
	const br_ec_impl *ec;
	const u_char *n;
	size_t nlen;

	ec = br_ec_get_default();
	if ((ec->supported_curves & 1 << nid) == 0)
		return SSH_ERR_LIBCRYPTO_ERROR;

	n = ec->order(nid, &nlen);

	/* log2(private) > log2(order)/2 */
	if (xlen <= nlen / 2 || xlen > nlen)
		return SSH_ERR_KEY_INVALID_EC_VALUE;

	/* private < order - 1 */
	if (bn_less(x, xlen, n, nlen, -1) != 1)
		return SSH_ERR_KEY_INVALID_EC_VALUE;

	return 0;
}
#endif /* WITH_BEARSSL */

static int
sshkey_private_to_blob2(struct sshkey *prv, struct sshbuf *blob,
    const char *passphrase, const char *comment, const char *ciphername,
    int rounds)
{
	u_char *cp, *key = NULL, *pubkeyblob = NULL;
	u_char salt[SALT_LEN];
	char *b64 = NULL;
	size_t i, pubkeylen, keylen, ivlen, blocksize, authlen;
	u_int check;
	int r = SSH_ERR_INTERNAL_ERROR;
	struct sshcipher_ctx *ciphercontext = NULL;
	const struct sshcipher *cipher;
	const char *kdfname = KDFNAME;
	struct sshbuf *encoded = NULL, *encrypted = NULL, *kdf = NULL;

	if (rounds <= 0)
		rounds = DEFAULT_ROUNDS;
	if (passphrase == NULL || !strlen(passphrase)) {
		ciphername = "none";
		kdfname = "none";
	} else if (ciphername == NULL)
		ciphername = DEFAULT_CIPHERNAME;
	if ((cipher = cipher_by_name(ciphername)) == NULL) {
		r = SSH_ERR_INVALID_ARGUMENT;
		goto out;
	}

	if ((kdf = sshbuf_new()) == NULL ||
	    (encoded = sshbuf_new()) == NULL ||
	    (encrypted = sshbuf_new()) == NULL) {
		r = SSH_ERR_ALLOC_FAIL;
		goto out;
	}
	blocksize = cipher_blocksize(cipher);
	keylen = cipher_keylen(cipher);
	ivlen = cipher_ivlen(cipher);
	authlen = cipher_authlen(cipher);
	if ((key = calloc(1, keylen + ivlen)) == NULL) {
		r = SSH_ERR_ALLOC_FAIL;
		goto out;
	}
	if (strcmp(kdfname, "bcrypt") == 0) {
		arc4random_buf(salt, SALT_LEN);
		if (bcrypt_pbkdf(passphrase, strlen(passphrase),
		    salt, SALT_LEN, key, keylen + ivlen, rounds) < 0) {
			r = SSH_ERR_INVALID_ARGUMENT;
			goto out;
		}
		if ((r = sshbuf_put_string(kdf, salt, SALT_LEN)) != 0 ||
		    (r = sshbuf_put_u32(kdf, rounds)) != 0)
			goto out;
	} else if (strcmp(kdfname, "none") != 0) {
		/* Unsupported KDF type */
		r = SSH_ERR_KEY_UNKNOWN_CIPHER;
		goto out;
	}
	if ((r = cipher_init(&ciphercontext, cipher, key, keylen,
	    key + keylen, ivlen, 1)) != 0)
		goto out;

	if ((r = sshbuf_put(encoded, AUTH_MAGIC, sizeof(AUTH_MAGIC))) != 0 ||
	    (r = sshbuf_put_cstring(encoded, ciphername)) != 0 ||
	    (r = sshbuf_put_cstring(encoded, kdfname)) != 0 ||
	    (r = sshbuf_put_stringb(encoded, kdf)) != 0 ||
	    (r = sshbuf_put_u32(encoded, 1)) != 0 ||	/* number of keys */
	    (r = sshkey_to_blob(prv, &pubkeyblob, &pubkeylen)) != 0 ||
	    (r = sshbuf_put_string(encoded, pubkeyblob, pubkeylen)) != 0)
		goto out;

	/* set up the buffer that will be encrypted */

	/* Random check bytes */
	check = arc4random();
	if ((r = sshbuf_put_u32(encrypted, check)) != 0 ||
	    (r = sshbuf_put_u32(encrypted, check)) != 0)
		goto out;

	/* append private key and comment*/
	if ((r = sshkey_private_serialize_opt(prv, encrypted,
	     SSHKEY_SERIALIZE_FULL)) != 0 ||
	    (r = sshbuf_put_cstring(encrypted, comment)) != 0)
		goto out;

	/* padding */
	i = 0;
	while (sshbuf_len(encrypted) % blocksize) {
		if ((r = sshbuf_put_u8(encrypted, ++i & 0xff)) != 0)
			goto out;
	}

	/* length in destination buffer */
	if ((r = sshbuf_put_u32(encoded, sshbuf_len(encrypted))) != 0)
		goto out;

	/* encrypt */
	if ((r = sshbuf_reserve(encoded,
	    sshbuf_len(encrypted) + authlen, &cp)) != 0)
		goto out;
	if ((r = cipher_crypt(ciphercontext, 0, cp,
	    sshbuf_ptr(encrypted), sshbuf_len(encrypted), 0, authlen)) != 0)
		goto out;

	sshbuf_reset(blob);

	/* assemble uuencoded key */
	if ((r = sshbuf_put(blob, MARK_BEGIN, MARK_BEGIN_LEN)) != 0 ||
	    (r = sshbuf_dtob64(encoded, blob, 1)) != 0 ||
	    (r = sshbuf_put(blob, MARK_END, MARK_END_LEN)) != 0)
		goto out;

	/* success */
	r = 0;

 out:
	sshbuf_free(kdf);
	sshbuf_free(encoded);
	sshbuf_free(encrypted);
	cipher_free(ciphercontext);
	explicit_bzero(salt, sizeof(salt));
	if (key != NULL)
		freezero(key, keylen + ivlen);
	if (pubkeyblob != NULL) 
		freezero(pubkeyblob, pubkeylen);
	if (b64 != NULL) 
		freezero(b64, strlen(b64));
	return r;
}

static int
private2_uudecode(struct sshbuf *blob, struct sshbuf **decodedp)
{
	const u_char *cp;
	size_t encoded_len;
	int r;
	u_char last;
	struct sshbuf *encoded = NULL, *decoded = NULL;

	if (blob == NULL || decodedp == NULL)
		return SSH_ERR_INVALID_ARGUMENT;

	*decodedp = NULL;

	if ((encoded = sshbuf_new()) == NULL ||
	    (decoded = sshbuf_new()) == NULL) {
		r = SSH_ERR_ALLOC_FAIL;
		goto out;
	}

	/* check preamble */
	cp = sshbuf_ptr(blob);
	encoded_len = sshbuf_len(blob);
	if (encoded_len < (MARK_BEGIN_LEN + MARK_END_LEN) ||
	    memcmp(cp, MARK_BEGIN, MARK_BEGIN_LEN) != 0) {
		r = SSH_ERR_INVALID_FORMAT;
		goto out;
	}
	cp += MARK_BEGIN_LEN;
	encoded_len -= MARK_BEGIN_LEN;

	/* Look for end marker, removing whitespace as we go */
	while (encoded_len > 0) {
		if (*cp != '\n' && *cp != '\r') {
			if ((r = sshbuf_put_u8(encoded, *cp)) != 0)
				goto out;
		}
		last = *cp;
		encoded_len--;
		cp++;
		if (last == '\n') {
			if (encoded_len >= MARK_END_LEN &&
			    memcmp(cp, MARK_END, MARK_END_LEN) == 0) {
				/* \0 terminate */
				if ((r = sshbuf_put_u8(encoded, 0)) != 0)
					goto out;
				break;
			}
		}
	}
	if (encoded_len == 0) {
		r = SSH_ERR_INVALID_FORMAT;
		goto out;
	}

	/* decode base64 */
	if ((r = sshbuf_b64tod(decoded, (char *)sshbuf_ptr(encoded))) != 0)
		goto out;

	/* check magic */
	if (sshbuf_len(decoded) < sizeof(AUTH_MAGIC) ||
	    memcmp(sshbuf_ptr(decoded), AUTH_MAGIC, sizeof(AUTH_MAGIC))) {
		r = SSH_ERR_INVALID_FORMAT;
		goto out;
	}
	/* success */
	*decodedp = decoded;
	decoded = NULL;
	r = 0;
 out:
	sshbuf_free(encoded);
	sshbuf_free(decoded);
	return r;
}

static int
private2_decrypt(struct sshbuf *decoded, const char *passphrase,
    struct sshbuf **decryptedp, struct sshkey **pubkeyp)
{
	char *ciphername = NULL, *kdfname = NULL;
	const struct sshcipher *cipher = NULL;
	int r = SSH_ERR_INTERNAL_ERROR;
	size_t keylen = 0, ivlen = 0, authlen = 0, slen = 0;
	struct sshbuf *kdf = NULL, *decrypted = NULL;
	struct sshcipher_ctx *ciphercontext = NULL;
	struct sshkey *pubkey = NULL;
	u_char *key = NULL, *salt = NULL, *dp;
	u_int blocksize, rounds, nkeys, encrypted_len, check1, check2;

	if (decoded == NULL || decryptedp == NULL || pubkeyp == NULL)
		return SSH_ERR_INVALID_ARGUMENT;

	*decryptedp = NULL;
	*pubkeyp = NULL;

	if ((decrypted = sshbuf_new()) == NULL) {
		r = SSH_ERR_ALLOC_FAIL;
		goto out;
	}

	/* parse public portion of key */
	if ((r = sshbuf_consume(decoded, sizeof(AUTH_MAGIC))) != 0 ||
	    (r = sshbuf_get_cstring(decoded, &ciphername, NULL)) != 0 ||
	    (r = sshbuf_get_cstring(decoded, &kdfname, NULL)) != 0 ||
	    (r = sshbuf_froms(decoded, &kdf)) != 0 ||
	    (r = sshbuf_get_u32(decoded, &nkeys)) != 0)
		goto out;

	if (nkeys != 1) {
		/* XXX only one key supported at present */
		r = SSH_ERR_INVALID_FORMAT;
		goto out;
	}

	if ((r = sshkey_froms(decoded, &pubkey)) != 0 ||
	    (r = sshbuf_get_u32(decoded, &encrypted_len)) != 0)
		goto out;

	if ((cipher = cipher_by_name(ciphername)) == NULL) {
		r = SSH_ERR_KEY_UNKNOWN_CIPHER;
		goto out;
	}
	if (strcmp(kdfname, "none") != 0 && strcmp(kdfname, "bcrypt") != 0) {
		r = SSH_ERR_KEY_UNKNOWN_CIPHER;
		goto out;
	}
	if (strcmp(kdfname, "none") == 0 && strcmp(ciphername, "none") != 0) {
		r = SSH_ERR_INVALID_FORMAT;
		goto out;
	}
	if ((passphrase == NULL || strlen(passphrase) == 0) &&
	    strcmp(kdfname, "none") != 0) {
		/* passphrase required */
		r = SSH_ERR_KEY_WRONG_PASSPHRASE;
		goto out;
	}

	/* check size of encrypted key blob */
	blocksize = cipher_blocksize(cipher);
	if (encrypted_len < blocksize || (encrypted_len % blocksize) != 0) {
		r = SSH_ERR_INVALID_FORMAT;
		goto out;
	}

	/* setup key */
	keylen = cipher_keylen(cipher);
	ivlen = cipher_ivlen(cipher);
	authlen = cipher_authlen(cipher);
	if ((key = calloc(1, keylen + ivlen)) == NULL) {
		r = SSH_ERR_ALLOC_FAIL;
		goto out;
	}
	if (strcmp(kdfname, "bcrypt") == 0) {
		if ((r = sshbuf_get_string(kdf, &salt, &slen)) != 0 ||
		    (r = sshbuf_get_u32(kdf, &rounds)) != 0)
			goto out;
		if (bcrypt_pbkdf(passphrase, strlen(passphrase), salt, slen,
		    key, keylen + ivlen, rounds) < 0) {
			r = SSH_ERR_INVALID_FORMAT;
			goto out;
		}
	}

	/* check that an appropriate amount of auth data is present */
	if (sshbuf_len(decoded) < authlen ||
	    sshbuf_len(decoded) - authlen < encrypted_len) {
		r = SSH_ERR_INVALID_FORMAT;
		goto out;
	}

	/* decrypt private portion of key */
	if ((r = sshbuf_reserve(decrypted, encrypted_len, &dp)) != 0 ||
	    (r = cipher_init(&ciphercontext, cipher, key, keylen,
	    key + keylen, ivlen, 0)) != 0)
		goto out;
	if ((r = cipher_crypt(ciphercontext, 0, dp, sshbuf_ptr(decoded),
	    encrypted_len, 0, authlen)) != 0) {
		/* an integrity error here indicates an incorrect passphrase */
		if (r == SSH_ERR_MAC_INVALID)
			r = SSH_ERR_KEY_WRONG_PASSPHRASE;
		goto out;
	}
	if ((r = sshbuf_consume(decoded, encrypted_len + authlen)) != 0)
		goto out;
	/* there should be no trailing data */
	if (sshbuf_len(decoded) != 0) {
		r = SSH_ERR_INVALID_FORMAT;
		goto out;
	}

	/* check check bytes */
	if ((r = sshbuf_get_u32(decrypted, &check1)) != 0 ||
	    (r = sshbuf_get_u32(decrypted, &check2)) != 0)
		goto out;
	if (check1 != check2) {
		r = SSH_ERR_KEY_WRONG_PASSPHRASE;
		goto out;
	}
	/* success */
	*decryptedp = decrypted;
	decrypted = NULL;
	*pubkeyp = pubkey;
	pubkey = NULL;
	r = 0;
 out:
	cipher_free(ciphercontext);
	free(ciphername);
	free(kdfname);
	sshkey_free(pubkey);
	if (salt != NULL) {
		explicit_bzero(salt, slen);
		free(salt);
	}
	if (key != NULL) {
		explicit_bzero(key, keylen + ivlen);
		free(key);
	}
	sshbuf_free(kdf);
	sshbuf_free(decrypted);
	return r;
}

/* Check deterministic padding after private key */
static int
private2_check_padding(struct sshbuf *decrypted)
{
	u_char pad;
	size_t i;
	int r = SSH_ERR_INTERNAL_ERROR;

	i = 0;
	while (sshbuf_len(decrypted)) {
		if ((r = sshbuf_get_u8(decrypted, &pad)) != 0)
			goto out;
		if (pad != (++i & 0xff)) {
			r = SSH_ERR_INVALID_FORMAT;
			goto out;
		}
	}
	/* success */
	r = 0;
 out:
	explicit_bzero(&pad, sizeof(pad));
	explicit_bzero(&i, sizeof(i));
	return r;
}

static int
sshkey_parse_private2(struct sshbuf *blob, int type, const char *passphrase,
    struct sshkey **keyp, char **commentp)
{
	char *comment = NULL;
	int r = SSH_ERR_INTERNAL_ERROR;
	struct sshbuf *decoded = NULL, *decrypted = NULL;
	struct sshkey *k = NULL, *pubkey = NULL;

	if (keyp != NULL)
		*keyp = NULL;
	if (commentp != NULL)
		*commentp = NULL;

	/* Undo base64 encoding and decrypt the private section */
	if ((r = private2_uudecode(blob, &decoded)) != 0 ||
	    (r = private2_decrypt(decoded, passphrase,
	    &decrypted, &pubkey)) != 0)
		goto out;

	if (type != KEY_UNSPEC &&
	    sshkey_type_plain(type) != sshkey_type_plain(pubkey->type)) {
		r = SSH_ERR_KEY_TYPE_MISMATCH;
		goto out;
	}

	/* Load the private key and comment */
	if ((r = sshkey_private_deserialize(decrypted, &k)) != 0 ||
	    (r = sshbuf_get_cstring(decrypted, &comment, NULL)) != 0)
		goto out;

	/* Check deterministic padding after private section */
	if ((r = private2_check_padding(decrypted)) != 0)
		goto out;

	/* Check that the public key in the envelope matches the private key */
	if (!sshkey_equal(pubkey, k)) {
		r = SSH_ERR_INVALID_FORMAT;
		goto out;
	}

	/* success */
	r = 0;
	if (keyp != NULL) {
		*keyp = k;
		k = NULL;
	}
	if (commentp != NULL) {
		*commentp = comment;
		comment = NULL;
	}
 out:
	free(comment);
	sshbuf_free(decoded);
	sshbuf_free(decrypted);
	sshkey_free(k);
	sshkey_free(pubkey);
	return r;
}

static int
sshkey_parse_private2_pubkey(struct sshbuf *blob, int type,
    struct sshkey **keyp)
{
	int r = SSH_ERR_INTERNAL_ERROR;
	struct sshbuf *decoded = NULL;
	struct sshkey *pubkey = NULL;
	u_int nkeys = 0;

	if (keyp != NULL)
		*keyp = NULL;

	if ((r = private2_uudecode(blob, &decoded)) != 0)
		goto out;
	/* parse public key from unencrypted envelope */
	if ((r = sshbuf_consume(decoded, sizeof(AUTH_MAGIC))) != 0 ||
	    (r = sshbuf_skip_string(decoded)) != 0 || /* cipher */
	    (r = sshbuf_skip_string(decoded)) != 0 || /* KDF alg */
	    (r = sshbuf_skip_string(decoded)) != 0 || /* KDF hint */
	    (r = sshbuf_get_u32(decoded, &nkeys)) != 0)
		goto out;

	if (nkeys != 1) {
		/* XXX only one key supported at present */
		r = SSH_ERR_INVALID_FORMAT;
		goto out;
	}

	/* Parse the public key */
	if ((r = sshkey_froms(decoded, &pubkey)) != 0)
		goto out;

	if (type != KEY_UNSPEC &&
	    sshkey_type_plain(type) != sshkey_type_plain(pubkey->type)) {
		r = SSH_ERR_KEY_TYPE_MISMATCH;
		goto out;
	}

	/* success */
	r = 0;
	if (keyp != NULL) {
		*keyp = pubkey;
		pubkey = NULL;
	}
 out:
	sshbuf_free(decoded);
	sshkey_free(pubkey);
	return r;
}

#ifdef WITH_BEARSSL
/* convert SSH v2 key to PEM or PKCS#8 format */
static int
sshkey_private_to_blob_pem_pkcs8(struct sshkey *key, struct sshbuf *buf,
    int format, const char *_passphrase, const char *comment)
{
	int was_shielded = sshkey_is_shielded(key);
	int r;
	int blen, dlen, len = strlen(_passphrase);
	u_char *passphrase = (len > 0) ? (u_char *)_passphrase : NULL;
	u_char *der = NULL, *pem;
	size_t (*encode_rsa)(void *, const br_rsa_private_key *,
	    const br_rsa_public_key *, const void *, size_t);
	size_t (*encode_ec)(void *, const br_ec_private_key *,
	    const br_ec_public_key *);
	const char *pem_name;

	if (len > 0 && len <= 4)
		return SSH_ERR_PASSPHRASE_TOO_SHORT;
	/* BearSSL doesn't support passphrase encryption */
	if (passphrase)
		return SSH_ERR_LIBCRYPTO_ERROR;
	if ((r = sshkey_unshield_private(key)) != 0)
		goto out;

	switch (key->type) {
	case KEY_ECDSA:
		if (format == SSHKEY_PRIVATE_PEM) {
			pem_name = BR_ENCODE_PEM_EC_RAW;
			encode_ec = br_encode_ec_raw_der;
		} else {
			pem_name = BR_ENCODE_PEM_PKCS8;
			encode_ec = br_encode_ec_pkcs8_der;
		}
		if ((dlen = encode_ec(NULL, &key->ecdsa_sk->key,
		    &key->ecdsa_pk->key)) == 0) {
			r = SSH_ERR_LIBCRYPTO_ERROR;
			goto out;
		}
		if ((der = malloc(dlen)) == NULL) {
			r = SSH_ERR_ALLOC_FAIL;
			goto out;
		}
		encode_ec(der, &key->ecdsa_sk->key, &key->ecdsa_pk->key);
		break;
	case KEY_RSA:
		if (format == SSHKEY_PRIVATE_PEM) {
			pem_name = BR_ENCODE_PEM_RSA_RAW;
			encode_rsa = br_encode_rsa_raw_der;
		} else {
			pem_name = BR_ENCODE_PEM_PKCS8;
			encode_rsa = br_encode_rsa_pkcs8_der;
		}
		dlen = encode_rsa(NULL, &key->rsa_sk->key, &key->rsa_pk->key,
		    key->rsa_sk->d, key->rsa_sk->dlen);
		if ((der = malloc(dlen)) == NULL) {
			r = SSH_ERR_ALLOC_FAIL;
			goto out;
		}
		encode_rsa(der, &key->rsa_sk->key, &key->rsa_pk->key,
		    key->rsa_sk->d, key->rsa_sk->dlen);
		break;
	default:
		r = SSH_ERR_LIBCRYPTO_ERROR;
		goto out;
	}
	blen = br_pem_encode(NULL, der, dlen, pem_name, BR_PEM_LINE64);
	if ((r = sshbuf_reserve(buf, blen, &pem)) != 0)
		goto out;
	br_pem_encode(pem, der, dlen, pem_name, BR_PEM_LINE64);
	r = 0;
 out:
	if (was_shielded)
		r = sshkey_shield_private(key);
	if (der)
		freezero(der, dlen);

	return r;
}
#endif /* WITH_BEARSSL */

/* Serialise "key" to buffer "blob" */
int
sshkey_private_to_fileblob(struct sshkey *key, struct sshbuf *blob,
    const char *passphrase, const char *comment,
    int format, const char *openssh_format_cipher, int openssh_format_rounds)
{
	switch (key->type) {
#ifdef WITH_BEARSSL
	case KEY_ECDSA:
	case KEY_RSA:
		break; /* see below */
#endif /* WITH_BEARSSL */
	case KEY_ED25519:
	case KEY_ED25519_SK:
#ifdef WITH_XMSS
	case KEY_XMSS:
#endif /* WITH_XMSS */
#ifdef WITH_BEARSSL
	case KEY_ECDSA_SK:
#endif /* WITH_BEARSSL */
		return sshkey_private_to_blob2(key, blob, passphrase,
		    comment, openssh_format_cipher, openssh_format_rounds);
	default:
		return SSH_ERR_KEY_TYPE_UNKNOWN;
	}

#ifdef WITH_BEARSSL
	switch (format) {
	case SSHKEY_PRIVATE_OPENSSH:
		return sshkey_private_to_blob2(key, blob, passphrase,
		    comment, openssh_format_cipher, openssh_format_rounds);
	case SSHKEY_PRIVATE_PEM:
	case SSHKEY_PRIVATE_PKCS8:
		return sshkey_private_to_blob_pem_pkcs8(key, blob,
		    format, passphrase, comment);
	default:
		return SSH_ERR_INVALID_ARGUMENT;
	}
#endif /* WITH_BEARSSL */
}

#ifdef WITH_BEARSSL
static void
append_skey(void *ctx, const void *src, size_t len)
{
	br_skey_decoder_push(ctx, src, len);
}

static int
sshkey_parse_private_pem_fileblob(struct sshbuf *blob, int type,
    const char *passphrase, struct sshkey **keyp)
{
	br_pem_decoder_context pem_ctx;
	br_skey_decoder_context key_ctx;
	br_rsa_compute_modulus compute_modulus;
	br_rsa_compute_privexp compute_privexp;
	struct sshkey *prv = NULL;
	int key_type = 0;
	const br_rsa_private_key *rsa;
	const br_ec_private_key *ec;
	const char *pem_name;
	uint32_t pubexp;
	int r;

	/* BearSSL does not support encrypted private keys */
	if (passphrase != NULL && *passphrase != '\0')
		return SSH_ERR_LIBCRYPTO_ERROR;

	if (keyp != NULL)
		*keyp = NULL;

	br_pem_decoder_init(&pem_ctx);
	br_skey_decoder_init(&key_ctx);
	while (sshbuf_len(blob) > 0) {
		if ((r = sshbuf_consume(blob, br_pem_decoder_push(&pem_ctx,
		    sshbuf_ptr(blob), sshbuf_len(blob)))))
			goto out;
		switch (br_pem_decoder_event(&pem_ctx)) {
		case BR_PEM_BEGIN_OBJ:
			if (key_type != 0) {
				r = SSH_ERR_UNEXPECTED_TRAILING_DATA;
				goto out;
			}
			pem_name = br_pem_decoder_name(&pem_ctx);
			if (strcmp(pem_name, BR_ENCODE_PEM_PKCS8) != 0 &&
			    strcmp(pem_name, BR_ENCODE_PEM_RSA_RAW) != 0 &&
			    strcmp(pem_name, BR_ENCODE_PEM_EC_RAW) != 0) {
				r = SSH_ERR_INVALID_FORMAT;
				goto out;
			}
			br_pem_decoder_setdest(&pem_ctx, append_skey, &key_ctx);
			break;
		case BR_PEM_END_OBJ:
			if (br_skey_decoder_last_error(&key_ctx) != 0) {
				r = SSH_ERR_INVALID_FORMAT;
				goto out;
			}
			key_type = br_skey_decoder_key_type(&key_ctx);
			break;
		case 0:
			break;
		default:
			r = SSH_ERR_INVALID_FORMAT;
			goto out;
		}
	}

	switch (key_type) {
	case BR_KEYTYPE_RSA:
		if (type != KEY_UNSPEC && type != KEY_RSA) {
			r = SSH_ERR_INVALID_FORMAT;
			goto out;
		}
		if ((prv = sshkey_new(KEY_RSA)) == NULL ||
		    (prv->rsa_sk = calloc(1, sizeof(*prv->rsa_sk))) == NULL ||
		    (prv->rsa_pk = calloc(1, sizeof(*prv->rsa_pk))) == NULL) {
			r = SSH_ERR_ALLOC_FAIL;
			goto out;
		}
		rsa = br_skey_decoder_get_rsa(&key_ctx);
		if (rsa->n_bitlen < SSH_RSA_MINIMUM_MODULUS_SIZE ||
		    rsa->n_bitlen > SSH_RSA_MAXIMUM_MODULUS_SIZE) {
			r = SSH_ERR_KEY_LENGTH;
			goto out;
		}

		compute_modulus = br_rsa_compute_modulus_get_default();
		compute_privexp = br_rsa_compute_privexp_get_default();

		/* Compute public modulus, public exponent, and
		 * private exponent. This will fail if p or q is
		 * not 3 mod 4. */
		prv->rsa_pk->key.n = prv->rsa_pk->data;
		if ((prv->rsa_pk->key.nlen = compute_modulus(prv->rsa_pk->key.n,
		    rsa)) == 0 ||
		    (pubexp = br_rsa_compute_pubexp_get_default()(rsa)) == 0 ||
		    (prv->rsa_sk->dlen = compute_privexp(NULL, rsa,
		    pubexp)) == 0) {
			r = SSH_ERR_LIBCRYPTO_ERROR;
			goto out;
		}
		if (prv->rsa_pk->key.nlen > sizeof(prv->rsa_pk->data) - 4 ||
		    prv->rsa_sk->dlen > sizeof(prv->rsa_sk->d) ||
		    rsa->plen + rsa->qlen + rsa->dplen + rsa->dqlen +
		    rsa->iqlen > sizeof(prv->rsa_sk->data)) {
			r = SSH_ERR_NO_BUFFER_SPACE;
			goto out;
		}
		compute_modulus(prv->rsa_pk->key.n, rsa);
		if (compute_privexp(prv->rsa_sk->d, rsa, pubexp) !=
		    prv->rsa_sk->dlen) {
			r = SSH_ERR_LIBCRYPTO_ERROR;
			goto out;
		}

		prv->rsa_pk->key.e = prv->rsa_pk->key.n + prv->rsa_pk->key.nlen;
		prv->rsa_pk->key.elen = 4;
		POKE_U32(prv->rsa_pk->key.e, pubexp);
		/* Trim leading zeros */
		while (prv->rsa_pk->key.elen > 0 && prv->rsa_pk->key.e[0] == 0) {
			--prv->rsa_pk->key.elen;
			++prv->rsa_pk->key.e;
		}

		prv->rsa_sk->key.n_bitlen = rsa->n_bitlen;
		prv->rsa_sk->key.p = prv->rsa_sk->data;
		prv->rsa_sk->key.plen = rsa->plen;
		memcpy(prv->rsa_sk->key.p, rsa->p, rsa->plen);
		prv->rsa_sk->key.q = prv->rsa_sk->key.p + rsa->plen;
		prv->rsa_sk->key.qlen = rsa->qlen;
		memcpy(prv->rsa_sk->key.q, rsa->q, rsa->qlen);
		prv->rsa_sk->key.dp = prv->rsa_sk->key.q + rsa->qlen;
		prv->rsa_sk->key.dplen = rsa->dplen;
		memcpy(prv->rsa_sk->key.dp, rsa->dp, rsa->dplen);
		prv->rsa_sk->key.dq = prv->rsa_sk->key.dp + rsa->dplen;
		prv->rsa_sk->key.dqlen = rsa->dqlen;
		memcpy(prv->rsa_sk->key.dq, rsa->dq, rsa->dqlen);
		prv->rsa_sk->key.iq = prv->rsa_sk->key.dq + rsa->dqlen;
		prv->rsa_sk->key.iqlen = rsa->iqlen;
		memcpy(prv->rsa_sk->key.iq, rsa->iq, rsa->iqlen);
		break;
	case BR_KEYTYPE_EC:
		if (type != KEY_UNSPEC && type != KEY_ECDSA) {
			r = SSH_ERR_INVALID_FORMAT;
			goto out;
		}
		if ((prv = sshkey_new(KEY_ECDSA)) == NULL ||
		    (prv->ecdsa_sk = calloc(1, sizeof(*prv->ecdsa_sk))) == NULL ||
		    (prv->ecdsa_pk = calloc(1, sizeof(*prv->ecdsa_pk))) == NULL) {
			r = SSH_ERR_ALLOC_FAIL;
			goto out;
		}

		ec = br_skey_decoder_get_ec(&key_ctx);
		if (ec->xlen > sizeof(prv->ecdsa_sk->data)) {
			r = SSH_ERR_NO_BUFFER_SPACE;
			goto out;
		}
		if (br_ec_compute_pub(br_ec_get_default(), &prv->ecdsa_pk->key,
		    prv->ecdsa_pk->data, ec) == 0) {
			r = SSH_ERR_LIBCRYPTO_ERROR;
			goto out;
		}
		prv->ecdsa_nid = ec->curve;
		prv->ecdsa_sk->key.curve = ec->curve;
		prv->ecdsa_sk->key.x = prv->ecdsa_sk->data;
		prv->ecdsa_sk->key.xlen = ec->xlen;
		memcpy(prv->ecdsa_sk->key.x, ec->x, ec->xlen);

		if (sshkey_curve_nid_to_name(prv->ecdsa_nid) == NULL ||
		    sshkey_ec_validate_public(prv->ecdsa_nid,
		    prv->ecdsa_pk->key.q, prv->ecdsa_pk->key.qlen) != 0 ||
		    sshkey_ec_validate_private(prv->ecdsa_nid,
		    prv->ecdsa_sk->key.x, prv->ecdsa_sk->key.xlen) != 0) {
			r = SSH_ERR_INVALID_FORMAT;
			goto out;
		}
		break;
	case 0:
		r = SSH_ERR_INVALID_FORMAT;
		goto out;
	}

	r = 0;
	if (keyp != NULL) {
		*keyp = prv;
		prv = NULL;
	}
 out:
	explicit_bzero(&pem_ctx, sizeof(pem_ctx));
	explicit_bzero(&key_ctx, sizeof(key_ctx));
	sshkey_free(prv);
	return r;
}
#endif /* WITH_BEARSSL */

int
sshkey_parse_private_fileblob_type(struct sshbuf *blob, int type,
    const char *passphrase, struct sshkey **keyp, char **commentp)
{
	int r = SSH_ERR_INTERNAL_ERROR;

	if (keyp != NULL)
		*keyp = NULL;
	if (commentp != NULL)
		*commentp = NULL;

	switch (type) {
	case KEY_ED25519:
	case KEY_XMSS:
		/* No fallback for new-format-only keys */
		return sshkey_parse_private2(blob, type, passphrase,
		    keyp, commentp);
	default:
		r = sshkey_parse_private2(blob, type, passphrase, keyp,
		    commentp);
		/* Only fallback to PEM parser if a format error occurred. */
		if (r != SSH_ERR_INVALID_FORMAT)
			return r;
#ifdef WITH_BEARSSL
		return sshkey_parse_private_pem_fileblob(blob, type,
		    passphrase, keyp);
#else
		return SSH_ERR_INVALID_FORMAT;
#endif /* WITH_BEARSSL */
	}
}

int
sshkey_parse_private_fileblob(struct sshbuf *buffer, const char *passphrase,
    struct sshkey **keyp, char **commentp)
{
	if (keyp != NULL)
		*keyp = NULL;
	if (commentp != NULL)
		*commentp = NULL;

	return sshkey_parse_private_fileblob_type(buffer, KEY_UNSPEC,
	    passphrase, keyp, commentp);
}

void
sshkey_sig_details_free(struct sshkey_sig_details *details)
{
	freezero(details, sizeof(*details));
}

int
sshkey_parse_pubkey_from_private_fileblob_type(struct sshbuf *blob, int type,
    struct sshkey **pubkeyp)
{
	int r = SSH_ERR_INTERNAL_ERROR;

	if (pubkeyp != NULL)
		*pubkeyp = NULL;
	/* only new-format private keys bundle a public key inside */
	if ((r = sshkey_parse_private2_pubkey(blob, type, pubkeyp)) != 0)
		return r;
	return 0;
}

#ifdef WITH_XMSS
/*
 * serialize the key with the current state and forward the state
 * maxsign times.
 */
int
sshkey_private_serialize_maxsign(struct sshkey *k, struct sshbuf *b,
    u_int32_t maxsign, sshkey_printfn *pr)
{
	int r, rupdate;

	if (maxsign == 0 ||
	    sshkey_type_plain(k->type) != KEY_XMSS)
		return sshkey_private_serialize_opt(k, b,
		    SSHKEY_SERIALIZE_DEFAULT);
	if ((r = sshkey_xmss_get_state(k, pr)) != 0 ||
	    (r = sshkey_private_serialize_opt(k, b,
	    SSHKEY_SERIALIZE_STATE)) != 0 ||
	    (r = sshkey_xmss_forward_state(k, maxsign)) != 0)
		goto out;
	r = 0;
out:
	if ((rupdate = sshkey_xmss_update_state(k, pr)) != 0) {
		if (r == 0)
			r = rupdate;
	}
	return r;
}

u_int32_t
sshkey_signatures_left(const struct sshkey *k)
{
	if (sshkey_type_plain(k->type) == KEY_XMSS)
		return sshkey_xmss_signatures_left(k);
	return 0;
}

int
sshkey_enable_maxsign(struct sshkey *k, u_int32_t maxsign)
{
	if (sshkey_type_plain(k->type) != KEY_XMSS)
		return SSH_ERR_INVALID_ARGUMENT;
	return sshkey_xmss_enable_maxsign(k, maxsign);
}

int
sshkey_set_filename(struct sshkey *k, const char *filename)
{
	if (k == NULL)
		return SSH_ERR_INVALID_ARGUMENT;
	if (sshkey_type_plain(k->type) != KEY_XMSS)
		return 0;
	if (filename == NULL)
		return SSH_ERR_INVALID_ARGUMENT;
	if ((k->xmss_filename = strdup(filename)) == NULL)
		return SSH_ERR_ALLOC_FAIL;
	return 0;
}
#else
int
sshkey_private_serialize_maxsign(struct sshkey *k, struct sshbuf *b,
    u_int32_t maxsign, sshkey_printfn *pr)
{
	return sshkey_private_serialize_opt(k, b, SSHKEY_SERIALIZE_DEFAULT);
}

u_int32_t
sshkey_signatures_left(const struct sshkey *k)
{
	return 0;
}

int
sshkey_enable_maxsign(struct sshkey *k, u_int32_t maxsign)
{
	return SSH_ERR_INVALID_ARGUMENT;
}

int
sshkey_set_filename(struct sshkey *k, const char *filename)
{
	if (k == NULL)
		return SSH_ERR_INVALID_ARGUMENT;
	return 0;
}
#endif /* WITH_XMSS */<|MERGE_RESOLUTION|>--- conflicted
+++ resolved
@@ -123,14 +123,9 @@
 	{ "ecdsa-sha2-nistp521", "ECDSA", NULL,
 	    KEY_ECDSA, BR_EC_secp521r1, 0, 0 },
 	{ "sk-ecdsa-sha2-nistp256@openssh.com", "ECDSA-SK", NULL,
-<<<<<<< HEAD
 	    KEY_ECDSA_SK, BR_EC_secp256r1, 0, 0 },
-=======
-	    KEY_ECDSA_SK, NID_X9_62_prime256v1, 0, 0 },
 	{ "webauthn-sk-ecdsa-sha2-nistp256@openssh.com", "ECDSA-SK", NULL,
-	    KEY_ECDSA_SK, NID_X9_62_prime256v1, 0, 1 },
-# endif /* OPENSSL_HAS_ECC */
->>>>>>> 53a33a0d
+	    KEY_ECDSA_SK, BR_EC_secp256r1, 0, 1 },
 	{ "ssh-rsa-cert-v01@openssh.com", "RSA-CERT", NULL,
 	    KEY_RSA_CERT, 0, 1, 0 },
 	{ "rsa-sha2-256-cert-v01@openssh.com", "RSA-CERT",
