/* $OpenBSD: sshkey.c,v 1.120 2022/01/06 22:05:42 djm Exp $ */
/*
 * Copyright (c) 2000, 2001 Markus Friedl.  All rights reserved.
 * Copyright (c) 2008 Alexander von Gernler.  All rights reserved.
 * Copyright (c) 2010,2011 Damien Miller.  All rights reserved.
 *
 * Redistribution and use in source and binary forms, with or without
 * modification, are permitted provided that the following conditions
 * are met:
 * 1. Redistributions of source code must retain the above copyright
 *    notice, this list of conditions and the following disclaimer.
 * 2. Redistributions in binary form must reproduce the above copyright
 *    notice, this list of conditions and the following disclaimer in the
 *    documentation and/or other materials provided with the distribution.
 *
 * THIS SOFTWARE IS PROVIDED BY THE AUTHOR ``AS IS'' AND ANY EXPRESS OR
 * IMPLIED WARRANTIES, INCLUDING, BUT NOT LIMITED TO, THE IMPLIED WARRANTIES
 * OF MERCHANTABILITY AND FITNESS FOR A PARTICULAR PURPOSE ARE DISCLAIMED.
 * IN NO EVENT SHALL THE AUTHOR BE LIABLE FOR ANY DIRECT, INDIRECT,
 * INCIDENTAL, SPECIAL, EXEMPLARY, OR CONSEQUENTIAL DAMAGES (INCLUDING, BUT
 * NOT LIMITED TO, PROCUREMENT OF SUBSTITUTE GOODS OR SERVICES; LOSS OF USE,
 * DATA, OR PROFITS; OR BUSINESS INTERRUPTION) HOWEVER CAUSED AND ON ANY
 * THEORY OF LIABILITY, WHETHER IN CONTRACT, STRICT LIABILITY, OR TORT
 * (INCLUDING NEGLIGENCE OR OTHERWISE) ARISING IN ANY WAY OUT OF THE USE OF
 * THIS SOFTWARE, EVEN IF ADVISED OF THE POSSIBILITY OF SUCH DAMAGE.
 */

#include "includes.h"

#include <sys/types.h>
#include <netinet/in.h>

#ifdef WITH_BEARSSL
#include <bearssl.h>
#endif

#include "crypto_api.h"

#include <errno.h>
#include <limits.h>
#include <stdio.h>
#include <string.h>
#include <resolv.h>
#include <time.h>
#ifdef HAVE_UTIL_H
#include <util.h>
#endif /* HAVE_UTIL_H */

#include "ssh2.h"
#include "ssherr.h"
#include "misc.h"
#include "sshbuf.h"
#include "cipher.h"
#include "digest.h"
#define SSHKEY_INTERNAL
#include "sshkey.h"
#include "match.h"
#include "ssh-sk.h"

#ifdef WITH_XMSS
#include "sshkey-xmss.h"
#include "xmss_fast.h"
#endif

/* openssh private key file format */
#define MARK_BEGIN		"-----BEGIN OPENSSH PRIVATE KEY-----\n"
#define MARK_END		"-----END OPENSSH PRIVATE KEY-----\n"
#define MARK_BEGIN_LEN		(sizeof(MARK_BEGIN) - 1)
#define MARK_END_LEN		(sizeof(MARK_END) - 1)
#define KDFNAME			"bcrypt"
#define AUTH_MAGIC		"openssh-key-v1"
#define SALT_LEN		16
#define DEFAULT_CIPHERNAME	"aes256-ctr"
#define	DEFAULT_ROUNDS		16

/* Version identification string for SSH v1 identity files. */
#define LEGACY_BEGIN		"SSH PRIVATE KEY FILE FORMAT 1.1\n"

/*
 * Constants relating to "shielding" support; protection of keys expected
 * to remain in memory for long durations
 */
#define SSHKEY_SHIELD_PREKEY_LEN	(16 * 1024)
#define SSHKEY_SHIELD_CIPHER		"aes256-ctr" /* XXX want AES-EME* */
#define SSHKEY_SHIELD_PREKEY_HASH	SSH_DIGEST_SHA512

int	sshkey_private_serialize_opt(struct sshkey *key,
    struct sshbuf *buf, enum sshkey_serialize_rep);
static int sshkey_from_blob_internal(struct sshbuf *buf,
    struct sshkey **keyp, int allow_cert);

/* Supported key types */
struct keytype {
	const char *name;
	const char *shortname;
	const char *sigalg;
	int type;
	int nid;
	int cert;
	int sigonly;
};
static const struct keytype keytypes[] = {
	{ "ssh-ed25519", "ED25519", NULL, KEY_ED25519, 0, 0, 0 },
	{ "ssh-ed25519-cert-v01@openssh.com", "ED25519-CERT", NULL,
	    KEY_ED25519_CERT, 0, 1, 0 },
#ifdef ENABLE_SK
	{ "sk-ssh-ed25519@openssh.com", "ED25519-SK", NULL,
	    KEY_ED25519_SK, 0, 0, 0 },
	{ "sk-ssh-ed25519-cert-v01@openssh.com", "ED25519-SK-CERT", NULL,
	    KEY_ED25519_SK_CERT, 0, 1, 0 },
#endif
#ifdef WITH_XMSS
	{ "ssh-xmss@openssh.com", "XMSS", NULL, KEY_XMSS, 0, 0, 0 },
	{ "ssh-xmss-cert-v01@openssh.com", "XMSS-CERT", NULL,
	    KEY_XMSS_CERT, 0, 1, 0 },
#endif /* WITH_XMSS */
#ifdef WITH_BEARSSL
	{ "ssh-rsa", "RSA", NULL, KEY_RSA, 0, 0, 0 },
	{ "rsa-sha2-256", "RSA", NULL, KEY_RSA, 0, 0, 1 },
	{ "rsa-sha2-512", "RSA", NULL, KEY_RSA, 0, 0, 1 },
	{ "ecdsa-sha2-nistp256", "ECDSA", NULL,
	    KEY_ECDSA, BR_EC_secp256r1, 0, 0 },
	{ "ecdsa-sha2-nistp384", "ECDSA", NULL,
	    KEY_ECDSA, BR_EC_secp384r1, 0, 0 },
	{ "ecdsa-sha2-nistp521", "ECDSA", NULL,
<<<<<<< HEAD
	    KEY_ECDSA, BR_EC_secp521r1, 0, 0 },
=======
	    KEY_ECDSA, NID_secp521r1, 0, 0 },
#  endif /* OPENSSL_HAS_NISTP521 */
#  ifdef ENABLE_SK
>>>>>>> 166456ce
	{ "sk-ecdsa-sha2-nistp256@openssh.com", "ECDSA-SK", NULL,
	    KEY_ECDSA_SK, BR_EC_secp256r1, 0, 0 },
	{ "webauthn-sk-ecdsa-sha2-nistp256@openssh.com", "ECDSA-SK", NULL,
<<<<<<< HEAD
	    KEY_ECDSA_SK, BR_EC_secp256r1, 0, 1 },
=======
	    KEY_ECDSA_SK, NID_X9_62_prime256v1, 0, 1 },
#  endif /* ENABLE_SK */
# endif /* OPENSSL_HAS_ECC */
>>>>>>> 166456ce
	{ "ssh-rsa-cert-v01@openssh.com", "RSA-CERT", NULL,
	    KEY_RSA_CERT, 0, 1, 0 },
	{ "rsa-sha2-256-cert-v01@openssh.com", "RSA-CERT",
	    "rsa-sha2-256", KEY_RSA_CERT, 0, 1, 1 },
	{ "rsa-sha2-512-cert-v01@openssh.com", "RSA-CERT",
	    "rsa-sha2-512", KEY_RSA_CERT, 0, 1, 1 },
	{ "ecdsa-sha2-nistp256-cert-v01@openssh.com", "ECDSA-CERT", NULL,
	    KEY_ECDSA_CERT, BR_EC_secp256r1, 1, 0 },
	{ "ecdsa-sha2-nistp384-cert-v01@openssh.com", "ECDSA-CERT", NULL,
	    KEY_ECDSA_CERT, BR_EC_secp384r1, 1, 0 },
	{ "ecdsa-sha2-nistp521-cert-v01@openssh.com", "ECDSA-CERT", NULL,
<<<<<<< HEAD
	    KEY_ECDSA_CERT, BR_EC_secp521r1, 1, 0 },
	{ "sk-ecdsa-sha2-nistp256-cert-v01@openssh.com", "ECDSA-SK-CERT", NULL,
	    KEY_ECDSA_SK_CERT, BR_EC_secp256r1, 1, 0 },
#endif /* WITH_BEARSSL */
=======
	    KEY_ECDSA_CERT, NID_secp521r1, 1, 0 },
#  endif /* OPENSSL_HAS_NISTP521 */
#  ifdef ENABLE_SK
	{ "sk-ecdsa-sha2-nistp256-cert-v01@openssh.com", "ECDSA-SK-CERT", NULL,
	    KEY_ECDSA_SK_CERT, NID_X9_62_prime256v1, 1, 0 },
#  endif /* ENABLE_SK */
# endif /* OPENSSL_HAS_ECC */
#endif /* WITH_OPENSSL */
>>>>>>> 166456ce
	{ NULL, NULL, NULL, -1, -1, 0, 0 }
};

const char *
sshkey_type(const struct sshkey *k)
{
	const struct keytype *kt;

	for (kt = keytypes; kt->type != -1; kt++) {
		if (kt->type == k->type)
			return kt->shortname;
	}
	return "unknown";
}

static const char *
sshkey_ssh_name_from_type_nid(int type, int nid)
{
	const struct keytype *kt;

	for (kt = keytypes; kt->type != -1; kt++) {
		if (kt->type == type && (kt->nid == 0 || kt->nid == nid))
			return kt->name;
	}
	return "ssh-unknown";
}

int
sshkey_type_is_cert(int type)
{
	const struct keytype *kt;

	for (kt = keytypes; kt->type != -1; kt++) {
		if (kt->type == type)
			return kt->cert;
	}
	return 0;
}

const char *
sshkey_ssh_name(const struct sshkey *k)
{
	return sshkey_ssh_name_from_type_nid(k->type, k->ecdsa_nid);
}

const char *
sshkey_ssh_name_plain(const struct sshkey *k)
{
	return sshkey_ssh_name_from_type_nid(sshkey_type_plain(k->type),
	    k->ecdsa_nid);
}

int
sshkey_type_from_name(const char *name)
{
	const struct keytype *kt;

	for (kt = keytypes; kt->type != -1; kt++) {
		/* Only allow shortname matches for plain key types */
		if ((kt->name != NULL && strcmp(name, kt->name) == 0) ||
		    (!kt->cert && strcasecmp(kt->shortname, name) == 0))
			return kt->type;
	}
	return KEY_UNSPEC;
}

static int
key_type_is_ecdsa_variant(int type)
{
	switch (type) {
	case KEY_ECDSA:
	case KEY_ECDSA_CERT:
	case KEY_ECDSA_SK:
	case KEY_ECDSA_SK_CERT:
		return 1;
	}
	return 0;
}

int
sshkey_ecdsa_nid_from_name(const char *name)
{
	const struct keytype *kt;

	for (kt = keytypes; kt->type != -1; kt++) {
		if (!key_type_is_ecdsa_variant(kt->type))
			continue;
		if (kt->name != NULL && strcmp(name, kt->name) == 0)
			return kt->nid;
	}
	return -1;
}

int
sshkey_match_keyname_to_sigalgs(const char *keyname, const char *sigalgs)
{
	int ktype;

	if (sigalgs == NULL || *sigalgs == '\0' ||
	    (ktype = sshkey_type_from_name(keyname)) == KEY_UNSPEC)
		return 0;
	else if (ktype == KEY_RSA) {
		return match_pattern_list("ssh-rsa", sigalgs, 0) == 1 ||
		    match_pattern_list("rsa-sha2-256", sigalgs, 0) == 1 ||
		    match_pattern_list("rsa-sha2-512", sigalgs, 0) == 1;
	} else if (ktype == KEY_RSA_CERT) {
		return match_pattern_list("ssh-rsa-cert-v01@openssh.com",
		    sigalgs, 0) == 1 ||
		    match_pattern_list("rsa-sha2-256-cert-v01@openssh.com",
		    sigalgs, 0) == 1 ||
		    match_pattern_list("rsa-sha2-512-cert-v01@openssh.com",
		    sigalgs, 0) == 1;
	} else
		return match_pattern_list(keyname, sigalgs, 0) == 1;
}

char *
sshkey_alg_list(int certs_only, int plain_only, int include_sigonly, char sep)
{
	char *tmp, *ret = NULL;
	size_t nlen, rlen = 0;
	const struct keytype *kt;

	for (kt = keytypes; kt->type != -1; kt++) {
		if (kt->name == NULL)
			continue;
		if (!include_sigonly && kt->sigonly)
			continue;
		if ((certs_only && !kt->cert) || (plain_only && kt->cert))
			continue;
		if (ret != NULL)
			ret[rlen++] = sep;
		nlen = strlen(kt->name);
		if ((tmp = realloc(ret, rlen + nlen + 2)) == NULL) {
			free(ret);
			return NULL;
		}
		ret = tmp;
		memcpy(ret + rlen, kt->name, nlen + 1);
		rlen += nlen;
	}
	return ret;
}

int
sshkey_names_valid2(const char *names, int allow_wildcard)
{
	char *s, *cp, *p;
	const struct keytype *kt;
	int type;

	if (names == NULL || strcmp(names, "") == 0)
		return 0;
	if ((s = cp = strdup(names)) == NULL)
		return 0;
	for ((p = strsep(&cp, ",")); p && *p != '\0';
	    (p = strsep(&cp, ","))) {
		type = sshkey_type_from_name(p);
		if (type == KEY_UNSPEC) {
			if (allow_wildcard) {
				/*
				 * Try matching key types against the string.
				 * If any has a positive or negative match then
				 * the component is accepted.
				 */
				for (kt = keytypes; kt->type != -1; kt++) {
					if (match_pattern_list(kt->name,
					    p, 0) != 0)
						break;
				}
				if (kt->type != -1)
					continue;
			}
			free(s);
			return 0;
		}
	}
	free(s);
	return 1;
}

#ifdef WITH_BEARSSL
/* The modulus is assumed to have no leading zeros. This is handled
 * by sshbuf_get_bignum2_bytes_direct(). */
static int
rsa_bitlen(const u_char *n, size_t nlen)
{
	int bitlen;
	u_char x;

	bitlen = (nlen - 1) * 8;
	for (x = n[0]; x > 0; x >>= 1)
		++bitlen;

	return bitlen;
}
#endif

u_int
sshkey_size(const struct sshkey *k)
{
	switch (k->type) {
#ifdef WITH_BEARSSL
	case KEY_RSA:
	case KEY_RSA_CERT:
		return rsa_bitlen(k->rsa_pk->key.n, k->rsa_pk->key.nlen);
	case KEY_ECDSA:
	case KEY_ECDSA_CERT:
	case KEY_ECDSA_SK:
	case KEY_ECDSA_SK_CERT:
		return sshkey_curve_nid_to_bits(k->ecdsa_nid);
#endif /* WITH_BEARSSL */
	case KEY_ED25519:
	case KEY_ED25519_CERT:
	case KEY_ED25519_SK:
	case KEY_ED25519_SK_CERT:
	case KEY_XMSS:
	case KEY_XMSS_CERT:
		return 256;	/* XXX */
	}
	return 0;
}

static int
sshkey_type_is_valid_ca(int type)
{
	switch (type) {
	case KEY_RSA:
	case KEY_DSA:
	case KEY_ECDSA:
	case KEY_ECDSA_SK:
	case KEY_ED25519:
	case KEY_ED25519_SK:
	case KEY_XMSS:
		return 1;
	default:
		return 0;
	}
}

int
sshkey_is_cert(const struct sshkey *k)
{
	if (k == NULL)
		return 0;
	return sshkey_type_is_cert(k->type);
}

int
sshkey_is_sk(const struct sshkey *k)
{
	if (k == NULL)
		return 0;
	switch (sshkey_type_plain(k->type)) {
	case KEY_ECDSA_SK:
	case KEY_ED25519_SK:
		return 1;
	default:
		return 0;
	}
}

/* Return the cert-less equivalent to a certified key type */
int
sshkey_type_plain(int type)
{
	switch (type) {
	case KEY_RSA_CERT:
		return KEY_RSA;
	case KEY_DSA_CERT:
		return KEY_DSA;
	case KEY_ECDSA_CERT:
		return KEY_ECDSA;
	case KEY_ECDSA_SK_CERT:
		return KEY_ECDSA_SK;
	case KEY_ED25519_CERT:
		return KEY_ED25519;
	case KEY_ED25519_SK_CERT:
		return KEY_ED25519_SK;
	case KEY_XMSS_CERT:
		return KEY_XMSS;
	default:
		return type;
	}
}

#ifdef WITH_BEARSSL
/* XXX: these are really begging for a table-driven approach */
int
sshkey_curve_name_to_nid(const char *name)
{
	if (strcmp(name, "nistp256") == 0)
		return BR_EC_secp256r1;
	else if (strcmp(name, "nistp384") == 0)
		return BR_EC_secp384r1;
	else if (strcmp(name, "nistp521") == 0)
		return BR_EC_secp521r1;
	else
		return -1;
}

u_int
sshkey_curve_nid_to_bits(int nid)
{
	switch (nid) {
	case BR_EC_secp256r1:
		return 256;
	case BR_EC_secp384r1:
		return 384;
	case BR_EC_secp521r1:
		return 521;
	default:
		return 0;
	}
}

int
sshkey_ecdsa_bits_to_nid(int bits)
{
	switch (bits) {
	case 256:
		return BR_EC_secp256r1;
	case 384:
		return BR_EC_secp384r1;
	case 521:
		return BR_EC_secp521r1;
	default:
		return -1;
	}
}

const char *
sshkey_curve_nid_to_name(int nid)
{
	switch (nid) {
	case BR_EC_secp256r1:
		return "nistp256";
	case BR_EC_secp384r1:
		return "nistp384";
	case BR_EC_secp521r1:
		return "nistp521";
	default:
		return NULL;
	}
}

int
sshkey_ec_nid_to_hash_alg(int nid)
{
	int kbits = sshkey_curve_nid_to_bits(nid);

	if (kbits <= 0)
		return -1;

	/* RFC5656 section 6.2.1 */
	if (kbits <= 256)
		return SSH_DIGEST_SHA256;
	else if (kbits <= 384)
		return SSH_DIGEST_SHA384;
	else
		return SSH_DIGEST_SHA512;
}
#endif /* WITH_BEARSSL */

static void
cert_free(struct sshkey_cert *cert)
{
	u_int i;

	if (cert == NULL)
		return;
	sshbuf_free(cert->certblob);
	sshbuf_free(cert->critical);
	sshbuf_free(cert->extensions);
	free(cert->key_id);
	for (i = 0; i < cert->nprincipals; i++)
		free(cert->principals[i]);
	free(cert->principals);
	sshkey_free(cert->signature_key);
	free(cert->signature_type);
	freezero(cert, sizeof(*cert));
}

static struct sshkey_cert *
cert_new(void)
{
	struct sshkey_cert *cert;

	if ((cert = calloc(1, sizeof(*cert))) == NULL)
		return NULL;
	if ((cert->certblob = sshbuf_new()) == NULL ||
	    (cert->critical = sshbuf_new()) == NULL ||
	    (cert->extensions = sshbuf_new()) == NULL) {
		cert_free(cert);
		return NULL;
	}
	cert->key_id = NULL;
	cert->principals = NULL;
	cert->signature_key = NULL;
	cert->signature_type = NULL;
	return cert;
}

struct sshkey *
sshkey_new(int type)
{
	struct sshkey *k;

	if ((k = calloc(1, sizeof(*k))) == NULL)
		return NULL;
	k->type = type;
	k->ecdsa_sk = NULL;
	k->ecdsa_pk = NULL;
	k->ecdsa_nid = -1;
	k->rsa_sk = NULL;
	k->rsa_pk = NULL;
	k->cert = NULL;
	k->ed25519_sk = NULL;
	k->ed25519_pk = NULL;
	k->xmss_sk = NULL;
	k->xmss_pk = NULL;
	switch (k->type) {
#ifdef WITH_BEARSSL
	case KEY_RSA:
	case KEY_RSA_CERT:
	case KEY_ECDSA:
	case KEY_ECDSA_CERT:
	case KEY_ECDSA_SK:
	case KEY_ECDSA_SK_CERT:
#endif /* WITH_BEARSSL */
	case KEY_ED25519:
	case KEY_ED25519_CERT:
	case KEY_ED25519_SK:
	case KEY_ED25519_SK_CERT:
	case KEY_XMSS:
	case KEY_XMSS_CERT:
		/* no need to prealloc */
		break;
	case KEY_UNSPEC:
		break;
	default:
		free(k);
		return NULL;
	}

	if (sshkey_is_cert(k)) {
		if ((k->cert = cert_new()) == NULL) {
			sshkey_free(k);
			return NULL;
		}
	}

	return k;
}

void
sshkey_free(struct sshkey *k)
{
	if (k == NULL)
		return;
	switch (k->type) {
#ifdef WITH_BEARSSL
	case KEY_RSA:
	case KEY_RSA_CERT:
		freezero(k->rsa_pk, sizeof(*k->rsa_pk));
		k->rsa_pk = NULL;
		freezero(k->rsa_sk, sizeof(*k->rsa_sk));
		k->rsa_sk = NULL;
		break;
	case KEY_ECDSA_SK:
	case KEY_ECDSA_SK_CERT:
		free(k->sk_application);
		sshbuf_free(k->sk_key_handle);
		sshbuf_free(k->sk_reserved);
		/* FALLTHROUGH */
	case KEY_ECDSA:
	case KEY_ECDSA_CERT:
		freezero(k->ecdsa_pk, sizeof(*k->ecdsa_pk));
		k->ecdsa_pk = NULL;
		freezero(k->ecdsa_sk, sizeof(*k->ecdsa_sk));
		k->ecdsa_sk = NULL;
		break;
		break;
#endif /* WITH_BEARSSL */
	case KEY_ED25519_SK:
	case KEY_ED25519_SK_CERT:
		free(k->sk_application);
		sshbuf_free(k->sk_key_handle);
		sshbuf_free(k->sk_reserved);
		/* FALLTHROUGH */
	case KEY_ED25519:
	case KEY_ED25519_CERT:
		freezero(k->ed25519_pk, ED25519_PK_SZ);
		k->ed25519_pk = NULL;
		freezero(k->ed25519_sk, ED25519_SK_SZ);
		k->ed25519_sk = NULL;
		break;
#ifdef WITH_XMSS
	case KEY_XMSS:
	case KEY_XMSS_CERT:
		freezero(k->xmss_pk, sshkey_xmss_pklen(k));
		k->xmss_pk = NULL;
		freezero(k->xmss_sk, sshkey_xmss_sklen(k));
		k->xmss_sk = NULL;
		sshkey_xmss_free_state(k);
		free(k->xmss_name);
		k->xmss_name = NULL;
		free(k->xmss_filename);
		k->xmss_filename = NULL;
		break;
#endif /* WITH_XMSS */
	case KEY_UNSPEC:
		break;
	default:
		break;
	}
	if (sshkey_is_cert(k))
		cert_free(k->cert);
	freezero(k->shielded_private, k->shielded_len);
	freezero(k->shield_prekey, k->shield_prekey_len);
	freezero(k, sizeof(*k));
}

static int
cert_compare(struct sshkey_cert *a, struct sshkey_cert *b)
{
	if (a == NULL && b == NULL)
		return 1;
	if (a == NULL || b == NULL)
		return 0;
	if (sshbuf_len(a->certblob) != sshbuf_len(b->certblob))
		return 0;
	if (timingsafe_bcmp(sshbuf_ptr(a->certblob), sshbuf_ptr(b->certblob),
	    sshbuf_len(a->certblob)) != 0)
		return 0;
	return 1;
}

/*
 * Compare public portions of key only, allowing comparisons between
 * certificates and plain keys too.
 */
int
sshkey_equal_public(const struct sshkey *a, const struct sshkey *b)
{
	if (a == NULL || b == NULL ||
	    sshkey_type_plain(a->type) != sshkey_type_plain(b->type))
		return 0;

	switch (a->type) {
#ifdef WITH_BEARSSL
	case KEY_RSA_CERT:
	case KEY_RSA:
		return a->rsa_pk != NULL && b->rsa_pk != NULL &&
		    a->rsa_pk->key.nlen == b->rsa_pk->key.nlen &&
		    memcmp(a->rsa_pk->key.n, b->rsa_pk->key.n,
		    a->rsa_pk->key.nlen) == 0 &&
		    a->rsa_pk->key.elen == b->rsa_pk->key.elen &&
		    memcmp(a->rsa_pk->key.e, b->rsa_pk->key.e,
		    a->rsa_pk->key.elen) == 0;
	case KEY_ECDSA_SK:
	case KEY_ECDSA_SK_CERT:
		if (a->sk_application == NULL || b->sk_application == NULL)
			return 0;
		if (strcmp(a->sk_application, b->sk_application) != 0)
			return 0;
		/* FALLTHROUGH */
	case KEY_ECDSA_CERT:
	case KEY_ECDSA:
		return a->ecdsa_pk != NULL && b->ecdsa_pk != NULL &&
		    a->ecdsa_pk->key.curve == b->ecdsa_pk->key.curve &&
		    a->ecdsa_pk->key.qlen == b->ecdsa_pk->key.qlen &&
		    memcmp(a->ecdsa_pk->key.q, b->ecdsa_pk->key.q,
		    a->ecdsa_pk->key.qlen) == 0;
#endif /* WITH_BEARSSL */
	case KEY_ED25519_SK:
	case KEY_ED25519_SK_CERT:
		if (a->sk_application == NULL || b->sk_application == NULL)
			return 0;
		if (strcmp(a->sk_application, b->sk_application) != 0)
			return 0;
		/* FALLTHROUGH */
	case KEY_ED25519:
	case KEY_ED25519_CERT:
		return a->ed25519_pk != NULL && b->ed25519_pk != NULL &&
		    memcmp(a->ed25519_pk, b->ed25519_pk, ED25519_PK_SZ) == 0;
#ifdef WITH_XMSS
	case KEY_XMSS:
	case KEY_XMSS_CERT:
		return a->xmss_pk != NULL && b->xmss_pk != NULL &&
		    sshkey_xmss_pklen(a) == sshkey_xmss_pklen(b) &&
		    memcmp(a->xmss_pk, b->xmss_pk, sshkey_xmss_pklen(a)) == 0;
#endif /* WITH_XMSS */
	default:
		return 0;
	}
	/* NOTREACHED */
}

int
sshkey_equal(const struct sshkey *a, const struct sshkey *b)
{
	if (a == NULL || b == NULL || a->type != b->type)
		return 0;
	if (sshkey_is_cert(a)) {
		if (!cert_compare(a->cert, b->cert))
			return 0;
	}
	return sshkey_equal_public(a, b);
}

static int
to_blob_buf(const struct sshkey *key, struct sshbuf *b, int force_plain,
  enum sshkey_serialize_rep opts)
{
	int type, ret = SSH_ERR_INTERNAL_ERROR;
	const char *typename;

	if (key == NULL)
		return SSH_ERR_INVALID_ARGUMENT;

	if (sshkey_is_cert(key)) {
		if (key->cert == NULL)
			return SSH_ERR_EXPECTED_CERT;
		if (sshbuf_len(key->cert->certblob) == 0)
			return SSH_ERR_KEY_LACKS_CERTBLOB;
	}
	type = force_plain ? sshkey_type_plain(key->type) : key->type;
	typename = sshkey_ssh_name_from_type_nid(type, key->ecdsa_nid);

	switch (type) {
#ifdef WITH_BEARSSL
	case KEY_ECDSA_CERT:
	case KEY_ECDSA_SK_CERT:
	case KEY_RSA_CERT:
#endif /* WITH_BEARSSL */
	case KEY_ED25519_CERT:
	case KEY_ED25519_SK_CERT:
#ifdef WITH_XMSS
	case KEY_XMSS_CERT:
#endif /* WITH_XMSS */
		/* Use the existing blob */
		/* XXX modified flag? */
		if ((ret = sshbuf_putb(b, key->cert->certblob)) != 0)
			return ret;
		break;
#ifdef WITH_BEARSSL
	case KEY_ECDSA:
	case KEY_ECDSA_SK:
		if (key->ecdsa_pk == NULL)
			return SSH_ERR_INVALID_ARGUMENT;
		if ((ret = sshbuf_put_cstring(b, typename)) != 0 ||
		    (ret = sshbuf_put_cstring(b,
		    sshkey_curve_nid_to_name(key->ecdsa_nid))) != 0 ||
		    (ret = sshbuf_put_ec_bytes(b, key->ecdsa_pk->key.q,
		    key->ecdsa_pk->key.qlen)) != 0)
			return ret;
		if (type == KEY_ECDSA_SK) {
			if ((ret = sshbuf_put_cstring(b,
			    key->sk_application)) != 0)
				return ret;
		}
		break;
	case KEY_RSA:
		if (key->rsa_pk == NULL)
			return SSH_ERR_INVALID_ARGUMENT;
		if ((ret = sshbuf_put_cstring(b, typename)) != 0 ||
		    (ret = sshbuf_put_bignum2_bytes(b, key->rsa_pk->key.e,
		    key->rsa_pk->key.elen)) != 0 ||
		    (ret = sshbuf_put_bignum2_bytes(b, key->rsa_pk->key.n,
		    key->rsa_pk->key.nlen)) != 0)
			return ret;
		break;
#endif /* WITH_BEARSSL */
	case KEY_ED25519:
	case KEY_ED25519_SK:
		if (key->ed25519_pk == NULL)
			return SSH_ERR_INVALID_ARGUMENT;
		if ((ret = sshbuf_put_cstring(b, typename)) != 0 ||
		    (ret = sshbuf_put_string(b,
		    key->ed25519_pk, ED25519_PK_SZ)) != 0)
			return ret;
		if (type == KEY_ED25519_SK) {
			if ((ret = sshbuf_put_cstring(b,
			    key->sk_application)) != 0)
				return ret;
		}
		break;
#ifdef WITH_XMSS
	case KEY_XMSS:
		if (key->xmss_name == NULL || key->xmss_pk == NULL ||
		    sshkey_xmss_pklen(key) == 0)
			return SSH_ERR_INVALID_ARGUMENT;
		if ((ret = sshbuf_put_cstring(b, typename)) != 0 ||
		    (ret = sshbuf_put_cstring(b, key->xmss_name)) != 0 ||
		    (ret = sshbuf_put_string(b,
		    key->xmss_pk, sshkey_xmss_pklen(key))) != 0 ||
		    (ret = sshkey_xmss_serialize_pk_info(key, b, opts)) != 0)
			return ret;
		break;
#endif /* WITH_XMSS */
	default:
		return SSH_ERR_KEY_TYPE_UNKNOWN;
	}
	return 0;
}

int
sshkey_putb(const struct sshkey *key, struct sshbuf *b)
{
	return to_blob_buf(key, b, 0, SSHKEY_SERIALIZE_DEFAULT);
}

int
sshkey_puts_opts(const struct sshkey *key, struct sshbuf *b,
    enum sshkey_serialize_rep opts)
{
	struct sshbuf *tmp;
	int r;

	if ((tmp = sshbuf_new()) == NULL)
		return SSH_ERR_ALLOC_FAIL;
	r = to_blob_buf(key, tmp, 0, opts);
	if (r == 0)
		r = sshbuf_put_stringb(b, tmp);
	sshbuf_free(tmp);
	return r;
}

int
sshkey_puts(const struct sshkey *key, struct sshbuf *b)
{
	return sshkey_puts_opts(key, b, SSHKEY_SERIALIZE_DEFAULT);
}

int
sshkey_putb_plain(const struct sshkey *key, struct sshbuf *b)
{
	return to_blob_buf(key, b, 1, SSHKEY_SERIALIZE_DEFAULT);
}

static int
to_blob(const struct sshkey *key, u_char **blobp, size_t *lenp, int force_plain,
    enum sshkey_serialize_rep opts)
{
	int ret = SSH_ERR_INTERNAL_ERROR;
	size_t len;
	struct sshbuf *b = NULL;

	if (lenp != NULL)
		*lenp = 0;
	if (blobp != NULL)
		*blobp = NULL;
	if ((b = sshbuf_new()) == NULL)
		return SSH_ERR_ALLOC_FAIL;
	if ((ret = to_blob_buf(key, b, force_plain, opts)) != 0)
		goto out;
	len = sshbuf_len(b);
	if (lenp != NULL)
		*lenp = len;
	if (blobp != NULL) {
		if ((*blobp = malloc(len)) == NULL) {
			ret = SSH_ERR_ALLOC_FAIL;
			goto out;
		}
		memcpy(*blobp, sshbuf_ptr(b), len);
	}
	ret = 0;
 out:
	sshbuf_free(b);
	return ret;
}

int
sshkey_to_blob(const struct sshkey *key, u_char **blobp, size_t *lenp)
{
	return to_blob(key, blobp, lenp, 0, SSHKEY_SERIALIZE_DEFAULT);
}

int
sshkey_plain_to_blob(const struct sshkey *key, u_char **blobp, size_t *lenp)
{
	return to_blob(key, blobp, lenp, 1, SSHKEY_SERIALIZE_DEFAULT);
}

int
sshkey_fingerprint_raw(const struct sshkey *k, int dgst_alg,
    u_char **retp, size_t *lenp)
{
	u_char *blob = NULL, *ret = NULL;
	size_t blob_len = 0;
	int r = SSH_ERR_INTERNAL_ERROR;

	if (retp != NULL)
		*retp = NULL;
	if (lenp != NULL)
		*lenp = 0;
	if (ssh_digest_bytes(dgst_alg) == 0) {
		r = SSH_ERR_INVALID_ARGUMENT;
		goto out;
	}
	if ((r = to_blob(k, &blob, &blob_len, 1, SSHKEY_SERIALIZE_DEFAULT))
	    != 0)
		goto out;
	if ((ret = calloc(1, SSH_DIGEST_MAX_LENGTH)) == NULL) {
		r = SSH_ERR_ALLOC_FAIL;
		goto out;
	}
	if ((r = ssh_digest_memory(dgst_alg, blob, blob_len,
	    ret, SSH_DIGEST_MAX_LENGTH)) != 0)
		goto out;
	/* success */
	if (retp != NULL) {
		*retp = ret;
		ret = NULL;
	}
	if (lenp != NULL)
		*lenp = ssh_digest_bytes(dgst_alg);
	r = 0;
 out:
	free(ret);
	if (blob != NULL)
		freezero(blob, blob_len);
	return r;
}

static char *
fingerprint_b64(const char *alg, u_char *dgst_raw, size_t dgst_raw_len)
{
	char *ret;
	size_t plen = strlen(alg) + 1;
	size_t rlen = ((dgst_raw_len + 2) / 3) * 4 + plen + 1;

	if (dgst_raw_len > 65536 || (ret = calloc(1, rlen)) == NULL)
		return NULL;
	strlcpy(ret, alg, rlen);
	strlcat(ret, ":", rlen);
	if (dgst_raw_len == 0)
		return ret;
	if (b64_ntop(dgst_raw, dgst_raw_len, ret + plen, rlen - plen) == -1) {
		freezero(ret, rlen);
		return NULL;
	}
	/* Trim padding characters from end */
	ret[strcspn(ret, "=")] = '\0';
	return ret;
}

static char *
fingerprint_hex(const char *alg, u_char *dgst_raw, size_t dgst_raw_len)
{
	char *retval, hex[5];
	size_t i, rlen = dgst_raw_len * 3 + strlen(alg) + 2;

	if (dgst_raw_len > 65536 || (retval = calloc(1, rlen)) == NULL)
		return NULL;
	strlcpy(retval, alg, rlen);
	strlcat(retval, ":", rlen);
	for (i = 0; i < dgst_raw_len; i++) {
		snprintf(hex, sizeof(hex), "%s%02x",
		    i > 0 ? ":" : "", dgst_raw[i]);
		strlcat(retval, hex, rlen);
	}
	return retval;
}

static char *
fingerprint_bubblebabble(u_char *dgst_raw, size_t dgst_raw_len)
{
	char vowels[] = { 'a', 'e', 'i', 'o', 'u', 'y' };
	char consonants[] = { 'b', 'c', 'd', 'f', 'g', 'h', 'k', 'l', 'm',
	    'n', 'p', 'r', 's', 't', 'v', 'z', 'x' };
	u_int i, j = 0, rounds, seed = 1;
	char *retval;

	rounds = (dgst_raw_len / 2) + 1;
	if ((retval = calloc(rounds, 6)) == NULL)
		return NULL;
	retval[j++] = 'x';
	for (i = 0; i < rounds; i++) {
		u_int idx0, idx1, idx2, idx3, idx4;
		if ((i + 1 < rounds) || (dgst_raw_len % 2 != 0)) {
			idx0 = (((((u_int)(dgst_raw[2 * i])) >> 6) & 3) +
			    seed) % 6;
			idx1 = (((u_int)(dgst_raw[2 * i])) >> 2) & 15;
			idx2 = ((((u_int)(dgst_raw[2 * i])) & 3) +
			    (seed / 6)) % 6;
			retval[j++] = vowels[idx0];
			retval[j++] = consonants[idx1];
			retval[j++] = vowels[idx2];
			if ((i + 1) < rounds) {
				idx3 = (((u_int)(dgst_raw[(2 * i) + 1])) >> 4) & 15;
				idx4 = (((u_int)(dgst_raw[(2 * i) + 1]))) & 15;
				retval[j++] = consonants[idx3];
				retval[j++] = '-';
				retval[j++] = consonants[idx4];
				seed = ((seed * 5) +
				    ((((u_int)(dgst_raw[2 * i])) * 7) +
				    ((u_int)(dgst_raw[(2 * i) + 1])))) % 36;
			}
		} else {
			idx0 = seed % 6;
			idx1 = 16;
			idx2 = seed / 6;
			retval[j++] = vowels[idx0];
			retval[j++] = consonants[idx1];
			retval[j++] = vowels[idx2];
		}
	}
	retval[j++] = 'x';
	retval[j++] = '\0';
	return retval;
}

/*
 * Draw an ASCII-Art representing the fingerprint so human brain can
 * profit from its built-in pattern recognition ability.
 * This technique is called "random art" and can be found in some
 * scientific publications like this original paper:
 *
 * "Hash Visualization: a New Technique to improve Real-World Security",
 * Perrig A. and Song D., 1999, International Workshop on Cryptographic
 * Techniques and E-Commerce (CrypTEC '99)
 * sparrow.ece.cmu.edu/~adrian/projects/validation/validation.pdf
 *
 * The subject came up in a talk by Dan Kaminsky, too.
 *
 * If you see the picture is different, the key is different.
 * If the picture looks the same, you still know nothing.
 *
 * The algorithm used here is a worm crawling over a discrete plane,
 * leaving a trace (augmenting the field) everywhere it goes.
 * Movement is taken from dgst_raw 2bit-wise.  Bumping into walls
 * makes the respective movement vector be ignored for this turn.
 * Graphs are not unambiguous, because circles in graphs can be
 * walked in either direction.
 */

/*
 * Field sizes for the random art.  Have to be odd, so the starting point
 * can be in the exact middle of the picture, and FLDBASE should be >=8 .
 * Else pictures would be too dense, and drawing the frame would
 * fail, too, because the key type would not fit in anymore.
 */
#define	FLDBASE		8
#define	FLDSIZE_Y	(FLDBASE + 1)
#define	FLDSIZE_X	(FLDBASE * 2 + 1)
static char *
fingerprint_randomart(const char *alg, u_char *dgst_raw, size_t dgst_raw_len,
    const struct sshkey *k)
{
	/*
	 * Chars to be used after each other every time the worm
	 * intersects with itself.  Matter of taste.
	 */
	char	*augmentation_string = " .o+=*BOX@%&#/^SE";
	char	*retval, *p, title[FLDSIZE_X], hash[FLDSIZE_X];
	u_char	 field[FLDSIZE_X][FLDSIZE_Y];
	size_t	 i, tlen, hlen;
	u_int	 b;
	int	 x, y, r;
	size_t	 len = strlen(augmentation_string) - 1;

	if ((retval = calloc((FLDSIZE_X + 3), (FLDSIZE_Y + 2))) == NULL)
		return NULL;

	/* initialize field */
	memset(field, 0, FLDSIZE_X * FLDSIZE_Y * sizeof(char));
	x = FLDSIZE_X / 2;
	y = FLDSIZE_Y / 2;

	/* process raw key */
	for (i = 0; i < dgst_raw_len; i++) {
		int input;
		/* each byte conveys four 2-bit move commands */
		input = dgst_raw[i];
		for (b = 0; b < 4; b++) {
			/* evaluate 2 bit, rest is shifted later */
			x += (input & 0x1) ? 1 : -1;
			y += (input & 0x2) ? 1 : -1;

			/* assure we are still in bounds */
			x = MAXIMUM(x, 0);
			y = MAXIMUM(y, 0);
			x = MINIMUM(x, FLDSIZE_X - 1);
			y = MINIMUM(y, FLDSIZE_Y - 1);

			/* augment the field */
			if (field[x][y] < len - 2)
				field[x][y]++;
			input = input >> 2;
		}
	}

	/* mark starting point and end point*/
	field[FLDSIZE_X / 2][FLDSIZE_Y / 2] = len - 1;
	field[x][y] = len;

	/* assemble title */
	r = snprintf(title, sizeof(title), "[%s %u]",
		sshkey_type(k), sshkey_size(k));
	/* If [type size] won't fit, then try [type]; fits "[ED25519-CERT]" */
	if (r < 0 || r > (int)sizeof(title))
		r = snprintf(title, sizeof(title), "[%s]", sshkey_type(k));
	tlen = (r <= 0) ? 0 : strlen(title);

	/* assemble hash ID. */
	r = snprintf(hash, sizeof(hash), "[%s]", alg);
	hlen = (r <= 0) ? 0 : strlen(hash);

	/* output upper border */
	p = retval;
	*p++ = '+';
	for (i = 0; i < (FLDSIZE_X - tlen) / 2; i++)
		*p++ = '-';
	memcpy(p, title, tlen);
	p += tlen;
	for (i += tlen; i < FLDSIZE_X; i++)
		*p++ = '-';
	*p++ = '+';
	*p++ = '\n';

	/* output content */
	for (y = 0; y < FLDSIZE_Y; y++) {
		*p++ = '|';
		for (x = 0; x < FLDSIZE_X; x++)
			*p++ = augmentation_string[MINIMUM(field[x][y], len)];
		*p++ = '|';
		*p++ = '\n';
	}

	/* output lower border */
	*p++ = '+';
	for (i = 0; i < (FLDSIZE_X - hlen) / 2; i++)
		*p++ = '-';
	memcpy(p, hash, hlen);
	p += hlen;
	for (i += hlen; i < FLDSIZE_X; i++)
		*p++ = '-';
	*p++ = '+';

	return retval;
}

char *
sshkey_fingerprint(const struct sshkey *k, int dgst_alg,
    enum sshkey_fp_rep dgst_rep)
{
	char *retval = NULL;
	u_char *dgst_raw;
	size_t dgst_raw_len;

	if (sshkey_fingerprint_raw(k, dgst_alg, &dgst_raw, &dgst_raw_len) != 0)
		return NULL;
	switch (dgst_rep) {
	case SSH_FP_DEFAULT:
		if (dgst_alg == SSH_DIGEST_MD5) {
			retval = fingerprint_hex(ssh_digest_alg_name(dgst_alg),
			    dgst_raw, dgst_raw_len);
		} else {
			retval = fingerprint_b64(ssh_digest_alg_name(dgst_alg),
			    dgst_raw, dgst_raw_len);
		}
		break;
	case SSH_FP_HEX:
		retval = fingerprint_hex(ssh_digest_alg_name(dgst_alg),
		    dgst_raw, dgst_raw_len);
		break;
	case SSH_FP_BASE64:
		retval = fingerprint_b64(ssh_digest_alg_name(dgst_alg),
		    dgst_raw, dgst_raw_len);
		break;
	case SSH_FP_BUBBLEBABBLE:
		retval = fingerprint_bubblebabble(dgst_raw, dgst_raw_len);
		break;
	case SSH_FP_RANDOMART:
		retval = fingerprint_randomart(ssh_digest_alg_name(dgst_alg),
		    dgst_raw, dgst_raw_len, k);
		break;
	default:
		freezero(dgst_raw, dgst_raw_len);
		return NULL;
	}
	freezero(dgst_raw, dgst_raw_len);
	return retval;
}

static int
peek_type_nid(const char *s, size_t l, int *nid)
{
	const struct keytype *kt;

	for (kt = keytypes; kt->type != -1; kt++) {
		if (kt->name == NULL || strlen(kt->name) != l)
			continue;
		if (memcmp(s, kt->name, l) == 0) {
			*nid = -1;
			if (key_type_is_ecdsa_variant(kt->type))
				*nid = kt->nid;
			return kt->type;
		}
	}
	return KEY_UNSPEC;
}

/* XXX this can now be made const char * */
int
sshkey_read(struct sshkey *ret, char **cpp)
{
	struct sshkey *k;
	char *cp, *blobcopy;
	size_t space;
	int r, type, curve_nid = -1;
	struct sshbuf *blob;

	if (ret == NULL)
		return SSH_ERR_INVALID_ARGUMENT;

	switch (ret->type) {
	case KEY_UNSPEC:
	case KEY_RSA:
	case KEY_DSA:
	case KEY_ECDSA:
	case KEY_ECDSA_SK:
	case KEY_ED25519:
	case KEY_ED25519_SK:
	case KEY_DSA_CERT:
	case KEY_ECDSA_CERT:
	case KEY_ECDSA_SK_CERT:
	case KEY_RSA_CERT:
	case KEY_ED25519_CERT:
	case KEY_ED25519_SK_CERT:
#ifdef WITH_XMSS
	case KEY_XMSS:
	case KEY_XMSS_CERT:
#endif /* WITH_XMSS */
		break; /* ok */
	default:
		return SSH_ERR_INVALID_ARGUMENT;
	}

	/* Decode type */
	cp = *cpp;
	space = strcspn(cp, " \t");
	if (space == strlen(cp))
		return SSH_ERR_INVALID_FORMAT;
	if ((type = peek_type_nid(cp, space, &curve_nid)) == KEY_UNSPEC)
		return SSH_ERR_INVALID_FORMAT;

	/* skip whitespace */
	for (cp += space; *cp == ' ' || *cp == '\t'; cp++)
		;
	if (*cp == '\0')
		return SSH_ERR_INVALID_FORMAT;
	if (ret->type != KEY_UNSPEC && ret->type != type)
		return SSH_ERR_KEY_TYPE_MISMATCH;
	if ((blob = sshbuf_new()) == NULL)
		return SSH_ERR_ALLOC_FAIL;

	/* find end of keyblob and decode */
	space = strcspn(cp, " \t");
	if ((blobcopy = strndup(cp, space)) == NULL) {
		sshbuf_free(blob);
		return SSH_ERR_ALLOC_FAIL;
	}
	if ((r = sshbuf_b64tod(blob, blobcopy)) != 0) {
		free(blobcopy);
		sshbuf_free(blob);
		return r;
	}
	free(blobcopy);
	if ((r = sshkey_fromb(blob, &k)) != 0) {
		sshbuf_free(blob);
		return r;
	}
	sshbuf_free(blob);

	/* skip whitespace and leave cp at start of comment */
	for (cp += space; *cp == ' ' || *cp == '\t'; cp++)
		;

	/* ensure type of blob matches type at start of line */
	if (k->type != type) {
		sshkey_free(k);
		return SSH_ERR_KEY_TYPE_MISMATCH;
	}
	if (key_type_is_ecdsa_variant(type) && curve_nid != k->ecdsa_nid) {
		sshkey_free(k);
		return SSH_ERR_EC_CURVE_MISMATCH;
	}

	/* Fill in ret from parsed key */
	ret->type = type;
	if (sshkey_is_cert(ret)) {
		if (!sshkey_is_cert(k)) {
			sshkey_free(k);
			return SSH_ERR_EXPECTED_CERT;
		}
		if (ret->cert != NULL)
			cert_free(ret->cert);
		ret->cert = k->cert;
		k->cert = NULL;
	}
	switch (sshkey_type_plain(ret->type)) {
#ifdef WITH_BEARSSL
	case KEY_RSA:
		freezero(ret->rsa_pk, sizeof(*ret->rsa_pk));
		ret->rsa_pk = k->rsa_pk;
		k->rsa_pk = NULL;
#ifdef DEBUG_PK
		/* XXX */
#endif
		break;
	case KEY_ECDSA:
		freezero(ret->ecdsa_pk, sizeof(*ret->ecdsa_pk));
		ret->ecdsa_pk = k->ecdsa_pk;
		ret->ecdsa_nid = k->ecdsa_nid;
		k->ecdsa_pk = NULL;
		k->ecdsa_nid = -1;
#ifdef DEBUG_PK
		/* XXX */
#endif
		break;
	case KEY_ECDSA_SK:
		freezero(ret->ecdsa_pk, sizeof(*ret->ecdsa_pk));
		ret->ecdsa_pk = k->ecdsa_pk;
		ret->ecdsa_nid = k->ecdsa_nid;
		ret->sk_application = k->sk_application;
		k->ecdsa_pk = NULL;
		k->ecdsa_nid = -1;
		k->sk_application = NULL;
#ifdef DEBUG_PK
		/* XXX */
		fprintf(stderr, "App: %s\n", ret->sk_application);
#endif
		break;
#endif /* WITH_BEARSSL */
	case KEY_ED25519:
		freezero(ret->ed25519_pk, ED25519_PK_SZ);
		ret->ed25519_pk = k->ed25519_pk;
		k->ed25519_pk = NULL;
#ifdef DEBUG_PK
		/* XXX */
#endif
		break;
	case KEY_ED25519_SK:
		freezero(ret->ed25519_pk, ED25519_PK_SZ);
		ret->ed25519_pk = k->ed25519_pk;
		ret->sk_application = k->sk_application;
		k->ed25519_pk = NULL;
		k->sk_application = NULL;
		break;
#ifdef WITH_XMSS
	case KEY_XMSS:
		free(ret->xmss_pk);
		ret->xmss_pk = k->xmss_pk;
		k->xmss_pk = NULL;
		free(ret->xmss_state);
		ret->xmss_state = k->xmss_state;
		k->xmss_state = NULL;
		free(ret->xmss_name);
		ret->xmss_name = k->xmss_name;
		k->xmss_name = NULL;
		free(ret->xmss_filename);
		ret->xmss_filename = k->xmss_filename;
		k->xmss_filename = NULL;
#ifdef DEBUG_PK
		/* XXX */
#endif
		break;
#endif /* WITH_XMSS */
	default:
		sshkey_free(k);
		return SSH_ERR_INTERNAL_ERROR;
	}
	sshkey_free(k);

	/* success */
	*cpp = cp;
	return 0;
}


int
sshkey_to_base64(const struct sshkey *key, char **b64p)
{
	int r = SSH_ERR_INTERNAL_ERROR;
	struct sshbuf *b = NULL;
	char *uu = NULL;

	if (b64p != NULL)
		*b64p = NULL;
	if ((b = sshbuf_new()) == NULL)
		return SSH_ERR_ALLOC_FAIL;
	if ((r = sshkey_putb(key, b)) != 0)
		goto out;
	if ((uu = sshbuf_dtob64_string(b, 0)) == NULL) {
		r = SSH_ERR_ALLOC_FAIL;
		goto out;
	}
	/* Success */
	if (b64p != NULL) {
		*b64p = uu;
		uu = NULL;
	}
	r = 0;
 out:
	sshbuf_free(b);
	free(uu);
	return r;
}

int
sshkey_format_text(const struct sshkey *key, struct sshbuf *b)
{
	int r = SSH_ERR_INTERNAL_ERROR;
	char *uu = NULL;

	if ((r = sshkey_to_base64(key, &uu)) != 0)
		goto out;
	if ((r = sshbuf_putf(b, "%s %s",
	    sshkey_ssh_name(key), uu)) != 0)
		goto out;
	r = 0;
 out:
	free(uu);
	return r;
}

int
sshkey_write(const struct sshkey *key, FILE *f)
{
	struct sshbuf *b = NULL;
	int r = SSH_ERR_INTERNAL_ERROR;

	if ((b = sshbuf_new()) == NULL)
		return SSH_ERR_ALLOC_FAIL;
	if ((r = sshkey_format_text(key, b)) != 0)
		goto out;
	if (fwrite(sshbuf_ptr(b), sshbuf_len(b), 1, f) != 1) {
		if (feof(f))
			errno = EPIPE;
		r = SSH_ERR_SYSTEM_ERROR;
		goto out;
	}
	/* Success */
	r = 0;
 out:
	sshbuf_free(b);
	return r;
}

const char *
sshkey_cert_type(const struct sshkey *k)
{
	switch (k->cert->type) {
	case SSH2_CERT_TYPE_USER:
		return "user";
	case SSH2_CERT_TYPE_HOST:
		return "host";
	default:
		return "unknown";
	}
}

int
sshkey_generate(int type, u_int bits, struct sshkey **keyp)
{
	struct sshkey *k;
	int ret = SSH_ERR_INTERNAL_ERROR;
#ifdef WITH_BEARSSL
	const br_prng_class *rng = &arc4random_prng;
	br_rsa_compute_privexp privexp;
#endif /* WITH_BEARSSL */

	if (keyp == NULL)
		return SSH_ERR_INVALID_ARGUMENT;
	*keyp = NULL;
	if ((k = sshkey_new(KEY_UNSPEC)) == NULL)
		return SSH_ERR_ALLOC_FAIL;
	switch (type) {
	case KEY_ED25519:
		if ((k->ed25519_pk = malloc(ED25519_PK_SZ)) == NULL ||
		    (k->ed25519_sk = malloc(ED25519_SK_SZ)) == NULL) {
			ret = SSH_ERR_ALLOC_FAIL;
			break;
		}
		crypto_sign_ed25519_keypair(k->ed25519_pk, k->ed25519_sk);
		ret = 0;
		break;
#ifdef WITH_XMSS
	case KEY_XMSS:
		ret = sshkey_xmss_generate_private_key(k, bits);
		break;
#endif /* WITH_XMSS */
#ifdef WITH_BEARSSL
	case KEY_ECDSA:
		if ((k->ecdsa_sk = calloc(1, sizeof(*k->ecdsa_sk))) == NULL ||
		    (k->ecdsa_pk = calloc(1, sizeof(*k->ecdsa_pk))) == NULL) {
			ret = SSH_ERR_ALLOC_FAIL;
			break;
		}
		if ((k->ecdsa_nid = sshkey_ecdsa_bits_to_nid(bits)) == -1) {
			ret = SSH_ERR_KEY_LENGTH;
			break;
		}
		if (br_ec_keygen(&rng, br_ec_get_default(), &k->ecdsa_sk->key,
		    k->ecdsa_sk->data, k->ecdsa_nid) == 0 ||
		    br_ec_compute_pub(br_ec_get_default(), &k->ecdsa_pk->key,
		    k->ecdsa_pk->data, &k->ecdsa_sk->key) == 0) {
			ret = SSH_ERR_LIBCRYPTO_ERROR;
			break;
		}
		ret = 0;
		break;
	case KEY_RSA:
		if ((k->rsa_sk = calloc(1, sizeof(*k->rsa_sk))) == NULL ||
		    (k->rsa_pk = calloc(1, sizeof(*k->rsa_pk))) == NULL) {
			ret = SSH_ERR_ALLOC_FAIL;
			break;
		}
		if (bits < SSH_RSA_MINIMUM_MODULUS_SIZE ||
		    bits > SSH_RSA_MAXIMUM_MODULUS_SIZE) {
			ret = SSH_ERR_KEY_LENGTH;
			break;
		}
		privexp = br_rsa_compute_privexp_get_default();
		if (br_rsa_keygen_get_default()(&rng, &k->rsa_sk->key,
		    k->rsa_sk->data, &k->rsa_pk->key, k->rsa_pk->data,
		    bits, 3) != 1 ||
		    privexp(NULL, &k->rsa_sk->key, 3) >= sizeof(k->rsa_sk->d) ||
		    (k->rsa_sk->dlen = privexp(k->rsa_sk->d,
		    &k->rsa_sk->key, 3)) == 0) {
			ret = SSH_ERR_LIBCRYPTO_ERROR;
			break;
		}
		ret = 0;
		break;
#endif /* WITH_BEARSSL */
	default:
		ret = SSH_ERR_INVALID_ARGUMENT;
	}
	if (ret == 0) {
		k->type = type;
		*keyp = k;
	} else
		sshkey_free(k);
	return ret;
}

int
sshkey_cert_copy(const struct sshkey *from_key, struct sshkey *to_key)
{
	u_int i;
	const struct sshkey_cert *from;
	struct sshkey_cert *to;
	int r = SSH_ERR_INTERNAL_ERROR;

	if (to_key == NULL || (from = from_key->cert) == NULL)
		return SSH_ERR_INVALID_ARGUMENT;

	if ((to = cert_new()) == NULL)
		return SSH_ERR_ALLOC_FAIL;

	if ((r = sshbuf_putb(to->certblob, from->certblob)) != 0 ||
	    (r = sshbuf_putb(to->critical, from->critical)) != 0 ||
	    (r = sshbuf_putb(to->extensions, from->extensions)) != 0)
		goto out;

	to->serial = from->serial;
	to->type = from->type;
	if (from->key_id == NULL)
		to->key_id = NULL;
	else if ((to->key_id = strdup(from->key_id)) == NULL) {
		r = SSH_ERR_ALLOC_FAIL;
		goto out;
	}
	to->valid_after = from->valid_after;
	to->valid_before = from->valid_before;
	if (from->signature_key == NULL)
		to->signature_key = NULL;
	else if ((r = sshkey_from_private(from->signature_key,
	    &to->signature_key)) != 0)
		goto out;
	if (from->signature_type != NULL &&
	    (to->signature_type = strdup(from->signature_type)) == NULL) {
		r = SSH_ERR_ALLOC_FAIL;
		goto out;
	}
	if (from->nprincipals > SSHKEY_CERT_MAX_PRINCIPALS) {
		r = SSH_ERR_INVALID_ARGUMENT;
		goto out;
	}
	if (from->nprincipals > 0) {
		if ((to->principals = calloc(from->nprincipals,
		    sizeof(*to->principals))) == NULL) {
			r = SSH_ERR_ALLOC_FAIL;
			goto out;
		}
		for (i = 0; i < from->nprincipals; i++) {
			to->principals[i] = strdup(from->principals[i]);
			if (to->principals[i] == NULL) {
				to->nprincipals = i;
				r = SSH_ERR_ALLOC_FAIL;
				goto out;
			}
		}
	}
	to->nprincipals = from->nprincipals;

	/* success */
	cert_free(to_key->cert);
	to_key->cert = to;
	to = NULL;
	r = 0;
 out:
	cert_free(to);
	return r;
}

int
sshkey_from_private(const struct sshkey *k, struct sshkey **pkp)
{
	struct sshkey *n = NULL;
	int r = SSH_ERR_INTERNAL_ERROR;

	*pkp = NULL;
	if ((n = sshkey_new(k->type)) == NULL) {
		r = SSH_ERR_ALLOC_FAIL;
		goto out;
	}
	switch (k->type) {
#ifdef WITH_BEARSSL
	case KEY_ECDSA:
	case KEY_ECDSA_CERT:
	case KEY_ECDSA_SK:
	case KEY_ECDSA_SK_CERT:
		n->ecdsa_nid = k->ecdsa_nid;
		if ((n->ecdsa_pk = calloc(1, sizeof(*n->ecdsa_pk))) == NULL) {
			r = SSH_ERR_ALLOC_FAIL;
			goto out;
		}
		n->ecdsa_pk->key.curve = k->ecdsa_pk->key.curve;
		n->ecdsa_pk->key.q = n->ecdsa_pk->data;
		n->ecdsa_pk->key.qlen = k->ecdsa_pk->key.qlen;
		memcpy(n->ecdsa_pk->key.q, k->ecdsa_pk->key.q, k->ecdsa_pk->key.qlen);
		if (k->type != KEY_ECDSA_SK && k->type != KEY_ECDSA_SK_CERT)
			break;
		/* Append security-key application string */
		if ((n->sk_application = strdup(k->sk_application)) == NULL)
			goto out;
		break;
	case KEY_RSA:
	case KEY_RSA_CERT:
		if ((n->rsa_pk = calloc(1, sizeof(*n->rsa_pk))) == NULL) {
			r = SSH_ERR_ALLOC_FAIL;
			goto out;
		}
		n->rsa_pk->key.n = n->rsa_pk->data;
		n->rsa_pk->key.nlen = k->rsa_pk->key.nlen;
		memcpy(n->rsa_pk->key.n, k->rsa_pk->key.n, k->rsa_pk->key.nlen);
		n->rsa_pk->key.e = n->rsa_pk->data + n->rsa_pk->key.nlen;
		n->rsa_pk->key.elen = k->rsa_pk->key.elen;
		memcpy(n->rsa_pk->key.e, k->rsa_pk->key.e, k->rsa_pk->key.elen);
		break;
#endif /* WITH_BEARSSL */
	case KEY_ED25519:
	case KEY_ED25519_CERT:
	case KEY_ED25519_SK:
	case KEY_ED25519_SK_CERT:
		if (k->ed25519_pk != NULL) {
			if ((n->ed25519_pk = malloc(ED25519_PK_SZ)) == NULL) {
				r = SSH_ERR_ALLOC_FAIL;
				goto out;
			}
			memcpy(n->ed25519_pk, k->ed25519_pk, ED25519_PK_SZ);
		}
		if (k->type != KEY_ED25519_SK &&
		    k->type != KEY_ED25519_SK_CERT)
			break;
		/* Append security-key application string */
		if ((n->sk_application = strdup(k->sk_application)) == NULL)
			goto out;
		break;
#ifdef WITH_XMSS
	case KEY_XMSS:
	case KEY_XMSS_CERT:
		if ((r = sshkey_xmss_init(n, k->xmss_name)) != 0)
			goto out;
		if (k->xmss_pk != NULL) {
			u_int32_t left;
			size_t pklen = sshkey_xmss_pklen(k);
			if (pklen == 0 || sshkey_xmss_pklen(n) != pklen) {
				r = SSH_ERR_INTERNAL_ERROR;
				goto out;
			}
			if ((n->xmss_pk = malloc(pklen)) == NULL) {
				r = SSH_ERR_ALLOC_FAIL;
				goto out;
			}
			memcpy(n->xmss_pk, k->xmss_pk, pklen);
			/* simulate number of signatures left on pubkey */
			left = sshkey_xmss_signatures_left(k);
			if (left)
				sshkey_xmss_enable_maxsign(n, left);
		}
		break;
#endif /* WITH_XMSS */
	default:
		r = SSH_ERR_KEY_TYPE_UNKNOWN;
		goto out;
	}
	if (sshkey_is_cert(k) && (r = sshkey_cert_copy(k, n)) != 0)
		goto out;
	/* success */
	*pkp = n;
	n = NULL;
	r = 0;
 out:
	sshkey_free(n);

	return r;
}

int
sshkey_is_shielded(struct sshkey *k)
{
	return k != NULL && k->shielded_private != NULL;
}

int
sshkey_shield_private(struct sshkey *k)
{
	struct sshbuf *prvbuf = NULL;
	u_char *prekey = NULL, *enc = NULL, keyiv[SSH_DIGEST_MAX_LENGTH];
	struct sshcipher_ctx *cctx = NULL;
	const struct sshcipher *cipher;
	size_t i, enclen = 0;
	struct sshkey *kswap = NULL, tmp;
	int r = SSH_ERR_INTERNAL_ERROR;

#ifdef DEBUG_PK
	fprintf(stderr, "%s: entering for %s\n", __func__, sshkey_ssh_name(k));
#endif
	if ((cipher = cipher_by_name(SSHKEY_SHIELD_CIPHER)) == NULL) {
		r = SSH_ERR_INVALID_ARGUMENT;
		goto out;
	}
	if (cipher_keylen(cipher) + cipher_ivlen(cipher) >
	    ssh_digest_bytes(SSHKEY_SHIELD_PREKEY_HASH)) {
		r = SSH_ERR_INTERNAL_ERROR;
		goto out;
	}

	/* Prepare a random pre-key, and from it an ephemeral key */
	if ((prekey = malloc(SSHKEY_SHIELD_PREKEY_LEN)) == NULL) {
		r = SSH_ERR_ALLOC_FAIL;
		goto out;
	}
	arc4random_buf(prekey, SSHKEY_SHIELD_PREKEY_LEN);
	if ((r = ssh_digest_memory(SSHKEY_SHIELD_PREKEY_HASH,
	    prekey, SSHKEY_SHIELD_PREKEY_LEN,
	    keyiv, SSH_DIGEST_MAX_LENGTH)) != 0)
		goto out;
#ifdef DEBUG_PK
	fprintf(stderr, "%s: key+iv\n", __func__);
	sshbuf_dump_data(keyiv, ssh_digest_bytes(SSHKEY_SHIELD_PREKEY_HASH),
	    stderr);
#endif
	if ((r = cipher_init(&cctx, cipher, keyiv, cipher_keylen(cipher),
	    keyiv + cipher_keylen(cipher), cipher_ivlen(cipher), 1)) != 0)
		goto out;

	/* Serialise and encrypt the private key using the ephemeral key */
	if ((prvbuf = sshbuf_new()) == NULL) {
		r = SSH_ERR_ALLOC_FAIL;
		goto out;
	}
	if (sshkey_is_shielded(k) && (r = sshkey_unshield_private(k)) != 0)
		goto out;
	if ((r = sshkey_private_serialize_opt(k, prvbuf,
	    SSHKEY_SERIALIZE_SHIELD)) != 0)
		goto out;
	/* pad to cipher blocksize */
	i = 0;
	while (sshbuf_len(prvbuf) % cipher_blocksize(cipher)) {
		if ((r = sshbuf_put_u8(prvbuf, ++i & 0xff)) != 0)
			goto out;
	}
#ifdef DEBUG_PK
	fprintf(stderr, "%s: serialised\n", __func__);
	sshbuf_dump(prvbuf, stderr);
#endif
	/* encrypt */
	enclen = sshbuf_len(prvbuf);
	if ((enc = malloc(enclen)) == NULL) {
		r = SSH_ERR_ALLOC_FAIL;
		goto out;
	}
	if ((r = cipher_crypt(cctx, 0, enc,
	    sshbuf_ptr(prvbuf), sshbuf_len(prvbuf), 0, 0)) != 0)
		goto out;
#ifdef DEBUG_PK
	fprintf(stderr, "%s: encrypted\n", __func__);
	sshbuf_dump_data(enc, enclen, stderr);
#endif

	/* Make a scrubbed, public-only copy of our private key argument */
	if ((r = sshkey_from_private(k, &kswap)) != 0)
		goto out;

	/* Swap the private key out (it will be destroyed below) */
	tmp = *kswap;
	*kswap = *k;
	*k = tmp;

	/* Insert the shielded key into our argument */
	k->shielded_private = enc;
	k->shielded_len = enclen;
	k->shield_prekey = prekey;
	k->shield_prekey_len = SSHKEY_SHIELD_PREKEY_LEN;
	enc = prekey = NULL; /* transferred */
	enclen = 0;

	/* preserve key fields that are required for correct operation */
	k->sk_flags = kswap->sk_flags;

	/* success */
	r = 0;

 out:
	/* XXX behaviour on error - invalidate original private key? */
	cipher_free(cctx);
	explicit_bzero(keyiv, sizeof(keyiv));
	explicit_bzero(&tmp, sizeof(tmp));
	freezero(enc, enclen);
	freezero(prekey, SSHKEY_SHIELD_PREKEY_LEN);
	sshkey_free(kswap);
	sshbuf_free(prvbuf);
	return r;
}

int
sshkey_unshield_private(struct sshkey *k)
{
	struct sshbuf *prvbuf = NULL;
	u_char pad, *cp, keyiv[SSH_DIGEST_MAX_LENGTH];
	struct sshcipher_ctx *cctx = NULL;
	const struct sshcipher *cipher;
	size_t i;
	struct sshkey *kswap = NULL, tmp;
	int r = SSH_ERR_INTERNAL_ERROR;

#ifdef DEBUG_PK
	fprintf(stderr, "%s: entering for %s\n", __func__, sshkey_ssh_name(k));
#endif
	if (!sshkey_is_shielded(k))
		return 0; /* nothing to do */

	if ((cipher = cipher_by_name(SSHKEY_SHIELD_CIPHER)) == NULL) {
		r = SSH_ERR_INVALID_ARGUMENT;
		goto out;
	}
	if (cipher_keylen(cipher) + cipher_ivlen(cipher) >
	    ssh_digest_bytes(SSHKEY_SHIELD_PREKEY_HASH)) {
		r = SSH_ERR_INTERNAL_ERROR;
		goto out;
	}
	/* check size of shielded key blob */
	if (k->shielded_len < cipher_blocksize(cipher) ||
	    (k->shielded_len % cipher_blocksize(cipher)) != 0) {
		r = SSH_ERR_INVALID_FORMAT;
		goto out;
	}

	/* Calculate the ephemeral key from the prekey */
	if ((r = ssh_digest_memory(SSHKEY_SHIELD_PREKEY_HASH,
	    k->shield_prekey, k->shield_prekey_len,
	    keyiv, SSH_DIGEST_MAX_LENGTH)) != 0)
		goto out;
	if ((r = cipher_init(&cctx, cipher, keyiv, cipher_keylen(cipher),
	    keyiv + cipher_keylen(cipher), cipher_ivlen(cipher), 0)) != 0)
		goto out;
#ifdef DEBUG_PK
	fprintf(stderr, "%s: key+iv\n", __func__);
	sshbuf_dump_data(keyiv, ssh_digest_bytes(SSHKEY_SHIELD_PREKEY_HASH),
	    stderr);
#endif

	/* Decrypt and parse the shielded private key using the ephemeral key */
	if ((prvbuf = sshbuf_new()) == NULL) {
		r = SSH_ERR_ALLOC_FAIL;
		goto out;
	}
	if ((r = sshbuf_reserve(prvbuf, k->shielded_len, &cp)) != 0)
		goto out;
	/* decrypt */
#ifdef DEBUG_PK
	fprintf(stderr, "%s: encrypted\n", __func__);
	sshbuf_dump_data(k->shielded_private, k->shielded_len, stderr);
#endif
	if ((r = cipher_crypt(cctx, 0, cp,
	    k->shielded_private, k->shielded_len, 0, 0)) != 0)
		goto out;
#ifdef DEBUG_PK
	fprintf(stderr, "%s: serialised\n", __func__);
	sshbuf_dump(prvbuf, stderr);
#endif
	/* Parse private key */
	if ((r = sshkey_private_deserialize(prvbuf, &kswap)) != 0)
		goto out;
	/* Check deterministic padding */
	i = 0;
	while (sshbuf_len(prvbuf)) {
		if ((r = sshbuf_get_u8(prvbuf, &pad)) != 0)
			goto out;
		if (pad != (++i & 0xff)) {
			r = SSH_ERR_INVALID_FORMAT;
			goto out;
		}
	}

	/* Swap the parsed key back into place */
	tmp = *kswap;
	*kswap = *k;
	*k = tmp;

	/* success */
	r = 0;

 out:
	cipher_free(cctx);
	explicit_bzero(keyiv, sizeof(keyiv));
	explicit_bzero(&tmp, sizeof(tmp));
	sshkey_free(kswap);
	sshbuf_free(prvbuf);
	return r;
}

static int
cert_parse(struct sshbuf *b, struct sshkey *key, struct sshbuf *certbuf)
{
	struct sshbuf *principals = NULL, *crit = NULL;
	struct sshbuf *exts = NULL, *ca = NULL;
	u_char *sig = NULL;
	size_t signed_len = 0, slen = 0, kidlen = 0;
	int ret = SSH_ERR_INTERNAL_ERROR;

	/* Copy the entire key blob for verification and later serialisation */
	if ((ret = sshbuf_putb(key->cert->certblob, certbuf)) != 0)
		return ret;

	/* Parse body of certificate up to signature */
	if ((ret = sshbuf_get_u64(b, &key->cert->serial)) != 0 ||
	    (ret = sshbuf_get_u32(b, &key->cert->type)) != 0 ||
	    (ret = sshbuf_get_cstring(b, &key->cert->key_id, &kidlen)) != 0 ||
	    (ret = sshbuf_froms(b, &principals)) != 0 ||
	    (ret = sshbuf_get_u64(b, &key->cert->valid_after)) != 0 ||
	    (ret = sshbuf_get_u64(b, &key->cert->valid_before)) != 0 ||
	    (ret = sshbuf_froms(b, &crit)) != 0 ||
	    (ret = sshbuf_froms(b, &exts)) != 0 ||
	    (ret = sshbuf_get_string_direct(b, NULL, NULL)) != 0 ||
	    (ret = sshbuf_froms(b, &ca)) != 0) {
		/* XXX debug print error for ret */
		ret = SSH_ERR_INVALID_FORMAT;
		goto out;
	}

	/* Signature is left in the buffer so we can calculate this length */
	signed_len = sshbuf_len(key->cert->certblob) - sshbuf_len(b);

	if ((ret = sshbuf_get_string(b, &sig, &slen)) != 0) {
		ret = SSH_ERR_INVALID_FORMAT;
		goto out;
	}

	if (key->cert->type != SSH2_CERT_TYPE_USER &&
	    key->cert->type != SSH2_CERT_TYPE_HOST) {
		ret = SSH_ERR_KEY_CERT_UNKNOWN_TYPE;
		goto out;
	}

	/* Parse principals section */
	while (sshbuf_len(principals) > 0) {
		char *principal = NULL;
		char **oprincipals = NULL;

		if (key->cert->nprincipals >= SSHKEY_CERT_MAX_PRINCIPALS) {
			ret = SSH_ERR_INVALID_FORMAT;
			goto out;
		}
		if ((ret = sshbuf_get_cstring(principals, &principal,
		    NULL)) != 0) {
			ret = SSH_ERR_INVALID_FORMAT;
			goto out;
		}
		oprincipals = key->cert->principals;
		key->cert->principals = recallocarray(key->cert->principals,
		    key->cert->nprincipals, key->cert->nprincipals + 1,
		    sizeof(*key->cert->principals));
		if (key->cert->principals == NULL) {
			free(principal);
			key->cert->principals = oprincipals;
			ret = SSH_ERR_ALLOC_FAIL;
			goto out;
		}
		key->cert->principals[key->cert->nprincipals++] = principal;
	}

	/*
	 * Stash a copies of the critical options and extensions sections
	 * for later use.
	 */
	if ((ret = sshbuf_putb(key->cert->critical, crit)) != 0 ||
	    (exts != NULL &&
	    (ret = sshbuf_putb(key->cert->extensions, exts)) != 0))
		goto out;

	/*
	 * Validate critical options and extensions sections format.
	 */
	while (sshbuf_len(crit) != 0) {
		if ((ret = sshbuf_get_string_direct(crit, NULL, NULL)) != 0 ||
		    (ret = sshbuf_get_string_direct(crit, NULL, NULL)) != 0) {
			sshbuf_reset(key->cert->critical);
			ret = SSH_ERR_INVALID_FORMAT;
			goto out;
		}
	}
	while (exts != NULL && sshbuf_len(exts) != 0) {
		if ((ret = sshbuf_get_string_direct(exts, NULL, NULL)) != 0 ||
		    (ret = sshbuf_get_string_direct(exts, NULL, NULL)) != 0) {
			sshbuf_reset(key->cert->extensions);
			ret = SSH_ERR_INVALID_FORMAT;
			goto out;
		}
	}

	/* Parse CA key and check signature */
	if (sshkey_from_blob_internal(ca, &key->cert->signature_key, 0) != 0) {
		ret = SSH_ERR_KEY_CERT_INVALID_SIGN_KEY;
		goto out;
	}
	if (!sshkey_type_is_valid_ca(key->cert->signature_key->type)) {
		ret = SSH_ERR_KEY_CERT_INVALID_SIGN_KEY;
		goto out;
	}
	if ((ret = sshkey_verify(key->cert->signature_key, sig, slen,
	    sshbuf_ptr(key->cert->certblob), signed_len, NULL, 0, NULL)) != 0)
		goto out;
	if ((ret = sshkey_get_sigtype(sig, slen,
	    &key->cert->signature_type)) != 0)
		goto out;

	/* Success */
	ret = 0;
 out:
	sshbuf_free(ca);
	sshbuf_free(crit);
	sshbuf_free(exts);
	sshbuf_free(principals);
	free(sig);
	return ret;
}

static int
sshkey_from_blob_internal(struct sshbuf *b, struct sshkey **keyp,
    int allow_cert)
{
	int type, ret = SSH_ERR_INTERNAL_ERROR;
	char *ktype = NULL, *curve = NULL, *xmss_name = NULL;
	struct sshkey *key = NULL;
	size_t len;
	u_char *pk = NULL;
	struct sshbuf *copy;
#ifdef WITH_BEARSSL
	const u_char *ecdsa_q, *rsa_n, *rsa_e;
	size_t ecdsa_qlen, rsa_nlen, rsa_elen;
#endif /* WITH_BEARSSL */

#ifdef DEBUG_PK /* XXX */
	sshbuf_dump(b, stderr);
#endif
	if (keyp != NULL)
		*keyp = NULL;
	if ((copy = sshbuf_fromb(b)) == NULL) {
		ret = SSH_ERR_ALLOC_FAIL;
		goto out;
	}
	if (sshbuf_get_cstring(b, &ktype, NULL) != 0) {
		ret = SSH_ERR_INVALID_FORMAT;
		goto out;
	}

	type = sshkey_type_from_name(ktype);
	if (!allow_cert && sshkey_type_is_cert(type)) {
		ret = SSH_ERR_KEY_CERT_INVALID_SIGN_KEY;
		goto out;
	}
	switch (type) {
#ifdef WITH_BEARSSL
	case KEY_RSA_CERT:
		/* Skip nonce */
		if (sshbuf_get_string_direct(b, NULL, NULL) != 0) {
			ret = SSH_ERR_INVALID_FORMAT;
			goto out;
		}
		/* FALLTHROUGH */
	case KEY_RSA:
		if ((key = sshkey_new(type)) == NULL ||
		    (key->rsa_pk = calloc(1, sizeof(*key->rsa_pk))) == NULL) {
			ret = SSH_ERR_ALLOC_FAIL;
			goto out;
		}

		if (sshbuf_get_bignum2_bytes_direct(b, &rsa_e,
		    &rsa_elen) != 0 ||
		    sshbuf_get_bignum2_bytes_direct(b, &rsa_n,
		    &rsa_nlen) != 0) {
			ret = SSH_ERR_INVALID_FORMAT;
			goto out;
		}
		if (rsa_elen + rsa_nlen > sizeof(key->rsa_pk->data)) {
			ret = SSH_ERR_LIBCRYPTO_ERROR;
			goto out;
		}

		key->rsa_pk->key.e = key->rsa_pk->data;
		key->rsa_pk->key.elen = rsa_elen;
		memcpy(key->rsa_pk->key.e, rsa_e, rsa_elen);

		key->rsa_pk->key.n = key->rsa_pk->key.e + rsa_elen;
		key->rsa_pk->key.nlen = rsa_nlen;
		memcpy(key->rsa_pk->key.n, rsa_n, rsa_nlen);

		if (rsa_bitlen(rsa_n, rsa_nlen) < SSH_RSA_MINIMUM_MODULUS_SIZE) {
			ret = SSH_ERR_KEY_LENGTH;
			goto out;
		}
#ifdef DEBUG_PK
		/* XXX */
#endif
		break;
	case KEY_ECDSA_CERT:
	case KEY_ECDSA_SK_CERT:
		/* Skip nonce */
		if (sshbuf_get_string_direct(b, NULL, NULL) != 0) {
			ret = SSH_ERR_INVALID_FORMAT;
			goto out;
		}
		/* FALLTHROUGH */
	case KEY_ECDSA:
	case KEY_ECDSA_SK:
		if ((key = sshkey_new(type)) == NULL ||
		    (key->ecdsa_pk = calloc(1, sizeof(*key->ecdsa_pk))) == NULL) {
			ret = SSH_ERR_ALLOC_FAIL;
			goto out;
		}
		key->ecdsa_nid = sshkey_ecdsa_nid_from_name(ktype);
		if (sshbuf_get_cstring(b, &curve, NULL) != 0) {
			ret = SSH_ERR_INVALID_FORMAT;
			goto out;
		}
		if (key->ecdsa_nid != sshkey_curve_name_to_nid(curve)) {
			ret = SSH_ERR_EC_CURVE_MISMATCH;
			goto out;
		}
		if (sshbuf_get_ec_bytes_direct(b, &ecdsa_q, &ecdsa_qlen) != 0 ||
		    ecdsa_qlen > sizeof(key->ecdsa_pk->data)) {
			ret = SSH_ERR_INVALID_FORMAT;
			goto out;
		}
		key->ecdsa_pk->key.curve = key->ecdsa_nid;
		key->ecdsa_pk->key.q = key->ecdsa_pk->data;
		key->ecdsa_pk->key.qlen = ecdsa_qlen;
		memcpy(key->ecdsa_pk->key.q, ecdsa_q, ecdsa_qlen);
		if (sshkey_ec_validate_public(key->ecdsa_nid, ecdsa_q,
		    ecdsa_qlen) != 0) {
			ret = SSH_ERR_KEY_INVALID_EC_VALUE;
			goto out;
		}
#ifdef DEBUG_PK
		/* XXX */
#endif
		if (type == KEY_ECDSA_SK || type == KEY_ECDSA_SK_CERT) {
			/* Parse additional security-key application string */
			if (sshbuf_get_cstring(b, &key->sk_application,
			    NULL) != 0) {
				ret = SSH_ERR_INVALID_FORMAT;
				goto out;
			}
#ifdef DEBUG_PK
			fprintf(stderr, "App: %s\n", key->sk_application);
#endif
		}
		break;
#endif /* WITH_BEARSSL */
	case KEY_ED25519_CERT:
	case KEY_ED25519_SK_CERT:
		/* Skip nonce */
		if (sshbuf_get_string_direct(b, NULL, NULL) != 0) {
			ret = SSH_ERR_INVALID_FORMAT;
			goto out;
		}
		/* FALLTHROUGH */
	case KEY_ED25519:
	case KEY_ED25519_SK:
		if ((ret = sshbuf_get_string(b, &pk, &len)) != 0)
			goto out;
		if (len != ED25519_PK_SZ) {
			ret = SSH_ERR_INVALID_FORMAT;
			goto out;
		}
		if ((key = sshkey_new(type)) == NULL) {
			ret = SSH_ERR_ALLOC_FAIL;
			goto out;
		}
		if (type == KEY_ED25519_SK || type == KEY_ED25519_SK_CERT) {
			/* Parse additional security-key application string */
			if (sshbuf_get_cstring(b, &key->sk_application,
			    NULL) != 0) {
				ret = SSH_ERR_INVALID_FORMAT;
				goto out;
			}
#ifdef DEBUG_PK
			fprintf(stderr, "App: %s\n", key->sk_application);
#endif
		}
		key->ed25519_pk = pk;
		pk = NULL;
		break;
#ifdef WITH_XMSS
	case KEY_XMSS_CERT:
		/* Skip nonce */
		if (sshbuf_get_string_direct(b, NULL, NULL) != 0) {
			ret = SSH_ERR_INVALID_FORMAT;
			goto out;
		}
		/* FALLTHROUGH */
	case KEY_XMSS:
		if ((ret = sshbuf_get_cstring(b, &xmss_name, NULL)) != 0)
			goto out;
		if ((key = sshkey_new(type)) == NULL) {
			ret = SSH_ERR_ALLOC_FAIL;
			goto out;
		}
		if ((ret = sshkey_xmss_init(key, xmss_name)) != 0)
			goto out;
		if ((ret = sshbuf_get_string(b, &pk, &len)) != 0)
			goto out;
		if (len == 0 || len != sshkey_xmss_pklen(key)) {
			ret = SSH_ERR_INVALID_FORMAT;
			goto out;
		}
		key->xmss_pk = pk;
		pk = NULL;
		if (type != KEY_XMSS_CERT &&
		    (ret = sshkey_xmss_deserialize_pk_info(key, b)) != 0)
			goto out;
		break;
#endif /* WITH_XMSS */
	case KEY_UNSPEC:
	default:
		ret = SSH_ERR_KEY_TYPE_UNKNOWN;
		goto out;
	}

	/* Parse certificate potion */
	if (sshkey_is_cert(key) && (ret = cert_parse(b, key, copy)) != 0)
		goto out;

	if (key != NULL && sshbuf_len(b) != 0) {
		ret = SSH_ERR_INVALID_FORMAT;
		goto out;
	}
	ret = 0;
	if (keyp != NULL) {
		*keyp = key;
		key = NULL;
	}
 out:
	sshbuf_free(copy);
	sshkey_free(key);
	free(xmss_name);
	free(ktype);
	free(curve);
	free(pk);
	return ret;
}

int
sshkey_from_blob(const u_char *blob, size_t blen, struct sshkey **keyp)
{
	struct sshbuf *b;
	int r;

	if ((b = sshbuf_from(blob, blen)) == NULL)
		return SSH_ERR_ALLOC_FAIL;
	r = sshkey_from_blob_internal(b, keyp, 1);
	sshbuf_free(b);
	return r;
}

int
sshkey_fromb(struct sshbuf *b, struct sshkey **keyp)
{
	return sshkey_from_blob_internal(b, keyp, 1);
}

int
sshkey_froms(struct sshbuf *buf, struct sshkey **keyp)
{
	struct sshbuf *b;
	int r;

	if ((r = sshbuf_froms(buf, &b)) != 0)
		return r;
	r = sshkey_from_blob_internal(b, keyp, 1);
	sshbuf_free(b);
	return r;
}

int
sshkey_get_sigtype(const u_char *sig, size_t siglen, char **sigtypep)
{
	int r;
	struct sshbuf *b = NULL;
	char *sigtype = NULL;

	if (sigtypep != NULL)
		*sigtypep = NULL;
	if ((b = sshbuf_from(sig, siglen)) == NULL)
		return SSH_ERR_ALLOC_FAIL;
	if ((r = sshbuf_get_cstring(b, &sigtype, NULL)) != 0)
		goto out;
	/* success */
	if (sigtypep != NULL) {
		*sigtypep = sigtype;
		sigtype = NULL;
	}
	r = 0;
 out:
	free(sigtype);
	sshbuf_free(b);
	return r;
}

/*
 *
 * Checks whether a certificate's signature type is allowed.
 * Returns 0 (success) if the certificate signature type appears in the
 * "allowed" pattern-list, or the key is not a certificate to begin with.
 * Otherwise returns a ssherr.h code.
 */
int
sshkey_check_cert_sigtype(const struct sshkey *key, const char *allowed)
{
	if (key == NULL || allowed == NULL)
		return SSH_ERR_INVALID_ARGUMENT;
	if (!sshkey_type_is_cert(key->type))
		return 0;
	if (key->cert == NULL || key->cert->signature_type == NULL)
		return SSH_ERR_INVALID_ARGUMENT;
	if (match_pattern_list(key->cert->signature_type, allowed, 0) != 1)
		return SSH_ERR_SIGN_ALG_UNSUPPORTED;
	return 0;
}

/*
 * Returns the expected signature algorithm for a given public key algorithm.
 */
const char *
sshkey_sigalg_by_name(const char *name)
{
	const struct keytype *kt;

	for (kt = keytypes; kt->type != -1; kt++) {
		if (strcmp(kt->name, name) != 0)
			continue;
		if (kt->sigalg != NULL)
			return kt->sigalg;
		if (!kt->cert)
			return kt->name;
		return sshkey_ssh_name_from_type_nid(
		    sshkey_type_plain(kt->type), kt->nid);
	}
	return NULL;
}

/*
 * Verifies that the signature algorithm appearing inside the signature blob
 * matches that which was requested.
 */
int
sshkey_check_sigtype(const u_char *sig, size_t siglen,
    const char *requested_alg)
{
	const char *expected_alg;
	char *sigtype = NULL;
	int r;

	if (requested_alg == NULL)
		return 0;
	if ((expected_alg = sshkey_sigalg_by_name(requested_alg)) == NULL)
		return SSH_ERR_INVALID_ARGUMENT;
	if ((r = sshkey_get_sigtype(sig, siglen, &sigtype)) != 0)
		return r;
	r = strcmp(expected_alg, sigtype) == 0;
	free(sigtype);
	return r ? 0 : SSH_ERR_SIGN_ALG_UNSUPPORTED;
}

int
sshkey_sign(struct sshkey *key,
    u_char **sigp, size_t *lenp,
    const u_char *data, size_t datalen,
    const char *alg, const char *sk_provider, const char *sk_pin, u_int compat)
{
	int was_shielded = sshkey_is_shielded(key);
	int r2, r = SSH_ERR_INTERNAL_ERROR;

	if (sigp != NULL)
		*sigp = NULL;
	if (lenp != NULL)
		*lenp = 0;
	if (datalen > SSH_KEY_MAX_SIGN_DATA_SIZE)
		return SSH_ERR_INVALID_ARGUMENT;
	if ((r = sshkey_unshield_private(key)) != 0)
		return r;
	switch (key->type) {
#ifdef WITH_BEARSSL
	case KEY_ECDSA_CERT:
	case KEY_ECDSA:
		r = ssh_ecdsa_sign(key, sigp, lenp, data, datalen, compat);
		break;
	case KEY_RSA_CERT:
	case KEY_RSA:
		r = ssh_rsa_sign(key, sigp, lenp, data, datalen, alg);
		break;
#endif /* WITH_BEARSSL */
	case KEY_ED25519:
	case KEY_ED25519_CERT:
		r = ssh_ed25519_sign(key, sigp, lenp, data, datalen, compat);
		break;
	case KEY_ED25519_SK:
	case KEY_ED25519_SK_CERT:
	case KEY_ECDSA_SK_CERT:
	case KEY_ECDSA_SK:
		r = sshsk_sign(sk_provider, key, sigp, lenp, data,
		    datalen, compat, sk_pin);
		break;
#ifdef WITH_XMSS
	case KEY_XMSS:
	case KEY_XMSS_CERT:
		r = ssh_xmss_sign(key, sigp, lenp, data, datalen, compat);
		break;
#endif /* WITH_XMSS */
	default:
		r = SSH_ERR_KEY_TYPE_UNKNOWN;
		break;
	}
	if (was_shielded && (r2 = sshkey_shield_private(key)) != 0)
		return r2;
	return r;
}

/*
 * ssh_key_verify returns 0 for a correct signature  and < 0 on error.
 * If "alg" specified, then the signature must use that algorithm.
 */
int
sshkey_verify(const struct sshkey *key,
    const u_char *sig, size_t siglen,
    const u_char *data, size_t dlen, const char *alg, u_int compat,
    struct sshkey_sig_details **detailsp)
{
	if (detailsp != NULL)
		*detailsp = NULL;
	if (siglen == 0 || dlen > SSH_KEY_MAX_SIGN_DATA_SIZE)
		return SSH_ERR_INVALID_ARGUMENT;
	switch (key->type) {
#ifdef WITH_BEARSSL
	case KEY_ECDSA_CERT:
	case KEY_ECDSA:
		return ssh_ecdsa_verify(key, sig, siglen, data, dlen, compat);
	case KEY_ECDSA_SK_CERT:
	case KEY_ECDSA_SK:
		return ssh_ecdsa_sk_verify(key, sig, siglen, data, dlen,
		    compat, detailsp);
	case KEY_RSA_CERT:
	case KEY_RSA:
		return ssh_rsa_verify(key, sig, siglen, data, dlen, alg);
#endif /* WITH_BEARSSL */
	case KEY_ED25519:
	case KEY_ED25519_CERT:
		return ssh_ed25519_verify(key, sig, siglen, data, dlen, compat);
	case KEY_ED25519_SK:
	case KEY_ED25519_SK_CERT:
		return ssh_ed25519_sk_verify(key, sig, siglen, data, dlen,
		    compat, detailsp);
#ifdef WITH_XMSS
	case KEY_XMSS:
	case KEY_XMSS_CERT:
		return ssh_xmss_verify(key, sig, siglen, data, dlen, compat);
#endif /* WITH_XMSS */
	default:
		return SSH_ERR_KEY_TYPE_UNKNOWN;
	}
}

/* Convert a plain key to their _CERT equivalent */
int
sshkey_to_certified(struct sshkey *k)
{
	int newtype;

	switch (k->type) {
#ifdef WITH_BEARSSL
	case KEY_RSA:
		newtype = KEY_RSA_CERT;
		break;
	case KEY_ECDSA:
		newtype = KEY_ECDSA_CERT;
		break;
	case KEY_ECDSA_SK:
		newtype = KEY_ECDSA_SK_CERT;
		break;
#endif /* WITH_BEARSSL */
	case KEY_ED25519_SK:
		newtype = KEY_ED25519_SK_CERT;
		break;
	case KEY_ED25519:
		newtype = KEY_ED25519_CERT;
		break;
#ifdef WITH_XMSS
	case KEY_XMSS:
		newtype = KEY_XMSS_CERT;
		break;
#endif /* WITH_XMSS */
	default:
		return SSH_ERR_INVALID_ARGUMENT;
	}
	if ((k->cert = cert_new()) == NULL)
		return SSH_ERR_ALLOC_FAIL;
	k->type = newtype;
	return 0;
}

/* Convert a certificate to its raw key equivalent */
int
sshkey_drop_cert(struct sshkey *k)
{
	if (!sshkey_type_is_cert(k->type))
		return SSH_ERR_KEY_TYPE_UNKNOWN;
	cert_free(k->cert);
	k->cert = NULL;
	k->type = sshkey_type_plain(k->type);
	return 0;
}

/* Sign a certified key, (re-)generating the signed certblob. */
int
sshkey_certify_custom(struct sshkey *k, struct sshkey *ca, const char *alg,
    const char *sk_provider, const char *sk_pin,
    sshkey_certify_signer *signer, void *signer_ctx)
{
	struct sshbuf *principals = NULL;
	u_char *ca_blob = NULL, *sig_blob = NULL, nonce[32];
	size_t i, ca_len, sig_len;
	int ret = SSH_ERR_INTERNAL_ERROR;
	struct sshbuf *cert = NULL;
	char *sigtype = NULL;

	if (k == NULL || k->cert == NULL ||
	    k->cert->certblob == NULL || ca == NULL)
		return SSH_ERR_INVALID_ARGUMENT;
	if (!sshkey_is_cert(k))
		return SSH_ERR_KEY_TYPE_UNKNOWN;
	if (!sshkey_type_is_valid_ca(ca->type))
		return SSH_ERR_KEY_CERT_INVALID_SIGN_KEY;

	/*
	 * If no alg specified as argument but a signature_type was set,
	 * then prefer that. If both were specified, then they must match.
	 */
	if (alg == NULL)
		alg = k->cert->signature_type;
	else if (k->cert->signature_type != NULL &&
	    strcmp(alg, k->cert->signature_type) != 0)
		return SSH_ERR_INVALID_ARGUMENT;

	/*
	 * If no signing algorithm or signature_type was specified and we're
	 * using a RSA key, then default to a good signature algorithm.
	 */
	if (alg == NULL && ca->type == KEY_RSA)
		alg = "rsa-sha2-512";

	if ((ret = sshkey_to_blob(ca, &ca_blob, &ca_len)) != 0)
		return SSH_ERR_KEY_CERT_INVALID_SIGN_KEY;

	cert = k->cert->certblob; /* for readability */
	sshbuf_reset(cert);
	if ((ret = sshbuf_put_cstring(cert, sshkey_ssh_name(k))) != 0)
		goto out;

	/* -v01 certs put nonce first */
	arc4random_buf(&nonce, sizeof(nonce));
	if ((ret = sshbuf_put_string(cert, nonce, sizeof(nonce))) != 0)
		goto out;

	/* XXX this substantially duplicates to_blob(); refactor */
	switch (k->type) {
#ifdef WITH_BEARSSL
	case KEY_ECDSA_CERT:
	case KEY_ECDSA_SK_CERT:
		if ((ret = sshbuf_put_cstring(cert,
		    sshkey_curve_nid_to_name(k->ecdsa_nid))) != 0 ||
		    (ret = sshbuf_put_ec_bytes(cert, k->ecdsa_pk->key.q,
		    k->ecdsa_pk->key.qlen)) != 0)
			goto out;
		if (k->type == KEY_ECDSA_SK_CERT) {
			if ((ret = sshbuf_put_cstring(cert,
			    k->sk_application)) != 0)
				goto out;
		}
		break;
	case KEY_RSA_CERT:
		if ((ret = sshbuf_put_bignum2_bytes(cert, k->rsa_pk->key.e,
		    k->rsa_pk->key.elen)) != 0 ||
		    (ret = sshbuf_put_bignum2_bytes(cert, k->rsa_pk->key.n,
		    k->rsa_pk->key.nlen)) != 0)
			goto out;
		break;
#endif /* WITH_BEARSSL */
	case KEY_ED25519_CERT:
	case KEY_ED25519_SK_CERT:
		if ((ret = sshbuf_put_string(cert,
		    k->ed25519_pk, ED25519_PK_SZ)) != 0)
			goto out;
		if (k->type == KEY_ED25519_SK_CERT) {
			if ((ret = sshbuf_put_cstring(cert,
			    k->sk_application)) != 0)
				goto out;
		}
		break;
#ifdef WITH_XMSS
	case KEY_XMSS_CERT:
		if (k->xmss_name == NULL) {
			ret = SSH_ERR_INVALID_ARGUMENT;
			goto out;
		}
		if ((ret = sshbuf_put_cstring(cert, k->xmss_name)) ||
		    (ret = sshbuf_put_string(cert,
		    k->xmss_pk, sshkey_xmss_pklen(k))) != 0)
			goto out;
		break;
#endif /* WITH_XMSS */
	default:
		ret = SSH_ERR_INVALID_ARGUMENT;
		goto out;
	}

	if ((ret = sshbuf_put_u64(cert, k->cert->serial)) != 0 ||
	    (ret = sshbuf_put_u32(cert, k->cert->type)) != 0 ||
	    (ret = sshbuf_put_cstring(cert, k->cert->key_id)) != 0)
		goto out;

	if ((principals = sshbuf_new()) == NULL) {
		ret = SSH_ERR_ALLOC_FAIL;
		goto out;
	}
	for (i = 0; i < k->cert->nprincipals; i++) {
		if ((ret = sshbuf_put_cstring(principals,
		    k->cert->principals[i])) != 0)
			goto out;
	}
	if ((ret = sshbuf_put_stringb(cert, principals)) != 0 ||
	    (ret = sshbuf_put_u64(cert, k->cert->valid_after)) != 0 ||
	    (ret = sshbuf_put_u64(cert, k->cert->valid_before)) != 0 ||
	    (ret = sshbuf_put_stringb(cert, k->cert->critical)) != 0 ||
	    (ret = sshbuf_put_stringb(cert, k->cert->extensions)) != 0 ||
	    (ret = sshbuf_put_string(cert, NULL, 0)) != 0 || /* Reserved */
	    (ret = sshbuf_put_string(cert, ca_blob, ca_len)) != 0)
		goto out;

	/* Sign the whole mess */
	if ((ret = signer(ca, &sig_blob, &sig_len, sshbuf_ptr(cert),
	    sshbuf_len(cert), alg, sk_provider, sk_pin, 0, signer_ctx)) != 0)
		goto out;
	/* Check and update signature_type against what was actually used */
	if ((ret = sshkey_get_sigtype(sig_blob, sig_len, &sigtype)) != 0)
		goto out;
	if (alg != NULL && strcmp(alg, sigtype) != 0) {
		ret = SSH_ERR_SIGN_ALG_UNSUPPORTED;
		goto out;
	}
	if (k->cert->signature_type == NULL) {
		k->cert->signature_type = sigtype;
		sigtype = NULL;
	}
	/* Append signature and we are done */
	if ((ret = sshbuf_put_string(cert, sig_blob, sig_len)) != 0)
		goto out;
	ret = 0;
 out:
	if (ret != 0)
		sshbuf_reset(cert);
	free(sig_blob);
	free(ca_blob);
	free(sigtype);
	sshbuf_free(principals);
	return ret;
}

static int
default_key_sign(struct sshkey *key, u_char **sigp, size_t *lenp,
    const u_char *data, size_t datalen,
    const char *alg, const char *sk_provider, const char *sk_pin,
    u_int compat, void *ctx)
{
	if (ctx != NULL)
		return SSH_ERR_INVALID_ARGUMENT;
	return sshkey_sign(key, sigp, lenp, data, datalen, alg,
	    sk_provider, sk_pin, compat);
}

int
sshkey_certify(struct sshkey *k, struct sshkey *ca, const char *alg,
    const char *sk_provider, const char *sk_pin)
{
	return sshkey_certify_custom(k, ca, alg, sk_provider, sk_pin,
	    default_key_sign, NULL);
}

int
sshkey_cert_check_authority(const struct sshkey *k,
    int want_host, int require_principal, int wildcard_pattern,
    uint64_t verify_time, const char *name, const char **reason)
{
	u_int i, principal_matches;

	if (reason == NULL)
		return SSH_ERR_INVALID_ARGUMENT;
	if (!sshkey_is_cert(k)) {
		*reason = "Key is not a certificate";
		return SSH_ERR_KEY_CERT_INVALID;
	}
	if (want_host) {
		if (k->cert->type != SSH2_CERT_TYPE_HOST) {
			*reason = "Certificate invalid: not a host certificate";
			return SSH_ERR_KEY_CERT_INVALID;
		}
	} else {
		if (k->cert->type != SSH2_CERT_TYPE_USER) {
			*reason = "Certificate invalid: not a user certificate";
			return SSH_ERR_KEY_CERT_INVALID;
		}
	}
	if (verify_time < k->cert->valid_after) {
		*reason = "Certificate invalid: not yet valid";
		return SSH_ERR_KEY_CERT_INVALID;
	}
	if (verify_time >= k->cert->valid_before) {
		*reason = "Certificate invalid: expired";
		return SSH_ERR_KEY_CERT_INVALID;
	}
	if (k->cert->nprincipals == 0) {
		if (require_principal) {
			*reason = "Certificate lacks principal list";
			return SSH_ERR_KEY_CERT_INVALID;
		}
	} else if (name != NULL) {
		principal_matches = 0;
		for (i = 0; i < k->cert->nprincipals; i++) {
			if (wildcard_pattern) {
				if (match_pattern(k->cert->principals[i],
				    name)) {
					principal_matches = 1;
					break;
				}
			} else if (strcmp(name, k->cert->principals[i]) == 0) {
				principal_matches = 1;
				break;
			}
		}
		if (!principal_matches) {
			*reason = "Certificate invalid: name is not a listed "
			    "principal";
			return SSH_ERR_KEY_CERT_INVALID;
		}
	}
	return 0;
}

int
sshkey_cert_check_authority_now(const struct sshkey *k,
    int want_host, int require_principal, int wildcard_pattern,
    const char *name, const char **reason)
{
	time_t now;

	if ((now = time(NULL)) < 0) {
		/* yikes - system clock before epoch! */
		*reason = "Certificate invalid: not yet valid";
		return SSH_ERR_KEY_CERT_INVALID;
	}
	return sshkey_cert_check_authority(k, want_host, require_principal,
	    wildcard_pattern, (uint64_t)now, name, reason);
}

int
sshkey_cert_check_host(const struct sshkey *key, const char *host,
    int wildcard_principals, const char *ca_sign_algorithms,
    const char **reason)
{
	int r;

	if ((r = sshkey_cert_check_authority_now(key, 1, 0, wildcard_principals,
	    host, reason)) != 0)
		return r;
	if (sshbuf_len(key->cert->critical) != 0) {
		*reason = "Certificate contains unsupported critical options";
		return SSH_ERR_KEY_CERT_INVALID;
	}
	if (ca_sign_algorithms != NULL &&
	    (r = sshkey_check_cert_sigtype(key, ca_sign_algorithms)) != 0) {
		*reason = "Certificate signed with disallowed algorithm";
		return SSH_ERR_KEY_CERT_INVALID;
	}
	return 0;
}

size_t
sshkey_format_cert_validity(const struct sshkey_cert *cert, char *s, size_t l)
{
	char from[32], to[32], ret[128];

	*from = *to = '\0';
	if (cert->valid_after == 0 &&
	    cert->valid_before == 0xffffffffffffffffULL)
		return strlcpy(s, "forever", l);

	if (cert->valid_after != 0)
		format_absolute_time(cert->valid_after, from, sizeof(from));
	if (cert->valid_before != 0xffffffffffffffffULL)
		format_absolute_time(cert->valid_before, to, sizeof(to));

	if (cert->valid_after == 0)
		snprintf(ret, sizeof(ret), "before %s", to);
	else if (cert->valid_before == 0xffffffffffffffffULL)
		snprintf(ret, sizeof(ret), "after %s", from);
	else
		snprintf(ret, sizeof(ret), "from %s to %s", from, to);

	return strlcpy(s, ret, l);
}

int
sshkey_private_serialize_opt(struct sshkey *key, struct sshbuf *buf,
    enum sshkey_serialize_rep opts)
{
	int r = SSH_ERR_INTERNAL_ERROR;
	int was_shielded = sshkey_is_shielded(key);
	struct sshbuf *b = NULL;

	if ((r = sshkey_unshield_private(key)) != 0)
		return r;
	if ((b = sshbuf_new()) == NULL)
		return SSH_ERR_ALLOC_FAIL;
	if ((r = sshbuf_put_cstring(b, sshkey_ssh_name(key))) != 0)
		goto out;
	switch (key->type) {
#ifdef WITH_BEARSSL
	case KEY_RSA:
		if ((r = sshbuf_put_bignum2_bytes(b, key->rsa_pk->key.n,
		    key->rsa_pk->key.nlen)) != 0 ||
		    (r = sshbuf_put_bignum2_bytes(b, key->rsa_pk->key.e,
		    key->rsa_pk->key.elen)) != 0 ||
		    (r = sshbuf_put_bignum2_bytes(b, key->rsa_sk->d,
		    key->rsa_sk->dlen)) != 0 ||
		    (r = sshbuf_put_bignum2_bytes(b, key->rsa_sk->key.iq,
		    key->rsa_sk->key.iqlen)) != 0 ||
		    (r = sshbuf_put_bignum2_bytes(b, key->rsa_sk->key.p,
		    key->rsa_sk->key.plen)) != 0 ||
		    (r = sshbuf_put_bignum2_bytes(b, key->rsa_sk->key.q,
		    key->rsa_sk->key.qlen)) != 0)
			goto out;
		break;
	case KEY_RSA_CERT:
		if (key->cert == NULL || sshbuf_len(key->cert->certblob) == 0) {
			r = SSH_ERR_INVALID_ARGUMENT;
			goto out;
		}
		if ((r = sshbuf_put_stringb(b, key->cert->certblob)) != 0 ||
		    (r = sshbuf_put_bignum2_bytes(b, key->rsa_sk->d,
		    key->rsa_sk->dlen)) != 0 ||
		    (r = sshbuf_put_bignum2_bytes(b, key->rsa_sk->key.iq,
		    key->rsa_sk->key.iqlen)) != 0 ||
		    (r = sshbuf_put_bignum2_bytes(b, key->rsa_sk->key.p,
		    key->rsa_sk->key.plen)) != 0 ||
		    (r = sshbuf_put_bignum2_bytes(b, key->rsa_sk->key.q,
		    key->rsa_sk->key.qlen)) != 0)
			goto out;
		break;
	case KEY_ECDSA:
		if ((r = sshbuf_put_cstring(b,
		    sshkey_curve_nid_to_name(key->ecdsa_nid))) != 0 ||
		    (r = sshbuf_put_string(b, key->ecdsa_pk->key.q,
		    key->ecdsa_pk->key.qlen)) != 0 ||
		    (r = sshbuf_put_bignum2_bytes(b, key->ecdsa_sk->key.x,
		    key->ecdsa_sk->key.xlen)) != 0)
			goto out;
		break;
	case KEY_ECDSA_CERT:
		if (key->cert == NULL || sshbuf_len(key->cert->certblob) == 0) {
			r = SSH_ERR_INVALID_ARGUMENT;
			goto out;
		}
		if ((r = sshbuf_put_stringb(b, key->cert->certblob)) != 0 ||
		    (r = sshbuf_put_bignum2_bytes(b, key->ecdsa_sk->key.x,
		    key->ecdsa_sk->key.xlen)) != 0)
			goto out;
		break;
	case KEY_ECDSA_SK:
		if ((r = sshbuf_put_cstring(b,
		    sshkey_curve_nid_to_name(key->ecdsa_nid))) != 0 ||
		    (r = sshbuf_put_string(b, key->ecdsa_pk->key.q,
		    key->ecdsa_pk->key.qlen)) != 0 ||
		    (r = sshbuf_put_cstring(b, key->sk_application)) != 0 ||
		    (r = sshbuf_put_u8(b, key->sk_flags)) != 0 ||
		    (r = sshbuf_put_stringb(b, key->sk_key_handle)) != 0 ||
		    (r = sshbuf_put_stringb(b, key->sk_reserved)) != 0)
			goto out;
		break;
	case KEY_ECDSA_SK_CERT:
		if (key->cert == NULL || sshbuf_len(key->cert->certblob) == 0) {
			r = SSH_ERR_INVALID_ARGUMENT;
			goto out;
		}
		if ((r = sshbuf_put_stringb(b, key->cert->certblob)) != 0 ||
		    (r = sshbuf_put_cstring(b, key->sk_application)) != 0 ||
		    (r = sshbuf_put_u8(b, key->sk_flags)) != 0 ||
		    (r = sshbuf_put_stringb(b, key->sk_key_handle)) != 0 ||
		    (r = sshbuf_put_stringb(b, key->sk_reserved)) != 0)
			goto out;
		break;
#endif /* WITH_BEARSSL */
	case KEY_ED25519:
		if ((r = sshbuf_put_string(b, key->ed25519_pk,
		    ED25519_PK_SZ)) != 0 ||
		    (r = sshbuf_put_string(b, key->ed25519_sk,
		    ED25519_SK_SZ)) != 0)
			goto out;
		break;
	case KEY_ED25519_CERT:
		if (key->cert == NULL || sshbuf_len(key->cert->certblob) == 0) {
			r = SSH_ERR_INVALID_ARGUMENT;
			goto out;
		}
		if ((r = sshbuf_put_stringb(b, key->cert->certblob)) != 0 ||
		    (r = sshbuf_put_string(b, key->ed25519_pk,
		    ED25519_PK_SZ)) != 0 ||
		    (r = sshbuf_put_string(b, key->ed25519_sk,
		    ED25519_SK_SZ)) != 0)
			goto out;
		break;
	case KEY_ED25519_SK:
		if ((r = sshbuf_put_string(b, key->ed25519_pk,
		    ED25519_PK_SZ)) != 0 ||
		    (r = sshbuf_put_cstring(b, key->sk_application)) != 0 ||
		    (r = sshbuf_put_u8(b, key->sk_flags)) != 0 ||
		    (r = sshbuf_put_stringb(b, key->sk_key_handle)) != 0 ||
		    (r = sshbuf_put_stringb(b, key->sk_reserved)) != 0)
			goto out;
		break;
	case KEY_ED25519_SK_CERT:
		if (key->cert == NULL || sshbuf_len(key->cert->certblob) == 0) {
			r = SSH_ERR_INVALID_ARGUMENT;
			goto out;
		}
		if ((r = sshbuf_put_stringb(b, key->cert->certblob)) != 0 ||
		    (r = sshbuf_put_string(b, key->ed25519_pk,
		    ED25519_PK_SZ)) != 0 ||
		    (r = sshbuf_put_cstring(b, key->sk_application)) != 0 ||
		    (r = sshbuf_put_u8(b, key->sk_flags)) != 0 ||
		    (r = sshbuf_put_stringb(b, key->sk_key_handle)) != 0 ||
		    (r = sshbuf_put_stringb(b, key->sk_reserved)) != 0)
			goto out;
		break;
#ifdef WITH_XMSS
	case KEY_XMSS:
		if (key->xmss_name == NULL) {
			r = SSH_ERR_INVALID_ARGUMENT;
			goto out;
		}
		if ((r = sshbuf_put_cstring(b, key->xmss_name)) != 0 ||
		    (r = sshbuf_put_string(b, key->xmss_pk,
		    sshkey_xmss_pklen(key))) != 0 ||
		    (r = sshbuf_put_string(b, key->xmss_sk,
		    sshkey_xmss_sklen(key))) != 0 ||
		    (r = sshkey_xmss_serialize_state_opt(key, b, opts)) != 0)
			goto out;
		break;
	case KEY_XMSS_CERT:
		if (key->cert == NULL || sshbuf_len(key->cert->certblob) == 0 ||
		    key->xmss_name == NULL) {
			r = SSH_ERR_INVALID_ARGUMENT;
			goto out;
		}
		if ((r = sshbuf_put_stringb(b, key->cert->certblob)) != 0 ||
		    (r = sshbuf_put_cstring(b, key->xmss_name)) != 0 ||
		    (r = sshbuf_put_string(b, key->xmss_pk,
		    sshkey_xmss_pklen(key))) != 0 ||
		    (r = sshbuf_put_string(b, key->xmss_sk,
		    sshkey_xmss_sklen(key))) != 0 ||
		    (r = sshkey_xmss_serialize_state_opt(key, b, opts)) != 0)
			goto out;
		break;
#endif /* WITH_XMSS */
	default:
		r = SSH_ERR_INVALID_ARGUMENT;
		goto out;
	}
	/*
	 * success (but we still need to append the output to buf after
	 * possibly re-shielding the private key)
	 */
	r = 0;
 out:
	if (was_shielded)
		r = sshkey_shield_private(key);
	if (r == 0)
		r = sshbuf_putb(buf, b);
	sshbuf_free(b);

	return r;
}

int
sshkey_private_serialize(struct sshkey *key, struct sshbuf *b)
{
	return sshkey_private_serialize_opt(key, b,
	    SSHKEY_SERIALIZE_DEFAULT);
}

int
sshkey_private_deserialize(struct sshbuf *buf, struct sshkey **kp)
{
	char *tname = NULL, *curve = NULL, *xmss_name = NULL;
	char *expect_sk_application = NULL;
	struct sshkey *k = NULL;
	size_t pklen = 0, sklen = 0;
	int type, r = SSH_ERR_INTERNAL_ERROR;
	u_char *ed25519_pk = NULL, *ed25519_sk = NULL;
	u_char *expect_ed25519_pk = NULL;
	u_char *xmss_pk = NULL, *xmss_sk = NULL;
#ifdef WITH_BEARSSL
	const u_char *ecdsa_q, *ecdsa_x;
	size_t ecdsa_qlen, ecdsa_xlen;
	const u_char *rsa_n, *rsa_e, *rsa_d, *rsa_iq, *rsa_p, *rsa_q;
	size_t rsa_nlen, rsa_elen, rsa_dlen, rsa_iqlen, rsa_plen, rsa_qlen;
#endif /* WITH_BEARSSL */

	if (kp != NULL)
		*kp = NULL;
	if ((r = sshbuf_get_cstring(buf, &tname, NULL)) != 0)
		goto out;
	type = sshkey_type_from_name(tname);
	if (sshkey_type_is_cert(type)) {
		/*
		 * Certificate key private keys begin with the certificate
		 * itself. Make sure this matches the type of the enclosing
		 * private key.
		 */
		if ((r = sshkey_froms(buf, &k)) != 0)
			goto out;
		if (k->type != type) {
			r = SSH_ERR_KEY_CERT_MISMATCH;
			goto out;
		}
		/* For ECDSA keys, the group must match too */
		if (k->type == KEY_ECDSA &&
		    k->ecdsa_nid != sshkey_ecdsa_nid_from_name(tname)) {
			r = SSH_ERR_KEY_CERT_MISMATCH;
			goto out;
		}
		/*
		 * Several fields are redundant between certificate and
		 * private key body, we require these to match.
		 */
		expect_sk_application = k->sk_application;
		expect_ed25519_pk = k->ed25519_pk;
		k->sk_application = NULL;
		k->ed25519_pk = NULL;
	} else {
		if ((k = sshkey_new(type)) == NULL) {
			r = SSH_ERR_ALLOC_FAIL;
			goto out;
		}
	}
	switch (type) {
#ifdef WITH_BEARSSL
	case KEY_ECDSA:
		if ((k->ecdsa_nid = sshkey_ecdsa_nid_from_name(tname)) == -1) {
			r = SSH_ERR_INVALID_ARGUMENT;
			goto out;
		}
		if ((r = sshbuf_get_cstring(buf, &curve, NULL)) != 0)
			goto out;
		if (k->ecdsa_nid != sshkey_curve_name_to_nid(curve)) {
			r = SSH_ERR_EC_CURVE_MISMATCH;
			goto out;
		}
		if ((k->ecdsa_pk = calloc(1, sizeof(*k->ecdsa_pk))) == NULL) {
			r = SSH_ERR_ALLOC_FAIL;
			goto out;
		}
		if ((r = sshbuf_get_ec_bytes_direct(buf, &ecdsa_q,
		    &ecdsa_qlen)) != 0)
			goto out;
		if (ecdsa_qlen > sizeof(k->ecdsa_pk->data)) {
			r = SSH_ERR_LIBCRYPTO_ERROR;
			goto out;
		}
		k->ecdsa_pk->key.curve = k->ecdsa_nid;
		k->ecdsa_pk->key.q = k->ecdsa_pk->data;
		k->ecdsa_pk->key.qlen = ecdsa_qlen;
		memcpy(k->ecdsa_pk->key.q, ecdsa_q, ecdsa_qlen);
		/* FALLTHROUGH */
	case KEY_ECDSA_CERT:
		if ((k->ecdsa_sk = calloc(1, sizeof(*k->ecdsa_sk))) == NULL) {
			r = SSH_ERR_ALLOC_FAIL;
			goto out;
		}
		if ((r = sshbuf_get_bignum2_bytes_direct(buf, &ecdsa_x,
		    &ecdsa_xlen)) != 0)
			goto out;
		if (ecdsa_xlen > sizeof(k->ecdsa_sk->data)) {
			r = SSH_ERR_LIBCRYPTO_ERROR;
			goto out;
		}
		k->ecdsa_sk->key.curve = k->ecdsa_nid;
		k->ecdsa_sk->key.x = k->ecdsa_sk->data;
		k->ecdsa_sk->key.xlen = ecdsa_xlen;
		memcpy(k->ecdsa_sk->key.x, ecdsa_x, ecdsa_xlen);
		if ((r = sshkey_ec_validate_public(k->ecdsa_nid,
		    k->ecdsa_pk->key.q, k->ecdsa_pk->key.qlen)) != 0 ||
		    (r = sshkey_ec_validate_private(k->ecdsa_nid,
		    k->ecdsa_sk->key.x, k->ecdsa_sk->key.xlen)) != 0)
			goto out;
		break;
	case KEY_ECDSA_SK:
		if ((k->ecdsa_nid = sshkey_ecdsa_nid_from_name(tname)) == -1) {
			r = SSH_ERR_INVALID_ARGUMENT;
			goto out;
		}
		if ((r = sshbuf_get_cstring(buf, &curve, NULL)) != 0)
			goto out;
		if (k->ecdsa_nid != sshkey_curve_name_to_nid(curve)) {
			r = SSH_ERR_EC_CURVE_MISMATCH;
			goto out;
		}
		if ((k->sk_key_handle = sshbuf_new()) == NULL ||
		    (k->sk_reserved = sshbuf_new()) == NULL) {
			r = SSH_ERR_ALLOC_FAIL;
			goto out;
		}
		if ((k->ecdsa_pk = calloc(1, sizeof(*k->ecdsa_pk))) == NULL) {
			r = SSH_ERR_ALLOC_FAIL;
			goto out;
		}
		if ((r = sshbuf_get_ec_bytes_direct(buf, &ecdsa_q,
		    &ecdsa_qlen)) != 0)
			goto out;
		k->ecdsa_pk->key.curve = k->ecdsa_nid;
		k->ecdsa_pk->key.q = k->ecdsa_pk->data;
		k->ecdsa_pk->key.qlen = ecdsa_qlen;
		memcpy(k->ecdsa_pk->key.q, ecdsa_q, ecdsa_qlen);
		if ((r = sshbuf_get_cstring(buf, &k->sk_application,
		    NULL)) != 0 ||
		    (r = sshbuf_get_u8(buf, &k->sk_flags)) != 0 ||
		    (r = sshbuf_get_stringb(buf, k->sk_key_handle)) != 0 ||
		    (r = sshbuf_get_stringb(buf, k->sk_reserved)) != 0)
			goto out;
		if ((r = sshkey_ec_validate_public(k->ecdsa_nid,
		    k->ecdsa_pk->key.q, k->ecdsa_pk->key.qlen)) != 0)
			goto out;
		break;
	case KEY_ECDSA_SK_CERT:
		if ((k->sk_key_handle = sshbuf_new()) == NULL ||
		    (k->sk_reserved = sshbuf_new()) == NULL) {
			r = SSH_ERR_ALLOC_FAIL;
			goto out;
		}
		if ((r = sshbuf_get_cstring(buf, &k->sk_application,
		    NULL)) != 0 ||
		    (r = sshbuf_get_u8(buf, &k->sk_flags)) != 0 ||
		    (r = sshbuf_get_stringb(buf, k->sk_key_handle)) != 0 ||
		    (r = sshbuf_get_stringb(buf, k->sk_reserved)) != 0)
			goto out;
		if ((r = sshkey_ec_validate_public(k->ecdsa_nid,
		    k->ecdsa_pk->key.q, k->ecdsa_pk->key.qlen)) != 0)
			goto out;
		break;
	case KEY_RSA:
		if ((k->rsa_pk = calloc(1, sizeof(*k->rsa_pk))) == NULL) {
			r = SSH_ERR_ALLOC_FAIL;
			goto out;
		}

		if ((r = sshbuf_get_bignum2_bytes_direct(buf, &rsa_n,
		    &rsa_nlen)) != 0 ||
		    (r = sshbuf_get_bignum2_bytes_direct(buf, &rsa_e,
		    &rsa_elen)) != 0)
			goto out;
		if (rsa_nlen + rsa_elen > sizeof(k->rsa_pk->data)) {
			r = SSH_ERR_LIBCRYPTO_ERROR;
			goto out;
		}
		k->rsa_pk->key.n = k->rsa_pk->data;
		k->rsa_pk->key.nlen = rsa_nlen;
		memcpy(k->rsa_pk->key.n, rsa_n, rsa_nlen);

		k->rsa_pk->key.e = k->rsa_pk->data + rsa_nlen;
		k->rsa_pk->key.elen = rsa_elen;
		memcpy(k->rsa_pk->key.e, rsa_e, rsa_elen);

		/* FALLTHROUGH */
	case KEY_RSA_CERT:
		if ((k->rsa_sk = calloc(1, sizeof(*k->rsa_sk))) == NULL) {
			r = SSH_ERR_ALLOC_FAIL;
			goto out;
		}
		if ((k->rsa_sk->key.n_bitlen = rsa_bitlen(k->rsa_pk->key.n,
		    k->rsa_pk->key.nlen)) < SSH_RSA_MINIMUM_MODULUS_SIZE) {
			r = SSH_ERR_KEY_LENGTH;
			goto out;
		}

		if ((r = sshbuf_get_bignum2_bytes_direct(buf, &rsa_d,
		    &rsa_dlen)) != 0 ||
		    (r = sshbuf_get_bignum2_bytes_direct(buf, &rsa_iq,
		    &rsa_iqlen)) != 0 ||
		    (r = sshbuf_get_bignum2_bytes_direct(buf, &rsa_p,
		    &rsa_plen)) != 0 ||
		    (r = sshbuf_get_bignum2_bytes_direct(buf, &rsa_q,
		    &rsa_qlen)) != 0)
			goto out;
		if (rsa_dlen > sizeof(k->rsa_sk->d) ||
		    rsa_iqlen + 2 * rsa_plen + 2 * rsa_qlen >
		    sizeof(k->rsa_sk->data)) {
			r = SSH_ERR_LIBCRYPTO_ERROR;
			goto out;
		}
		k->rsa_sk->dlen = rsa_dlen;
		memcpy(k->rsa_sk->d, rsa_d, rsa_dlen);

		k->rsa_sk->key.iq = k->rsa_sk->data;
		k->rsa_sk->key.iqlen = rsa_iqlen;
		memcpy(k->rsa_sk->key.iq, rsa_iq, rsa_iqlen);

		k->rsa_sk->key.p = k->rsa_sk->key.iq + k->rsa_sk->key.iqlen;
		k->rsa_sk->key.plen = rsa_plen;
		memcpy(k->rsa_sk->key.p, rsa_p, rsa_plen);

		k->rsa_sk->key.q = k->rsa_sk->key.p + k->rsa_sk->key.plen;
		k->rsa_sk->key.qlen = rsa_qlen;
		memcpy(k->rsa_sk->key.q, rsa_q, rsa_qlen);

		if ((r = ssh_rsa_complete_crt_parameters(k->rsa_sk, k->rsa_sk->key.q +
		    k->rsa_sk->key.qlen, sizeof(k->rsa_sk->data) -
		    (rsa_iqlen + rsa_plen + rsa_qlen))) != 0)
			goto out;
		break;
#endif /* WITH_BEARSSL */
	case KEY_ED25519:
	case KEY_ED25519_CERT:
		if ((r = sshbuf_get_string(buf, &ed25519_pk, &pklen)) != 0 ||
		    (r = sshbuf_get_string(buf, &ed25519_sk, &sklen)) != 0)
			goto out;
		if (pklen != ED25519_PK_SZ || sklen != ED25519_SK_SZ) {
			r = SSH_ERR_INVALID_FORMAT;
			goto out;
		}
		k->ed25519_pk = ed25519_pk;
		k->ed25519_sk = ed25519_sk;
		ed25519_pk = ed25519_sk = NULL; /* transferred */
		break;
	case KEY_ED25519_SK:
	case KEY_ED25519_SK_CERT:
		if ((r = sshbuf_get_string(buf, &ed25519_pk, &pklen)) != 0)
			goto out;
		if (pklen != ED25519_PK_SZ) {
			r = SSH_ERR_INVALID_FORMAT;
			goto out;
		}
		if ((k->sk_key_handle = sshbuf_new()) == NULL ||
		    (k->sk_reserved = sshbuf_new()) == NULL) {
			r = SSH_ERR_ALLOC_FAIL;
			goto out;
		}
		if ((r = sshbuf_get_cstring(buf, &k->sk_application,
		    NULL)) != 0 ||
		    (r = sshbuf_get_u8(buf, &k->sk_flags)) != 0 ||
		    (r = sshbuf_get_stringb(buf, k->sk_key_handle)) != 0 ||
		    (r = sshbuf_get_stringb(buf, k->sk_reserved)) != 0)
			goto out;
		k->ed25519_pk = ed25519_pk;
		ed25519_pk = NULL; /* transferred */
		break;
#ifdef WITH_XMSS
	case KEY_XMSS:
	case KEY_XMSS_CERT:
		if ((r = sshbuf_get_cstring(buf, &xmss_name, NULL)) != 0 ||
		    (r = sshbuf_get_string(buf, &xmss_pk, &pklen)) != 0 ||
		    (r = sshbuf_get_string(buf, &xmss_sk, &sklen)) != 0)
			goto out;
		if (type == KEY_XMSS &&
		    (r = sshkey_xmss_init(k, xmss_name)) != 0)
			goto out;
		if (pklen != sshkey_xmss_pklen(k) ||
		    sklen != sshkey_xmss_sklen(k)) {
			r = SSH_ERR_INVALID_FORMAT;
			goto out;
		}
		k->xmss_pk = xmss_pk;
		k->xmss_sk = xmss_sk;
		xmss_pk = xmss_sk = NULL;
		/* optional internal state */
		if ((r = sshkey_xmss_deserialize_state_opt(k, buf)) != 0)
			goto out;
		break;
#endif /* WITH_XMSS */
	default:
		r = SSH_ERR_KEY_TYPE_UNKNOWN;
		goto out;
	}
	if ((expect_sk_application != NULL && (k->sk_application == NULL ||
	    strcmp(expect_sk_application, k->sk_application) != 0)) ||
	    (expect_ed25519_pk != NULL && (k->ed25519_pk == NULL ||
	    memcmp(expect_ed25519_pk, k->ed25519_pk, ED25519_PK_SZ) != 0))) {
		r = SSH_ERR_KEY_CERT_MISMATCH;
		goto out;
	}
	/* success */
	r = 0;
	if (kp != NULL) {
		*kp = k;
		k = NULL;
	}
 out:
	free(tname);
	free(curve);
	sshkey_free(k);
	freezero(ed25519_pk, pklen);
	freezero(ed25519_sk, sklen);
	free(xmss_name);
	freezero(xmss_pk, pklen);
	freezero(xmss_sk, sklen);
	free(expect_sk_application);
	free(expect_ed25519_pk);
	return r;
}

#ifdef WITH_BEARSSL
/* Determine whether a[] is less than b[]. Both are assumed to not
 * have leading zeros. */
static int
bn_less(const u_char *a, size_t alen, const u_char *b, size_t blen, u_int carry)
{
	if (alen != blen)
		return alen < blen;
	while (blen-- > 0)
		carry = ((u_int)a[blen] - b[blen] - carry) >> 8 & 1;
	return carry;
}

int
sshkey_ec_validate_public(int nid, const u_char *q, size_t qlen)
{
	const br_ec_impl *ec;
	const u_char *n;
	size_t nlen, glen;
	size_t xoff, xlen, yoff, ylen;
	u_char one[] = {1}, tmp[BR_EC_KBUF_PUB_MAX_SIZE];

	ec = br_ec_get_default();
	if ((ec->supported_curves & 1 << nid) == 0)
		return SSH_ERR_LIBCRYPTO_ERROR;

	if (nid == BR_EC_curve25519)
		return qlen == 32 ? 0 : SSH_ERR_KEY_INVALID_EC_VALUE;

	ec->generator(nid, &glen);
	n = ec->order(nid, &nlen);

	/* We must check that the public key has the same size as
	 * the generator, otherwise behavior of mul() below is
	 * undefined. */
	if (qlen > sizeof(tmp) || qlen != glen ||
	    (xoff = ec->xoff(nid, &xlen)) != 1 ||
	    qlen != 1 + 2 * xlen || q[0] != 4)
		return SSH_ERR_KEY_INVALID_EC_VALUE;
	yoff = xoff + xlen;
	ylen = qlen - yoff;

	/* Trim leading zeros */
	while (xlen > 0 && q[xoff] == 0)
		++xoff, --xlen;
	while (ylen > 0 && q[yoff] == 0)
		++yoff, --ylen;

	/* log2(x) > log2(order)/2, log2(y) > log2(order)/2 */
	if (xlen <= nlen / 2 || ylen <= nlen / 2)
		return SSH_ERR_KEY_INVALID_EC_VALUE;

	/* x < order - 1, y < order - 1 */
	if (bn_less(q + xoff, xlen, n, nlen, -1) != 1 ||
	    bn_less(q + yoff, ylen, n, nlen, -1) != 1)
		return SSH_ERR_KEY_INVALID_EC_VALUE;

	/* Attempt a multiplication to verify that the point is
	 * actually on the curve. */
	memcpy(tmp, q, qlen);
	if (ec->mul(tmp, qlen, one, sizeof(one), nid) != 1)
		return SSH_ERR_KEY_INVALID_EC_VALUE;

	return 0;
}

int
sshkey_ec_validate_private(int nid, const u_char *x, size_t xlen)
{
	const br_ec_impl *ec;
	const u_char *n;
	size_t nlen;

	ec = br_ec_get_default();
	if ((ec->supported_curves & 1 << nid) == 0)
		return SSH_ERR_LIBCRYPTO_ERROR;

	n = ec->order(nid, &nlen);

	/* log2(private) > log2(order)/2 */
	if (xlen <= nlen / 2 || xlen > nlen)
		return SSH_ERR_KEY_INVALID_EC_VALUE;

	/* private < order - 1 */
	if (bn_less(x, xlen, n, nlen, -1) != 1)
		return SSH_ERR_KEY_INVALID_EC_VALUE;

	return 0;
}
#endif /* WITH_BEARSSL */

static int
sshkey_private_to_blob2(struct sshkey *prv, struct sshbuf *blob,
    const char *passphrase, const char *comment, const char *ciphername,
    int rounds)
{
	u_char *cp, *key = NULL, *pubkeyblob = NULL;
	u_char salt[SALT_LEN];
	char *b64 = NULL;
	size_t i, pubkeylen, keylen, ivlen, blocksize, authlen;
	u_int check;
	int r = SSH_ERR_INTERNAL_ERROR;
	struct sshcipher_ctx *ciphercontext = NULL;
	const struct sshcipher *cipher;
	const char *kdfname = KDFNAME;
	struct sshbuf *encoded = NULL, *encrypted = NULL, *kdf = NULL;

	if (rounds <= 0)
		rounds = DEFAULT_ROUNDS;
	if (passphrase == NULL || !strlen(passphrase)) {
		ciphername = "none";
		kdfname = "none";
	} else if (ciphername == NULL)
		ciphername = DEFAULT_CIPHERNAME;
	if ((cipher = cipher_by_name(ciphername)) == NULL) {
		r = SSH_ERR_INVALID_ARGUMENT;
		goto out;
	}

	if ((kdf = sshbuf_new()) == NULL ||
	    (encoded = sshbuf_new()) == NULL ||
	    (encrypted = sshbuf_new()) == NULL) {
		r = SSH_ERR_ALLOC_FAIL;
		goto out;
	}
	blocksize = cipher_blocksize(cipher);
	keylen = cipher_keylen(cipher);
	ivlen = cipher_ivlen(cipher);
	authlen = cipher_authlen(cipher);
	if ((key = calloc(1, keylen + ivlen)) == NULL) {
		r = SSH_ERR_ALLOC_FAIL;
		goto out;
	}
	if (strcmp(kdfname, "bcrypt") == 0) {
		arc4random_buf(salt, SALT_LEN);
		if (bcrypt_pbkdf(passphrase, strlen(passphrase),
		    salt, SALT_LEN, key, keylen + ivlen, rounds) < 0) {
			r = SSH_ERR_INVALID_ARGUMENT;
			goto out;
		}
		if ((r = sshbuf_put_string(kdf, salt, SALT_LEN)) != 0 ||
		    (r = sshbuf_put_u32(kdf, rounds)) != 0)
			goto out;
	} else if (strcmp(kdfname, "none") != 0) {
		/* Unsupported KDF type */
		r = SSH_ERR_KEY_UNKNOWN_CIPHER;
		goto out;
	}
	if ((r = cipher_init(&ciphercontext, cipher, key, keylen,
	    key + keylen, ivlen, 1)) != 0)
		goto out;

	if ((r = sshbuf_put(encoded, AUTH_MAGIC, sizeof(AUTH_MAGIC))) != 0 ||
	    (r = sshbuf_put_cstring(encoded, ciphername)) != 0 ||
	    (r = sshbuf_put_cstring(encoded, kdfname)) != 0 ||
	    (r = sshbuf_put_stringb(encoded, kdf)) != 0 ||
	    (r = sshbuf_put_u32(encoded, 1)) != 0 ||	/* number of keys */
	    (r = sshkey_to_blob(prv, &pubkeyblob, &pubkeylen)) != 0 ||
	    (r = sshbuf_put_string(encoded, pubkeyblob, pubkeylen)) != 0)
		goto out;

	/* set up the buffer that will be encrypted */

	/* Random check bytes */
	check = arc4random();
	if ((r = sshbuf_put_u32(encrypted, check)) != 0 ||
	    (r = sshbuf_put_u32(encrypted, check)) != 0)
		goto out;

	/* append private key and comment*/
	if ((r = sshkey_private_serialize_opt(prv, encrypted,
	    SSHKEY_SERIALIZE_FULL)) != 0 ||
	    (r = sshbuf_put_cstring(encrypted, comment)) != 0)
		goto out;

	/* padding */
	i = 0;
	while (sshbuf_len(encrypted) % blocksize) {
		if ((r = sshbuf_put_u8(encrypted, ++i & 0xff)) != 0)
			goto out;
	}

	/* length in destination buffer */
	if ((r = sshbuf_put_u32(encoded, sshbuf_len(encrypted))) != 0)
		goto out;

	/* encrypt */
	if ((r = sshbuf_reserve(encoded,
	    sshbuf_len(encrypted) + authlen, &cp)) != 0)
		goto out;
	if ((r = cipher_crypt(ciphercontext, 0, cp,
	    sshbuf_ptr(encrypted), sshbuf_len(encrypted), 0, authlen)) != 0)
		goto out;

	sshbuf_reset(blob);

	/* assemble uuencoded key */
	if ((r = sshbuf_put(blob, MARK_BEGIN, MARK_BEGIN_LEN)) != 0 ||
	    (r = sshbuf_dtob64(encoded, blob, 1)) != 0 ||
	    (r = sshbuf_put(blob, MARK_END, MARK_END_LEN)) != 0)
		goto out;

	/* success */
	r = 0;

 out:
	sshbuf_free(kdf);
	sshbuf_free(encoded);
	sshbuf_free(encrypted);
	cipher_free(ciphercontext);
	explicit_bzero(salt, sizeof(salt));
	if (key != NULL)
		freezero(key, keylen + ivlen);
	if (pubkeyblob != NULL) 
		freezero(pubkeyblob, pubkeylen);
	if (b64 != NULL) 
		freezero(b64, strlen(b64));
	return r;
}

static int
private2_uudecode(struct sshbuf *blob, struct sshbuf **decodedp)
{
	const u_char *cp;
	size_t encoded_len;
	int r;
	u_char last;
	struct sshbuf *encoded = NULL, *decoded = NULL;

	if (blob == NULL || decodedp == NULL)
		return SSH_ERR_INVALID_ARGUMENT;

	*decodedp = NULL;

	if ((encoded = sshbuf_new()) == NULL ||
	    (decoded = sshbuf_new()) == NULL) {
		r = SSH_ERR_ALLOC_FAIL;
		goto out;
	}

	/* check preamble */
	cp = sshbuf_ptr(blob);
	encoded_len = sshbuf_len(blob);
	if (encoded_len < (MARK_BEGIN_LEN + MARK_END_LEN) ||
	    memcmp(cp, MARK_BEGIN, MARK_BEGIN_LEN) != 0) {
		r = SSH_ERR_INVALID_FORMAT;
		goto out;
	}
	cp += MARK_BEGIN_LEN;
	encoded_len -= MARK_BEGIN_LEN;

	/* Look for end marker, removing whitespace as we go */
	while (encoded_len > 0) {
		if (*cp != '\n' && *cp != '\r') {
			if ((r = sshbuf_put_u8(encoded, *cp)) != 0)
				goto out;
		}
		last = *cp;
		encoded_len--;
		cp++;
		if (last == '\n') {
			if (encoded_len >= MARK_END_LEN &&
			    memcmp(cp, MARK_END, MARK_END_LEN) == 0) {
				/* \0 terminate */
				if ((r = sshbuf_put_u8(encoded, 0)) != 0)
					goto out;
				break;
			}
		}
	}
	if (encoded_len == 0) {
		r = SSH_ERR_INVALID_FORMAT;
		goto out;
	}

	/* decode base64 */
	if ((r = sshbuf_b64tod(decoded, (char *)sshbuf_ptr(encoded))) != 0)
		goto out;

	/* check magic */
	if (sshbuf_len(decoded) < sizeof(AUTH_MAGIC) ||
	    memcmp(sshbuf_ptr(decoded), AUTH_MAGIC, sizeof(AUTH_MAGIC))) {
		r = SSH_ERR_INVALID_FORMAT;
		goto out;
	}
	/* success */
	*decodedp = decoded;
	decoded = NULL;
	r = 0;
 out:
	sshbuf_free(encoded);
	sshbuf_free(decoded);
	return r;
}

static int
private2_decrypt(struct sshbuf *decoded, const char *passphrase,
    struct sshbuf **decryptedp, struct sshkey **pubkeyp)
{
	char *ciphername = NULL, *kdfname = NULL;
	const struct sshcipher *cipher = NULL;
	int r = SSH_ERR_INTERNAL_ERROR;
	size_t keylen = 0, ivlen = 0, authlen = 0, slen = 0;
	struct sshbuf *kdf = NULL, *decrypted = NULL;
	struct sshcipher_ctx *ciphercontext = NULL;
	struct sshkey *pubkey = NULL;
	u_char *key = NULL, *salt = NULL, *dp;
	u_int blocksize, rounds, nkeys, encrypted_len, check1, check2;

	if (decoded == NULL || decryptedp == NULL || pubkeyp == NULL)
		return SSH_ERR_INVALID_ARGUMENT;

	*decryptedp = NULL;
	*pubkeyp = NULL;

	if ((decrypted = sshbuf_new()) == NULL) {
		r = SSH_ERR_ALLOC_FAIL;
		goto out;
	}

	/* parse public portion of key */
	if ((r = sshbuf_consume(decoded, sizeof(AUTH_MAGIC))) != 0 ||
	    (r = sshbuf_get_cstring(decoded, &ciphername, NULL)) != 0 ||
	    (r = sshbuf_get_cstring(decoded, &kdfname, NULL)) != 0 ||
	    (r = sshbuf_froms(decoded, &kdf)) != 0 ||
	    (r = sshbuf_get_u32(decoded, &nkeys)) != 0)
		goto out;

	if (nkeys != 1) {
		/* XXX only one key supported at present */
		r = SSH_ERR_INVALID_FORMAT;
		goto out;
	}

	if ((r = sshkey_froms(decoded, &pubkey)) != 0 ||
	    (r = sshbuf_get_u32(decoded, &encrypted_len)) != 0)
		goto out;

	if ((cipher = cipher_by_name(ciphername)) == NULL) {
		r = SSH_ERR_KEY_UNKNOWN_CIPHER;
		goto out;
	}
	if (strcmp(kdfname, "none") != 0 && strcmp(kdfname, "bcrypt") != 0) {
		r = SSH_ERR_KEY_UNKNOWN_CIPHER;
		goto out;
	}
	if (strcmp(kdfname, "none") == 0 && strcmp(ciphername, "none") != 0) {
		r = SSH_ERR_INVALID_FORMAT;
		goto out;
	}
	if ((passphrase == NULL || strlen(passphrase) == 0) &&
	    strcmp(kdfname, "none") != 0) {
		/* passphrase required */
		r = SSH_ERR_KEY_WRONG_PASSPHRASE;
		goto out;
	}

	/* check size of encrypted key blob */
	blocksize = cipher_blocksize(cipher);
	if (encrypted_len < blocksize || (encrypted_len % blocksize) != 0) {
		r = SSH_ERR_INVALID_FORMAT;
		goto out;
	}

	/* setup key */
	keylen = cipher_keylen(cipher);
	ivlen = cipher_ivlen(cipher);
	authlen = cipher_authlen(cipher);
	if ((key = calloc(1, keylen + ivlen)) == NULL) {
		r = SSH_ERR_ALLOC_FAIL;
		goto out;
	}
	if (strcmp(kdfname, "bcrypt") == 0) {
		if ((r = sshbuf_get_string(kdf, &salt, &slen)) != 0 ||
		    (r = sshbuf_get_u32(kdf, &rounds)) != 0)
			goto out;
		if (bcrypt_pbkdf(passphrase, strlen(passphrase), salt, slen,
		    key, keylen + ivlen, rounds) < 0) {
			r = SSH_ERR_INVALID_FORMAT;
			goto out;
		}
	}

	/* check that an appropriate amount of auth data is present */
	if (sshbuf_len(decoded) < authlen ||
	    sshbuf_len(decoded) - authlen < encrypted_len) {
		r = SSH_ERR_INVALID_FORMAT;
		goto out;
	}

	/* decrypt private portion of key */
	if ((r = sshbuf_reserve(decrypted, encrypted_len, &dp)) != 0 ||
	    (r = cipher_init(&ciphercontext, cipher, key, keylen,
	    key + keylen, ivlen, 0)) != 0)
		goto out;
	if ((r = cipher_crypt(ciphercontext, 0, dp, sshbuf_ptr(decoded),
	    encrypted_len, 0, authlen)) != 0) {
		/* an integrity error here indicates an incorrect passphrase */
		if (r == SSH_ERR_MAC_INVALID)
			r = SSH_ERR_KEY_WRONG_PASSPHRASE;
		goto out;
	}
	if ((r = sshbuf_consume(decoded, encrypted_len + authlen)) != 0)
		goto out;
	/* there should be no trailing data */
	if (sshbuf_len(decoded) != 0) {
		r = SSH_ERR_INVALID_FORMAT;
		goto out;
	}

	/* check check bytes */
	if ((r = sshbuf_get_u32(decrypted, &check1)) != 0 ||
	    (r = sshbuf_get_u32(decrypted, &check2)) != 0)
		goto out;
	if (check1 != check2) {
		r = SSH_ERR_KEY_WRONG_PASSPHRASE;
		goto out;
	}
	/* success */
	*decryptedp = decrypted;
	decrypted = NULL;
	*pubkeyp = pubkey;
	pubkey = NULL;
	r = 0;
 out:
	cipher_free(ciphercontext);
	free(ciphername);
	free(kdfname);
	sshkey_free(pubkey);
	if (salt != NULL) {
		explicit_bzero(salt, slen);
		free(salt);
	}
	if (key != NULL) {
		explicit_bzero(key, keylen + ivlen);
		free(key);
	}
	sshbuf_free(kdf);
	sshbuf_free(decrypted);
	return r;
}

/* Check deterministic padding after private key */
static int
private2_check_padding(struct sshbuf *decrypted)
{
	u_char pad;
	size_t i;
	int r = SSH_ERR_INTERNAL_ERROR;

	i = 0;
	while (sshbuf_len(decrypted)) {
		if ((r = sshbuf_get_u8(decrypted, &pad)) != 0)
			goto out;
		if (pad != (++i & 0xff)) {
			r = SSH_ERR_INVALID_FORMAT;
			goto out;
		}
	}
	/* success */
	r = 0;
 out:
	explicit_bzero(&pad, sizeof(pad));
	explicit_bzero(&i, sizeof(i));
	return r;
}

static int
sshkey_parse_private2(struct sshbuf *blob, int type, const char *passphrase,
    struct sshkey **keyp, char **commentp)
{
	char *comment = NULL;
	int r = SSH_ERR_INTERNAL_ERROR;
	struct sshbuf *decoded = NULL, *decrypted = NULL;
	struct sshkey *k = NULL, *pubkey = NULL;

	if (keyp != NULL)
		*keyp = NULL;
	if (commentp != NULL)
		*commentp = NULL;

	/* Undo base64 encoding and decrypt the private section */
	if ((r = private2_uudecode(blob, &decoded)) != 0 ||
	    (r = private2_decrypt(decoded, passphrase,
	    &decrypted, &pubkey)) != 0)
		goto out;

	if (type != KEY_UNSPEC &&
	    sshkey_type_plain(type) != sshkey_type_plain(pubkey->type)) {
		r = SSH_ERR_KEY_TYPE_MISMATCH;
		goto out;
	}

	/* Load the private key and comment */
	if ((r = sshkey_private_deserialize(decrypted, &k)) != 0 ||
	    (r = sshbuf_get_cstring(decrypted, &comment, NULL)) != 0)
		goto out;

	/* Check deterministic padding after private section */
	if ((r = private2_check_padding(decrypted)) != 0)
		goto out;

	/* Check that the public key in the envelope matches the private key */
	if (!sshkey_equal(pubkey, k)) {
		r = SSH_ERR_INVALID_FORMAT;
		goto out;
	}

	/* success */
	r = 0;
	if (keyp != NULL) {
		*keyp = k;
		k = NULL;
	}
	if (commentp != NULL) {
		*commentp = comment;
		comment = NULL;
	}
 out:
	free(comment);
	sshbuf_free(decoded);
	sshbuf_free(decrypted);
	sshkey_free(k);
	sshkey_free(pubkey);
	return r;
}

static int
sshkey_parse_private2_pubkey(struct sshbuf *blob, int type,
    struct sshkey **keyp)
{
	int r = SSH_ERR_INTERNAL_ERROR;
	struct sshbuf *decoded = NULL;
	struct sshkey *pubkey = NULL;
	u_int nkeys = 0;

	if (keyp != NULL)
		*keyp = NULL;

	if ((r = private2_uudecode(blob, &decoded)) != 0)
		goto out;
	/* parse public key from unencrypted envelope */
	if ((r = sshbuf_consume(decoded, sizeof(AUTH_MAGIC))) != 0 ||
	    (r = sshbuf_skip_string(decoded)) != 0 || /* cipher */
	    (r = sshbuf_skip_string(decoded)) != 0 || /* KDF alg */
	    (r = sshbuf_skip_string(decoded)) != 0 || /* KDF hint */
	    (r = sshbuf_get_u32(decoded, &nkeys)) != 0)
		goto out;

	if (nkeys != 1) {
		/* XXX only one key supported at present */
		r = SSH_ERR_INVALID_FORMAT;
		goto out;
	}

	/* Parse the public key */
	if ((r = sshkey_froms(decoded, &pubkey)) != 0)
		goto out;

	if (type != KEY_UNSPEC &&
	    sshkey_type_plain(type) != sshkey_type_plain(pubkey->type)) {
		r = SSH_ERR_KEY_TYPE_MISMATCH;
		goto out;
	}

	/* success */
	r = 0;
	if (keyp != NULL) {
		*keyp = pubkey;
		pubkey = NULL;
	}
 out:
	sshbuf_free(decoded);
	sshkey_free(pubkey);
	return r;
}

#ifdef WITH_BEARSSL
/* convert SSH v2 key to PEM or PKCS#8 format */
static int
sshkey_private_to_blob_pem_pkcs8(struct sshkey *key, struct sshbuf *buf,
    int format, const char *_passphrase, const char *comment)
{
	int was_shielded = sshkey_is_shielded(key);
	int r;
	int blen, dlen, len = strlen(_passphrase);
	u_char *passphrase = (len > 0) ? (u_char *)_passphrase : NULL;
	u_char *der = NULL, *pem;
	size_t (*encode_rsa)(void *, const br_rsa_private_key *,
	    const br_rsa_public_key *, const void *, size_t);
	size_t (*encode_ec)(void *, const br_ec_private_key *,
	    const br_ec_public_key *);
	const char *pem_name;

	if (len > 0 && len <= 4)
		return SSH_ERR_PASSPHRASE_TOO_SHORT;
	/* BearSSL doesn't support passphrase encryption */
	if (passphrase)
		return SSH_ERR_LIBCRYPTO_ERROR;
	if ((r = sshkey_unshield_private(key)) != 0)
		goto out;

	switch (key->type) {
	case KEY_ECDSA:
		if (format == SSHKEY_PRIVATE_PEM) {
			pem_name = BR_ENCODE_PEM_EC_RAW;
			encode_ec = br_encode_ec_raw_der;
		} else {
			pem_name = BR_ENCODE_PEM_PKCS8;
			encode_ec = br_encode_ec_pkcs8_der;
		}
		if ((dlen = encode_ec(NULL, &key->ecdsa_sk->key,
		    &key->ecdsa_pk->key)) == 0) {
			r = SSH_ERR_LIBCRYPTO_ERROR;
			goto out;
		}
		if ((der = malloc(dlen)) == NULL) {
			r = SSH_ERR_ALLOC_FAIL;
			goto out;
		}
		encode_ec(der, &key->ecdsa_sk->key, &key->ecdsa_pk->key);
		break;
	case KEY_RSA:
		if (format == SSHKEY_PRIVATE_PEM) {
			pem_name = BR_ENCODE_PEM_RSA_RAW;
			encode_rsa = br_encode_rsa_raw_der;
		} else {
			pem_name = BR_ENCODE_PEM_PKCS8;
			encode_rsa = br_encode_rsa_pkcs8_der;
		}
		dlen = encode_rsa(NULL, &key->rsa_sk->key, &key->rsa_pk->key,
		    key->rsa_sk->d, key->rsa_sk->dlen);
		if ((der = malloc(dlen)) == NULL) {
			r = SSH_ERR_ALLOC_FAIL;
			goto out;
		}
		encode_rsa(der, &key->rsa_sk->key, &key->rsa_pk->key,
		    key->rsa_sk->d, key->rsa_sk->dlen);
		break;
	default:
		r = SSH_ERR_LIBCRYPTO_ERROR;
		goto out;
	}
	blen = br_pem_encode(NULL, der, dlen, pem_name, BR_PEM_LINE64);
	if ((r = sshbuf_reserve(buf, blen + 1, &pem)) != 0)
		goto out;
	br_pem_encode(pem, der, dlen, pem_name, BR_PEM_LINE64);
	/* Remove terminating null byte */
	if ((r = sshbuf_consume_end(buf, 1)) != 0)
		goto out;
	r = 0;
 out:
	if (was_shielded)
		r = sshkey_shield_private(key);
	if (der)
		freezero(der, dlen);

	return r;
}
#endif /* WITH_BEARSSL */

/* Serialise "key" to buffer "blob" */
int
sshkey_private_to_fileblob(struct sshkey *key, struct sshbuf *blob,
    const char *passphrase, const char *comment,
    int format, const char *openssh_format_cipher, int openssh_format_rounds)
{
	switch (key->type) {
#ifdef WITH_BEARSSL
	case KEY_ECDSA:
	case KEY_RSA:
		break; /* see below */
#endif /* WITH_BEARSSL */
	case KEY_ED25519:
	case KEY_ED25519_SK:
#ifdef WITH_XMSS
	case KEY_XMSS:
#endif /* WITH_XMSS */
#ifdef WITH_BEARSSL
	case KEY_ECDSA_SK:
#endif /* WITH_BEARSSL */
		return sshkey_private_to_blob2(key, blob, passphrase,
		    comment, openssh_format_cipher, openssh_format_rounds);
	default:
		return SSH_ERR_KEY_TYPE_UNKNOWN;
	}

#ifdef WITH_BEARSSL
	switch (format) {
	case SSHKEY_PRIVATE_OPENSSH:
		return sshkey_private_to_blob2(key, blob, passphrase,
		    comment, openssh_format_cipher, openssh_format_rounds);
	case SSHKEY_PRIVATE_PEM:
	case SSHKEY_PRIVATE_PKCS8:
		return sshkey_private_to_blob_pem_pkcs8(key, blob,
		    format, passphrase, comment);
	default:
		return SSH_ERR_INVALID_ARGUMENT;
	}
#endif /* WITH_BEARSSL */
}

#ifdef WITH_BEARSSL
static void
append_skey(void *ctx, const void *src, size_t len)
{
	br_skey_decoder_push(ctx, src, len);
}

static int
sshkey_parse_private_pem_fileblob(struct sshbuf *blob, int type,
    const char *passphrase, struct sshkey **keyp)
{
	br_pem_decoder_context pem_ctx;
	br_skey_decoder_context key_ctx;
	br_rsa_compute_modulus compute_modulus;
	br_rsa_compute_privexp compute_privexp;
	struct sshkey *prv = NULL;
	int key_type = 0;
	const br_rsa_private_key *rsa;
	const br_ec_private_key *ec;
	const char *pem_name;
	uint32_t pubexp;
	int r;

	/* BearSSL does not support encrypted private keys */
	if (passphrase != NULL && *passphrase != '\0')
		return SSH_ERR_LIBCRYPTO_ERROR;

	if (keyp != NULL)
		*keyp = NULL;

	br_pem_decoder_init(&pem_ctx);
	br_skey_decoder_init(&key_ctx);
	while (sshbuf_len(blob) > 0) {
		if ((r = sshbuf_consume(blob, br_pem_decoder_push(&pem_ctx,
		    sshbuf_ptr(blob), sshbuf_len(blob)))))
			goto out;
		switch (br_pem_decoder_event(&pem_ctx)) {
		case BR_PEM_BEGIN_OBJ:
			if (key_type != 0) {
				r = SSH_ERR_UNEXPECTED_TRAILING_DATA;
				goto out;
			}
			pem_name = br_pem_decoder_name(&pem_ctx);
			if (strcmp(pem_name, BR_ENCODE_PEM_PKCS8) != 0 &&
			    strcmp(pem_name, BR_ENCODE_PEM_RSA_RAW) != 0 &&
			    strcmp(pem_name, BR_ENCODE_PEM_EC_RAW) != 0) {
				r = SSH_ERR_INVALID_FORMAT;
				goto out;
			}
			br_pem_decoder_setdest(&pem_ctx, append_skey, &key_ctx);
			break;
		case BR_PEM_END_OBJ:
			if (br_skey_decoder_last_error(&key_ctx) != 0) {
				r = SSH_ERR_INVALID_FORMAT;
				goto out;
			}
			key_type = br_skey_decoder_key_type(&key_ctx);
			break;
		case 0:
			break;
		default:
			r = SSH_ERR_INVALID_FORMAT;
			goto out;
		}
	}

	switch (key_type) {
	case BR_KEYTYPE_RSA:
		if (type != KEY_UNSPEC && type != KEY_RSA) {
			r = SSH_ERR_INVALID_FORMAT;
			goto out;
		}
		if ((prv = sshkey_new(KEY_RSA)) == NULL ||
		    (prv->rsa_sk = calloc(1, sizeof(*prv->rsa_sk))) == NULL ||
		    (prv->rsa_pk = calloc(1, sizeof(*prv->rsa_pk))) == NULL) {
			r = SSH_ERR_ALLOC_FAIL;
			goto out;
		}
		rsa = br_skey_decoder_get_rsa(&key_ctx);
		if (rsa->n_bitlen < SSH_RSA_MINIMUM_MODULUS_SIZE ||
		    rsa->n_bitlen > SSH_RSA_MAXIMUM_MODULUS_SIZE) {
			r = SSH_ERR_KEY_LENGTH;
			goto out;
		}

		compute_modulus = br_rsa_compute_modulus_get_default();
		compute_privexp = br_rsa_compute_privexp_get_default();

		/* Compute public modulus, public exponent, and
		 * private exponent. This will fail if p or q is
		 * not 3 mod 4. */
		if ((prv->rsa_pk->key.nlen = compute_modulus(NULL, rsa)) == 0 ||
		    (pubexp = br_rsa_compute_pubexp_get_default()(rsa)) == 0 ||
		    (prv->rsa_sk->dlen = compute_privexp(NULL, rsa,
		    pubexp)) == 0) {
			r = SSH_ERR_LIBCRYPTO_ERROR;
			goto out;
		}
		if (prv->rsa_pk->key.nlen > sizeof(prv->rsa_pk->data) - 4 ||
		    prv->rsa_sk->dlen > sizeof(prv->rsa_sk->d) ||
		    rsa->plen + rsa->qlen + rsa->dplen + rsa->dqlen +
		    rsa->iqlen > sizeof(prv->rsa_sk->data)) {
			r = SSH_ERR_NO_BUFFER_SPACE;
			goto out;
		}
		prv->rsa_pk->key.n = prv->rsa_pk->data;
		compute_modulus(prv->rsa_pk->key.n, rsa);
		if (compute_privexp(prv->rsa_sk->d, rsa, pubexp) !=
		    prv->rsa_sk->dlen) {
			r = SSH_ERR_LIBCRYPTO_ERROR;
			goto out;
		}

		prv->rsa_pk->key.e = prv->rsa_pk->key.n + prv->rsa_pk->key.nlen;
		prv->rsa_pk->key.elen = 4;
		POKE_U32(prv->rsa_pk->key.e, pubexp);
		/* Trim leading zeros */
		while (prv->rsa_pk->key.elen > 0 && prv->rsa_pk->key.e[0] == 0) {
			--prv->rsa_pk->key.elen;
			++prv->rsa_pk->key.e;
		}

		prv->rsa_sk->key.n_bitlen = rsa->n_bitlen;
		prv->rsa_sk->key.p = prv->rsa_sk->data;
		prv->rsa_sk->key.plen = rsa->plen;
		memcpy(prv->rsa_sk->key.p, rsa->p, rsa->plen);
		prv->rsa_sk->key.q = prv->rsa_sk->key.p + rsa->plen;
		prv->rsa_sk->key.qlen = rsa->qlen;
		memcpy(prv->rsa_sk->key.q, rsa->q, rsa->qlen);
		prv->rsa_sk->key.dp = prv->rsa_sk->key.q + rsa->qlen;
		prv->rsa_sk->key.dplen = rsa->dplen;
		memcpy(prv->rsa_sk->key.dp, rsa->dp, rsa->dplen);
		prv->rsa_sk->key.dq = prv->rsa_sk->key.dp + rsa->dplen;
		prv->rsa_sk->key.dqlen = rsa->dqlen;
		memcpy(prv->rsa_sk->key.dq, rsa->dq, rsa->dqlen);
		prv->rsa_sk->key.iq = prv->rsa_sk->key.dq + rsa->dqlen;
		prv->rsa_sk->key.iqlen = rsa->iqlen;
		memcpy(prv->rsa_sk->key.iq, rsa->iq, rsa->iqlen);
		break;
	case BR_KEYTYPE_EC:
		if (type != KEY_UNSPEC && type != KEY_ECDSA) {
			r = SSH_ERR_INVALID_FORMAT;
			goto out;
		}
		if ((prv = sshkey_new(KEY_ECDSA)) == NULL ||
		    (prv->ecdsa_sk = calloc(1, sizeof(*prv->ecdsa_sk))) == NULL ||
		    (prv->ecdsa_pk = calloc(1, sizeof(*prv->ecdsa_pk))) == NULL) {
			r = SSH_ERR_ALLOC_FAIL;
			goto out;
		}

		ec = br_skey_decoder_get_ec(&key_ctx);
		if (ec->xlen > sizeof(prv->ecdsa_sk->data)) {
			r = SSH_ERR_NO_BUFFER_SPACE;
			goto out;
		}
		if (br_ec_compute_pub(br_ec_get_default(), &prv->ecdsa_pk->key,
		    prv->ecdsa_pk->data, ec) == 0) {
			r = SSH_ERR_LIBCRYPTO_ERROR;
			goto out;
		}
		prv->ecdsa_nid = ec->curve;
		prv->ecdsa_sk->key.curve = ec->curve;
		prv->ecdsa_sk->key.x = prv->ecdsa_sk->data;
		prv->ecdsa_sk->key.xlen = ec->xlen;
		memcpy(prv->ecdsa_sk->key.x, ec->x, ec->xlen);

		if (sshkey_curve_nid_to_name(prv->ecdsa_nid) == NULL ||
		    sshkey_ec_validate_public(prv->ecdsa_nid,
		    prv->ecdsa_pk->key.q, prv->ecdsa_pk->key.qlen) != 0 ||
		    sshkey_ec_validate_private(prv->ecdsa_nid,
		    prv->ecdsa_sk->key.x, prv->ecdsa_sk->key.xlen) != 0) {
			r = SSH_ERR_INVALID_FORMAT;
			goto out;
		}
		break;
	case 0:
		r = SSH_ERR_INVALID_FORMAT;
		goto out;
	}

	r = 0;
	if (keyp != NULL) {
		*keyp = prv;
		prv = NULL;
	}
 out:
	explicit_bzero(&pem_ctx, sizeof(pem_ctx));
	explicit_bzero(&key_ctx, sizeof(key_ctx));
	sshkey_free(prv);
	return r;
}
#endif /* WITH_BEARSSL */

int
sshkey_parse_private_fileblob_type(struct sshbuf *blob, int type,
    const char *passphrase, struct sshkey **keyp, char **commentp)
{
	int r = SSH_ERR_INTERNAL_ERROR;

	if (keyp != NULL)
		*keyp = NULL;
	if (commentp != NULL)
		*commentp = NULL;

	switch (type) {
	case KEY_ED25519:
	case KEY_XMSS:
		/* No fallback for new-format-only keys */
		return sshkey_parse_private2(blob, type, passphrase,
		    keyp, commentp);
	default:
		r = sshkey_parse_private2(blob, type, passphrase, keyp,
		    commentp);
		/* Only fallback to PEM parser if a format error occurred. */
		if (r != SSH_ERR_INVALID_FORMAT)
			return r;
#ifdef WITH_BEARSSL
		return sshkey_parse_private_pem_fileblob(blob, type,
		    passphrase, keyp);
#else
		return SSH_ERR_INVALID_FORMAT;
#endif /* WITH_BEARSSL */
	}
}

int
sshkey_parse_private_fileblob(struct sshbuf *buffer, const char *passphrase,
    struct sshkey **keyp, char **commentp)
{
	if (keyp != NULL)
		*keyp = NULL;
	if (commentp != NULL)
		*commentp = NULL;

	return sshkey_parse_private_fileblob_type(buffer, KEY_UNSPEC,
	    passphrase, keyp, commentp);
}

void
sshkey_sig_details_free(struct sshkey_sig_details *details)
{
	freezero(details, sizeof(*details));
}

int
sshkey_parse_pubkey_from_private_fileblob_type(struct sshbuf *blob, int type,
    struct sshkey **pubkeyp)
{
	int r = SSH_ERR_INTERNAL_ERROR;

	if (pubkeyp != NULL)
		*pubkeyp = NULL;
	/* only new-format private keys bundle a public key inside */
	if ((r = sshkey_parse_private2_pubkey(blob, type, pubkeyp)) != 0)
		return r;
	return 0;
}

#ifdef WITH_XMSS
/*
 * serialize the key with the current state and forward the state
 * maxsign times.
 */
int
sshkey_private_serialize_maxsign(struct sshkey *k, struct sshbuf *b,
    u_int32_t maxsign, int printerror)
{
	int r, rupdate;

	if (maxsign == 0 ||
	    sshkey_type_plain(k->type) != KEY_XMSS)
		return sshkey_private_serialize_opt(k, b,
		    SSHKEY_SERIALIZE_DEFAULT);
	if ((r = sshkey_xmss_get_state(k, printerror)) != 0 ||
	    (r = sshkey_private_serialize_opt(k, b,
	    SSHKEY_SERIALIZE_STATE)) != 0 ||
	    (r = sshkey_xmss_forward_state(k, maxsign)) != 0)
		goto out;
	r = 0;
out:
	if ((rupdate = sshkey_xmss_update_state(k, printerror)) != 0) {
		if (r == 0)
			r = rupdate;
	}
	return r;
}

u_int32_t
sshkey_signatures_left(const struct sshkey *k)
{
	if (sshkey_type_plain(k->type) == KEY_XMSS)
		return sshkey_xmss_signatures_left(k);
	return 0;
}

int
sshkey_enable_maxsign(struct sshkey *k, u_int32_t maxsign)
{
	if (sshkey_type_plain(k->type) != KEY_XMSS)
		return SSH_ERR_INVALID_ARGUMENT;
	return sshkey_xmss_enable_maxsign(k, maxsign);
}

int
sshkey_set_filename(struct sshkey *k, const char *filename)
{
	if (k == NULL)
		return SSH_ERR_INVALID_ARGUMENT;
	if (sshkey_type_plain(k->type) != KEY_XMSS)
		return 0;
	if (filename == NULL)
		return SSH_ERR_INVALID_ARGUMENT;
	if ((k->xmss_filename = strdup(filename)) == NULL)
		return SSH_ERR_ALLOC_FAIL;
	return 0;
}
#else
int
sshkey_private_serialize_maxsign(struct sshkey *k, struct sshbuf *b,
    u_int32_t maxsign, int printerror)
{
	return sshkey_private_serialize_opt(k, b, SSHKEY_SERIALIZE_DEFAULT);
}

u_int32_t
sshkey_signatures_left(const struct sshkey *k)
{
	return 0;
}

int
sshkey_enable_maxsign(struct sshkey *k, u_int32_t maxsign)
{
	return SSH_ERR_INVALID_ARGUMENT;
}

int
sshkey_set_filename(struct sshkey *k, const char *filename)
{
	if (k == NULL)
		return SSH_ERR_INVALID_ARGUMENT;
	return 0;
}
#endif /* WITH_XMSS */<|MERGE_RESOLUTION|>--- conflicted
+++ resolved
@@ -123,23 +123,13 @@
 	{ "ecdsa-sha2-nistp384", "ECDSA", NULL,
 	    KEY_ECDSA, BR_EC_secp384r1, 0, 0 },
 	{ "ecdsa-sha2-nistp521", "ECDSA", NULL,
-<<<<<<< HEAD
 	    KEY_ECDSA, BR_EC_secp521r1, 0, 0 },
-=======
-	    KEY_ECDSA, NID_secp521r1, 0, 0 },
-#  endif /* OPENSSL_HAS_NISTP521 */
 #  ifdef ENABLE_SK
->>>>>>> 166456ce
 	{ "sk-ecdsa-sha2-nistp256@openssh.com", "ECDSA-SK", NULL,
 	    KEY_ECDSA_SK, BR_EC_secp256r1, 0, 0 },
 	{ "webauthn-sk-ecdsa-sha2-nistp256@openssh.com", "ECDSA-SK", NULL,
-<<<<<<< HEAD
 	    KEY_ECDSA_SK, BR_EC_secp256r1, 0, 1 },
-=======
-	    KEY_ECDSA_SK, NID_X9_62_prime256v1, 0, 1 },
 #  endif /* ENABLE_SK */
-# endif /* OPENSSL_HAS_ECC */
->>>>>>> 166456ce
 	{ "ssh-rsa-cert-v01@openssh.com", "RSA-CERT", NULL,
 	    KEY_RSA_CERT, 0, 1, 0 },
 	{ "rsa-sha2-256-cert-v01@openssh.com", "RSA-CERT",
@@ -151,21 +141,12 @@
 	{ "ecdsa-sha2-nistp384-cert-v01@openssh.com", "ECDSA-CERT", NULL,
 	    KEY_ECDSA_CERT, BR_EC_secp384r1, 1, 0 },
 	{ "ecdsa-sha2-nistp521-cert-v01@openssh.com", "ECDSA-CERT", NULL,
-<<<<<<< HEAD
 	    KEY_ECDSA_CERT, BR_EC_secp521r1, 1, 0 },
+#  ifdef ENABLE_SK
 	{ "sk-ecdsa-sha2-nistp256-cert-v01@openssh.com", "ECDSA-SK-CERT", NULL,
 	    KEY_ECDSA_SK_CERT, BR_EC_secp256r1, 1, 0 },
+#  endif /* ENABLE_SK */
 #endif /* WITH_BEARSSL */
-=======
-	    KEY_ECDSA_CERT, NID_secp521r1, 1, 0 },
-#  endif /* OPENSSL_HAS_NISTP521 */
-#  ifdef ENABLE_SK
-	{ "sk-ecdsa-sha2-nistp256-cert-v01@openssh.com", "ECDSA-SK-CERT", NULL,
-	    KEY_ECDSA_SK_CERT, NID_X9_62_prime256v1, 1, 0 },
-#  endif /* ENABLE_SK */
-# endif /* OPENSSL_HAS_ECC */
-#endif /* WITH_OPENSSL */
->>>>>>> 166456ce
 	{ NULL, NULL, NULL, -1, -1, 0, 0 }
 };
 
