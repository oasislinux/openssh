--- conflicted
+++ resolved
@@ -386,38 +386,9 @@
 			memcpy(dest, src, aadlen);
 		aesctr_encrypt_bytes(&cc->ac_ctx, src + aadlen,
 		    dest + aadlen, len);
-<<<<<<< HEAD
 		break;
 #endif
 	default:
-=======
-		return 0;
-	}
-	return SSH_ERR_INVALID_ARGUMENT;
-#else
-	if (authlen) {
-		u_char lastiv[1];
-
-		if (authlen != cipher_authlen(cc->cipher))
-			return SSH_ERR_INVALID_ARGUMENT;
-		/* increment IV */
-		if (!EVP_CIPHER_CTX_ctrl(cc->evp, EVP_CTRL_GCM_IV_GEN,
-		    1, lastiv))
-			return SSH_ERR_LIBCRYPTO_ERROR;
-		/* set tag on decryption */
-		if (!cc->encrypt &&
-		    !EVP_CIPHER_CTX_ctrl(cc->evp, EVP_CTRL_GCM_SET_TAG,
-		    authlen, (u_char *)src + aadlen + len))
-			return SSH_ERR_LIBCRYPTO_ERROR;
-	}
-	if (aadlen) {
-		if (authlen &&
-		    EVP_Cipher(cc->evp, NULL, (u_char *)src, aadlen) < 0)
-			return SSH_ERR_LIBCRYPTO_ERROR;
-		memcpy(dest, src, aadlen);
-	}
-	if (len % cc->cipher->block_size)
->>>>>>> 68499579
 		return SSH_ERR_INVALID_ARGUMENT;
 	}
 	return 0;
