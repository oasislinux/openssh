/* $OpenBSD: cipher.c,v 1.120 2023/10/10 06:49:54 tb Exp $ */
/*
 * Author: Tatu Ylonen <ylo@cs.hut.fi>
 * Copyright (c) 1995 Tatu Ylonen <ylo@cs.hut.fi>, Espoo, Finland
 *                    All rights reserved
 *
 * As far as I am concerned, the code I have written for this software
 * can be used freely for any purpose.  Any derived versions of this
 * software must be clearly marked as such, and if the derived work is
 * incompatible with the protocol description in the RFC file, it must be
 * called by a name other than "ssh" or "Secure Shell".
 *
 *
 * Copyright (c) 1999 Niels Provos.  All rights reserved.
 * Copyright (c) 1999, 2000 Markus Friedl.  All rights reserved.
 *
 * Redistribution and use in source and binary forms, with or without
 * modification, are permitted provided that the following conditions
 * are met:
 * 1. Redistributions of source code must retain the above copyright
 *    notice, this list of conditions and the following disclaimer.
 * 2. Redistributions in binary form must reproduce the above copyright
 *    notice, this list of conditions and the following disclaimer in the
 *    documentation and/or other materials provided with the distribution.
 *
 * THIS SOFTWARE IS PROVIDED BY THE AUTHOR ``AS IS'' AND ANY EXPRESS OR
 * IMPLIED WARRANTIES, INCLUDING, BUT NOT LIMITED TO, THE IMPLIED WARRANTIES
 * OF MERCHANTABILITY AND FITNESS FOR A PARTICULAR PURPOSE ARE DISCLAIMED.
 * IN NO EVENT SHALL THE AUTHOR BE LIABLE FOR ANY DIRECT, INDIRECT,
 * INCIDENTAL, SPECIAL, EXEMPLARY, OR CONSEQUENTIAL DAMAGES (INCLUDING, BUT
 * NOT LIMITED TO, PROCUREMENT OF SUBSTITUTE GOODS OR SERVICES; LOSS OF USE,
 * DATA, OR PROFITS; OR BUSINESS INTERRUPTION) HOWEVER CAUSED AND ON ANY
 * THEORY OF LIABILITY, WHETHER IN CONTRACT, STRICT LIABILITY, OR TORT
 * (INCLUDING NEGLIGENCE OR OTHERWISE) ARISING IN ANY WAY OUT OF THE USE OF
 * THIS SOFTWARE, EVEN IF ADVISED OF THE POSSIBILITY OF SUCH DAMAGE.
 */

#include "includes.h"

#include <sys/types.h>

#include <string.h>
#include <stdarg.h>
#include <stdio.h>

#ifdef WITH_BEARSSL
#include <bearssl.h>
#endif

#include "cipher.h"
#ifndef WITH_BEARSSL
#include "cipher-aesctr.h"
#endif
#include "cipher-chachapoly.h"
#include "misc.h"
#include "sshbuf.h"
#include "ssherr.h"
#include "digest.h"

struct sshcipher_ctx {
	int	plaintext;
	int	encrypt;
	struct chachapoly_ctx *cp_ctx;
#ifdef WITH_BEARSSL
	union {
		br_aes_ct64_cbcenc_keys cbcenc;
		br_aes_ct64_cbcdec_keys cbcdec;
		br_aes_ct64_ctr_keys ctr;
	} keys;
	br_gcm_context gcm;
	u_char iv[16];
#else
	struct aesctr_ctx ac_ctx;
#endif
	const struct sshcipher *cipher;
};

enum sshcipher_types {
	CIPHER_NONE,
	CIPHER_AESCBC,
	CIPHER_AESCTR,
	CIPHER_AESGCM,
	CIPHER_CHACHAPOLY,
};

struct sshcipher {
	char	*name;
	u_int	block_size;
	u_int	key_len;
	u_int	iv_len;		/* defaults to block_size */
	u_int	auth_len;
	u_int	type;
};

static const struct sshcipher ciphers[] = {
#ifdef WITH_BEARSSL
	{ "aes128-cbc",		16, 16, 16, 0, CIPHER_AESCBC },
	{ "aes192-cbc",		16, 24, 16, 0, CIPHER_AESCBC },
	{ "aes256-cbc",		16, 32, 16, 0, CIPHER_AESCBC },
	{ "aes128-gcm@openssh.com",
				16, 16, 12, 16, CIPHER_AESGCM },
	{ "aes256-gcm@openssh.com",
				16, 32, 12, 16, CIPHER_AESGCM },
#endif
	{ "aes128-ctr",		16, 16, 16, 0, CIPHER_AESCTR },
	{ "aes192-ctr",		16, 24, 16, 0, CIPHER_AESCTR },
	{ "aes256-ctr",		16, 32, 16, 0, CIPHER_AESCTR },
	{ "chacha20-poly1305@openssh.com",
				8, 64, 0, 16, CIPHER_CHACHAPOLY },
	{ "none",		8, 0, 0, 0, CIPHER_NONE },

	{ NULL,			0, 0, 0, 0, 0 }
};

/*--*/

/* Returns a comma-separated list of supported ciphers. */
char *
cipher_alg_list(char sep, int auth_only)
{
	char *tmp, *ret = NULL;
	size_t nlen, rlen = 0;
	const struct sshcipher *c;

	for (c = ciphers; c->name != NULL; c++) {
		if (c->type == CIPHER_NONE)
			continue;
		if (auth_only && c->auth_len == 0)
			continue;
		if (ret != NULL)
			ret[rlen++] = sep;
		nlen = strlen(c->name);
		if ((tmp = realloc(ret, rlen + nlen + 2)) == NULL) {
			free(ret);
			return NULL;
		}
		ret = tmp;
		memcpy(ret + rlen, c->name, nlen + 1);
		rlen += nlen;
	}
	return ret;
}

const char *
compression_alg_list(int compression)
{
#ifdef WITH_ZLIB
	return compression ? "zlib@openssh.com,zlib,none" :
	    "none,zlib@openssh.com,zlib";
#else
	return "none";
#endif
}

u_int
cipher_blocksize(const struct sshcipher *c)
{
	return (c->block_size);
}

u_int
cipher_keylen(const struct sshcipher *c)
{
	return (c->key_len);
}

u_int
cipher_seclen(const struct sshcipher *c)
{
	return cipher_keylen(c);
}

u_int
cipher_authlen(const struct sshcipher *c)
{
	return (c->auth_len);
}

u_int
cipher_ivlen(const struct sshcipher *c)
{
	return (c->iv_len);
}

u_int
cipher_is_cbc(const struct sshcipher *c)
{
	return c->type == CIPHER_AESCBC;
}

u_int
cipher_ctx_is_plaintext(struct sshcipher_ctx *cc)
{
	return cc->plaintext;
}

const struct sshcipher *
cipher_by_name(const char *name)
{
	const struct sshcipher *c;
	for (c = ciphers; c->name != NULL; c++)
		if (strcmp(c->name, name) == 0)
			return c;
	return NULL;
}

#define	CIPHER_SEP	","
int
ciphers_valid(const char *names)
{
	const struct sshcipher *c;
	char *cipher_list, *cp;
	char *p;

	if (names == NULL || strcmp(names, "") == 0)
		return 0;
	if ((cipher_list = cp = strdup(names)) == NULL)
		return 0;
	for ((p = strsep(&cp, CIPHER_SEP)); p && *p != '\0';
	    (p = strsep(&cp, CIPHER_SEP))) {
		c = cipher_by_name(p);
		if (c == NULL || c->type == CIPHER_NONE) {
			free(cipher_list);
			return 0;
		}
	}
	free(cipher_list);
	return 1;
}

const char *
cipher_warning_message(const struct sshcipher_ctx *cc)
{
	if (cc == NULL || cc->cipher == NULL)
		return NULL;
	/* XXX repurpose for CBC warning */
	return NULL;
}

int
cipher_init(struct sshcipher_ctx **ccp, const struct sshcipher *cipher,
    const u_char *key, u_int keylen, const u_char *iv, u_int ivlen,
    int do_encrypt)
{
	struct sshcipher_ctx *cc = NULL;
	int ret = SSH_ERR_INTERNAL_ERROR;

	*ccp = NULL;
	if ((cc = calloc(sizeof(*cc), 1)) == NULL)
		return SSH_ERR_ALLOC_FAIL;

	cc->plaintext = cipher->type == CIPHER_NONE;
	cc->encrypt = do_encrypt;

	if (keylen != cipher->key_len || ivlen != cipher_ivlen(cipher)) {
		ret = SSH_ERR_INVALID_ARGUMENT;
		goto out;
	}

	cc->cipher = cipher;
	switch (cc->cipher->type) {
	case CIPHER_NONE:
		break;
	case CIPHER_CHACHAPOLY:
		if ((cc->cp_ctx = chachapoly_new(key, keylen)) == NULL) {
			ret = SSH_ERR_INVALID_ARGUMENT;
			goto out;
		}
		break;
#ifdef WITH_BEARSSL
	case CIPHER_AESCTR:
		memcpy(cc->iv, iv, 16);
		br_aes_ct64_ctr_init(&cc->keys.ctr, key, keylen);
		break;
	case CIPHER_AESCBC:
		memcpy(cc->iv, iv, 16);
		if (do_encrypt)
			br_aes_ct64_cbcenc_init(&cc->keys.cbcenc, key, keylen);
		else
			br_aes_ct64_cbcdec_init(&cc->keys.cbcdec, key, keylen);
		break;
	case CIPHER_AESGCM:
		memcpy(cc->iv, iv, 12);
		br_aes_ct64_ctr_init(&cc->keys.ctr, key, keylen);
		br_gcm_init(&cc->gcm, &cc->keys.ctr.vtable, br_ghash_ctmul64);
		break;
#else
	case CIPHER_AESCTR:
		aesctr_keysetup(&cc->ac_ctx, key, 8 * keylen, 8 * ivlen);
		aesctr_ivsetup(&cc->ac_ctx, iv);
		break;
#endif
	default:
		ret = SSH_ERR_INVALID_ARGUMENT;
		goto out;
	}
	*ccp = cc;
	cc = NULL;
	ret = 0;
 out:
	freezero(cc, sizeof(*cc));
	return ret;
}

#ifdef WITH_BEARSSL
static inline void
inc_iv(u_char *iv, size_t len)
{
	while (len-- > 0 && ++iv[len] == 0)
		;
}
#endif

/*
 * cipher_crypt() operates as following:
 * Copy 'aadlen' bytes (without en/decryption) from 'src' to 'dest'.
 * These bytes are treated as additional authenticated data for
 * authenticated encryption modes.
 * En/Decrypt 'len' bytes at offset 'aadlen' from 'src' to 'dest'.
 * Use 'authlen' bytes at offset 'len'+'aadlen' as the authentication tag.
 * This tag is written on encryption and verified on decryption.
 * Both 'aadlen' and 'authlen' can be set to 0.
 */
int
cipher_crypt(struct sshcipher_ctx *cc, u_int seqnr, u_char *dest,
   const u_char *src, u_int len, u_int aadlen, u_int authlen)
{
	u_int32_t ctr;
	u_int off;

	if (authlen != cipher_authlen(cc->cipher) ||
	    len % cc->cipher->block_size != 0)
		return SSH_ERR_INVALID_ARGUMENT;

	switch (cc->cipher->type) {
	case CIPHER_NONE:
		memcpy(dest, src, aadlen + len);
		break;
	case CIPHER_CHACHAPOLY:
		return chachapoly_crypt(cc->cp_ctx, seqnr, dest, src,
		    len, aadlen, authlen, cc->encrypt);
#ifdef WITH_BEARSSL
	case CIPHER_AESCTR:
		memcpy(dest, src, aadlen + len);
		ctr = PEEK_U32(cc->iv + 12);
		off = -ctr < len / 16 ? -ctr * 16 : len;
		ctr = br_aes_ct64_ctr_run(&cc->keys.ctr, cc->iv, ctr,
		    dest + aadlen, off);
		/* If the counter rolled over (possible since the
		 * initial value comes from a hash), increment the
		 * IV, then process the rest of the message. */
		if (ctr == 0) {
			inc_iv(cc->iv, 12);
			ctr = br_aes_ct64_ctr_run(&cc->keys.ctr, cc->iv, ctr,
			   dest + aadlen + off, len - off);
		}
		POKE_U32(cc->iv + 12, ctr);
		break;
	case CIPHER_AESCBC:
		memcpy(dest, src, aadlen + len);
		if (cc->encrypt) {
			br_aes_ct64_cbcenc_run(&cc->keys.cbcenc, cc->iv,
			    dest + aadlen, len);
		} else {
			br_aes_ct64_cbcdec_run(&cc->keys.cbcdec, cc->iv,
			    dest + aadlen, len);
		}
		break;
	case CIPHER_AESGCM:
		memcpy(dest, src, aadlen + len);
		br_gcm_reset(&cc->gcm, cc->iv, 12);
		inc_iv(cc->iv + 4, 8);
		br_gcm_aad_inject(&cc->gcm, dest, aadlen);
		br_gcm_flip(&cc->gcm);
		br_gcm_run(&cc->gcm, cc->encrypt, dest + aadlen, len);
		if (cc->encrypt) {
			br_gcm_get_tag(&cc->gcm, dest + aadlen + len);
		} else if (br_gcm_check_tag(&cc->gcm,
		    src + aadlen + len) != 1) {
			return SSH_ERR_MAC_INVALID;
		}
		break;
#else
	case CIPHER_AESCTR:
		if (aadlen)
			memcpy(dest, src, aadlen);
		aesctr_encrypt_bytes(&cc->ac_ctx, src + aadlen,
		    dest + aadlen, len);
		break;
#endif
	default:
		return SSH_ERR_INVALID_ARGUMENT;
	}
	return 0;
}

/* Extract the packet length, including any decryption necessary beforehand */
int
cipher_get_length(struct sshcipher_ctx *cc, u_int *plenp, u_int seqnr,
    const u_char *cp, u_int len)
{
	if (cc->cipher->type == CIPHER_CHACHAPOLY)
		return chachapoly_get_length(cc->cp_ctx, plenp, seqnr,
		    cp, len);
	if (len < 4)
		return SSH_ERR_MESSAGE_INCOMPLETE;
	*plenp = PEEK_U32(cp);
	return 0;
}

void
cipher_free(struct sshcipher_ctx *cc)
{
	if (cc == NULL)
		return;
	if (cc->cipher->type == CIPHER_CHACHAPOLY) {
		chachapoly_free(cc->cp_ctx);
		cc->cp_ctx = NULL;
	}
	freezero(cc, sizeof(*cc));
}

<<<<<<< HEAD
/*
 * Exports an IV from the sshcipher_ctx required to export the key
 * state back from the unprivileged child to the privileged parent
 * process.
 */
=======
>>>>>>> 8241b9c0
int
cipher_get_keyiv(struct sshcipher_ctx *cc, u_char *iv, size_t len)
{

	if (len != cipher_ivlen(cc->cipher))
		return SSH_ERR_INVALID_ARGUMENT;

	switch (cc->cipher->type) {
#ifdef WITH_BEARSSL
	case CIPHER_AESCTR:
	case CIPHER_AESCBC:
	case CIPHER_AESGCM:
		memcpy(iv, cc->iv, len);
		break;
#else
	case CIPHER_AESCTR:
		memcpy(iv, cc->ac_ctx.ctr, len);
		break;
#endif
	case CIPHER_CHACHAPOLY:
		break;
	default:
		return SSH_ERR_INVALID_ARGUMENT;
	}
	return 0;
}<|MERGE_RESOLUTION|>--- conflicted
+++ resolved
@@ -420,14 +420,6 @@
 	freezero(cc, sizeof(*cc));
 }
 
-<<<<<<< HEAD
-/*
- * Exports an IV from the sshcipher_ctx required to export the key
- * state back from the unprivileged child to the privileged parent
- * process.
- */
-=======
->>>>>>> 8241b9c0
 int
 cipher_get_keyiv(struct sshcipher_ctx *cc, u_char *iv, size_t len)
 {
