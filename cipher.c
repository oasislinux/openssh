--- conflicted
+++ resolved
@@ -258,54 +258,12 @@
 	}
 
 	cc->cipher = cipher;
-<<<<<<< HEAD
 	switch (cc->cipher->type) {
 	case CIPHER_NONE:
 		break;
 	case CIPHER_CHACHAPOLY:
 		if ((cc->cp_ctx = chachapoly_new(key, keylen)) == NULL) {
 			ret = SSH_ERR_INVALID_ARGUMENT;
-=======
-	if ((cc->cipher->flags & CFLAG_CHACHAPOLY) != 0) {
-		cc->cp_ctx = chachapoly_new(key, keylen);
-		ret = cc->cp_ctx != NULL ? 0 : SSH_ERR_INVALID_ARGUMENT;
-		goto out;
-	}
-	if ((cc->cipher->flags & CFLAG_NONE) != 0) {
-		ret = 0;
-		goto out;
-	}
-#ifndef WITH_OPENSSL
-	if ((cc->cipher->flags & CFLAG_AESCTR) != 0) {
-		aesctr_keysetup(&cc->ac_ctx, key, 8 * keylen, 8 * ivlen);
-		aesctr_ivsetup(&cc->ac_ctx, iv);
-		ret = 0;
-		goto out;
-	}
-	ret = SSH_ERR_INVALID_ARGUMENT;
-	goto out;
-#else /* WITH_OPENSSL */
-	type = (*cipher->evptype)();
-	if ((cc->evp = EVP_CIPHER_CTX_new()) == NULL) {
-		ret = SSH_ERR_ALLOC_FAIL;
-		goto out;
-	}
-	if (EVP_CipherInit(cc->evp, type, NULL, (u_char *)iv,
-	    (do_encrypt == CIPHER_ENCRYPT)) == 0) {
-		ret = SSH_ERR_LIBCRYPTO_ERROR;
-		goto out;
-	}
-	if (cipher_authlen(cipher) &&
-	    EVP_CIPHER_CTX_ctrl(cc->evp, EVP_CTRL_GCM_SET_IV_FIXED,
-	    -1, (u_char *)iv) <= 0) {
-		ret = SSH_ERR_LIBCRYPTO_ERROR;
-		goto out;
-	}
-	klen = EVP_CIPHER_CTX_key_length(cc->evp);
-	if (klen > 0 && keylen != (u_int)klen) {
-		if (EVP_CIPHER_CTX_set_key_length(cc->evp, keylen) == 0) {
-			ret = SSH_ERR_LIBCRYPTO_ERROR;
->>>>>>> 2593769f
 			goto out;
 		}
 		break;
@@ -428,52 +386,10 @@
 			memcpy(dest, src, aadlen);
 		aesctr_encrypt_bytes(&cc->ac_ctx, src + aadlen,
 		    dest + aadlen, len);
-<<<<<<< HEAD
 		break;
 #endif
 	default:
 		return SSH_ERR_INVALID_ARGUMENT;
-=======
-		return 0;
-	}
-	return SSH_ERR_INVALID_ARGUMENT;
-#else
-	if (authlen) {
-		u_char lastiv[1];
-
-		if (authlen != cipher_authlen(cc->cipher))
-			return SSH_ERR_INVALID_ARGUMENT;
-		/* increment IV */
-		if (EVP_CIPHER_CTX_ctrl(cc->evp, EVP_CTRL_GCM_IV_GEN,
-		    1, lastiv) <= 0)
-			return SSH_ERR_LIBCRYPTO_ERROR;
-		/* set tag on decryption */
-		if (!cc->encrypt &&
-		    EVP_CIPHER_CTX_ctrl(cc->evp, EVP_CTRL_GCM_SET_TAG,
-		    authlen, (u_char *)src + aadlen + len) <= 0)
-			return SSH_ERR_LIBCRYPTO_ERROR;
-	}
-	if (aadlen) {
-		if (authlen &&
-		    EVP_Cipher(cc->evp, NULL, (u_char *)src, aadlen) < 0)
-			return SSH_ERR_LIBCRYPTO_ERROR;
-		memcpy(dest, src, aadlen);
-	}
-	if (len % cc->cipher->block_size)
-		return SSH_ERR_INVALID_ARGUMENT;
-	if (EVP_Cipher(cc->evp, dest + aadlen, (u_char *)src + aadlen,
-	    len) < 0)
-		return SSH_ERR_LIBCRYPTO_ERROR;
-	if (authlen) {
-		/* compute tag (on encrypt) or verify tag (on decrypt) */
-		if (EVP_Cipher(cc->evp, NULL, NULL, 0) < 0)
-			return cc->encrypt ?
-			    SSH_ERR_LIBCRYPTO_ERROR : SSH_ERR_MAC_INVALID;
-		if (cc->encrypt &&
-		    EVP_CIPHER_CTX_ctrl(cc->evp, EVP_CTRL_GCM_GET_TAG,
-		    authlen, dest + aadlen + len) <= 0)
-			return SSH_ERR_LIBCRYPTO_ERROR;
->>>>>>> 2593769f
 	}
 	return 0;
 }
@@ -510,18 +426,6 @@
 
 	if (len != cipher_ivlen(cc->cipher))
 		return SSH_ERR_INVALID_ARGUMENT;
-<<<<<<< HEAD
-=======
-	if (cipher_authlen(c)) {
-		if (EVP_CIPHER_CTX_ctrl(cc->evp, EVP_CTRL_GCM_IV_GEN, len,
-		    iv) <= 0)
-			return SSH_ERR_LIBCRYPTO_ERROR;
-	} else if (EVP_CIPHER_CTX_get_iv(cc->evp, iv, len) <= 0)
-		return SSH_ERR_LIBCRYPTO_ERROR;
-#endif
-	return 0;
-}
->>>>>>> 2593769f
 
 	switch (cc->cipher->type) {
 #ifdef WITH_BEARSSL
@@ -539,17 +443,6 @@
 		break;
 	default:
 		return SSH_ERR_INVALID_ARGUMENT;
-<<<<<<< HEAD
-	}
-=======
-	if (cipher_authlen(c)) {
-		/* XXX iv arg is const, but EVP_CIPHER_CTX_ctrl isn't */
-		if (EVP_CIPHER_CTX_ctrl(cc->evp,
-		    EVP_CTRL_GCM_SET_IV_FIXED, -1, (void *)iv) <= 0)
-			return SSH_ERR_LIBCRYPTO_ERROR;
-	} else if (!EVP_CIPHER_CTX_set_iv(cc->evp, iv, evplen))
-		return SSH_ERR_LIBCRYPTO_ERROR;
-#endif
->>>>>>> 2593769f
+	}
 	return 0;
 }