/* $OpenBSD: cipher.c,v 1.119 2021/04/03 06:18:40 djm Exp $ */
/*
 * Author: Tatu Ylonen <ylo@cs.hut.fi>
 * Copyright (c) 1995 Tatu Ylonen <ylo@cs.hut.fi>, Espoo, Finland
 *                    All rights reserved
 *
 * As far as I am concerned, the code I have written for this software
 * can be used freely for any purpose.  Any derived versions of this
 * software must be clearly marked as such, and if the derived work is
 * incompatible with the protocol description in the RFC file, it must be
 * called by a name other than "ssh" or "Secure Shell".
 *
 *
 * Copyright (c) 1999 Niels Provos.  All rights reserved.
 * Copyright (c) 1999, 2000 Markus Friedl.  All rights reserved.
 *
 * Redistribution and use in source and binary forms, with or without
 * modification, are permitted provided that the following conditions
 * are met:
 * 1. Redistributions of source code must retain the above copyright
 *    notice, this list of conditions and the following disclaimer.
 * 2. Redistributions in binary form must reproduce the above copyright
 *    notice, this list of conditions and the following disclaimer in the
 *    documentation and/or other materials provided with the distribution.
 *
 * THIS SOFTWARE IS PROVIDED BY THE AUTHOR ``AS IS'' AND ANY EXPRESS OR
 * IMPLIED WARRANTIES, INCLUDING, BUT NOT LIMITED TO, THE IMPLIED WARRANTIES
 * OF MERCHANTABILITY AND FITNESS FOR A PARTICULAR PURPOSE ARE DISCLAIMED.
 * IN NO EVENT SHALL THE AUTHOR BE LIABLE FOR ANY DIRECT, INDIRECT,
 * INCIDENTAL, SPECIAL, EXEMPLARY, OR CONSEQUENTIAL DAMAGES (INCLUDING, BUT
 * NOT LIMITED TO, PROCUREMENT OF SUBSTITUTE GOODS OR SERVICES; LOSS OF USE,
 * DATA, OR PROFITS; OR BUSINESS INTERRUPTION) HOWEVER CAUSED AND ON ANY
 * THEORY OF LIABILITY, WHETHER IN CONTRACT, STRICT LIABILITY, OR TORT
 * (INCLUDING NEGLIGENCE OR OTHERWISE) ARISING IN ANY WAY OUT OF THE USE OF
 * THIS SOFTWARE, EVEN IF ADVISED OF THE POSSIBILITY OF SUCH DAMAGE.
 */

#include "includes.h"

#include <sys/types.h>

#include <string.h>
#include <stdarg.h>
#include <stdio.h>

#ifdef WITH_BEARSSL
#include <bearssl.h>
#endif

#include "cipher.h"
#ifndef WITH_BEARSSL
#include "cipher-aesctr.h"
#endif
#include "cipher-chachapoly.h"
#include "misc.h"
#include "sshbuf.h"
#include "ssherr.h"
#include "digest.h"

struct sshcipher_ctx {
	int	plaintext;
	int	encrypt;
	struct chachapoly_ctx *cp_ctx;
#ifdef WITH_BEARSSL
	union {
		br_aes_ct64_cbcenc_keys cbcenc;
		br_aes_ct64_cbcdec_keys cbcdec;
		br_aes_ct64_ctr_keys ctr;
	} keys;
	br_gcm_context gcm;
	u_char iv[16];
#else
	struct aesctr_ctx ac_ctx;
#endif
	const struct sshcipher *cipher;
};

enum sshcipher_types {
	CIPHER_NONE,
	CIPHER_AESCBC,
	CIPHER_AESCTR,
	CIPHER_AESGCM,
	CIPHER_CHACHAPOLY,
};

struct sshcipher {
	char	*name;
	u_int	block_size;
	u_int	key_len;
	u_int	iv_len;		/* defaults to block_size */
	u_int	auth_len;
	u_int	type;
};

static const struct sshcipher ciphers[] = {
#ifdef WITH_BEARSSL
	{ "aes128-cbc",		16, 16, 16, 0, CIPHER_AESCBC },
	{ "aes192-cbc",		16, 24, 16, 0, CIPHER_AESCBC },
	{ "aes256-cbc",		16, 32, 16, 0, CIPHER_AESCBC },
	{ "aes128-gcm@openssh.com",
				16, 16, 12, 16, CIPHER_AESGCM },
	{ "aes256-gcm@openssh.com",
				16, 32, 12, 16, CIPHER_AESGCM },
#endif
	{ "aes128-ctr",		16, 16, 16, 0, CIPHER_AESCTR },
	{ "aes192-ctr",		16, 24, 16, 0, CIPHER_AESCTR },
	{ "aes256-ctr",		16, 32, 16, 0, CIPHER_AESCTR },
	{ "chacha20-poly1305@openssh.com",
				8, 64, 0, 16, CIPHER_CHACHAPOLY },
	{ "none",		8, 0, 0, 0, CIPHER_NONE },

	{ NULL,			0, 0, 0, 0, 0 }
};

/*--*/

/* Returns a comma-separated list of supported ciphers. */
char *
cipher_alg_list(char sep, int auth_only)
{
	char *tmp, *ret = NULL;
	size_t nlen, rlen = 0;
	const struct sshcipher *c;

	for (c = ciphers; c->name != NULL; c++) {
		if (c->type == CIPHER_NONE)
			continue;
		if (auth_only && c->auth_len == 0)
			continue;
		if (ret != NULL)
			ret[rlen++] = sep;
		nlen = strlen(c->name);
		if ((tmp = realloc(ret, rlen + nlen + 2)) == NULL) {
			free(ret);
			return NULL;
		}
		ret = tmp;
		memcpy(ret + rlen, c->name, nlen + 1);
		rlen += nlen;
	}
	return ret;
}

const char *
compression_alg_list(int compression)
{
#ifdef WITH_ZLIB
	return compression ? "zlib@openssh.com,zlib,none" :
	    "none,zlib@openssh.com,zlib";
#else
	return "none";
#endif
}

u_int
cipher_blocksize(const struct sshcipher *c)
{
	return (c->block_size);
}

u_int
cipher_keylen(const struct sshcipher *c)
{
	return (c->key_len);
}

u_int
cipher_seclen(const struct sshcipher *c)
{
	return cipher_keylen(c);
}

u_int
cipher_authlen(const struct sshcipher *c)
{
	return (c->auth_len);
}

u_int
cipher_ivlen(const struct sshcipher *c)
{
	return (c->iv_len);
}

u_int
cipher_is_cbc(const struct sshcipher *c)
{
	return c->type == CIPHER_AESCBC;
}

u_int
cipher_ctx_is_plaintext(struct sshcipher_ctx *cc)
{
	return cc->plaintext;
}

const struct sshcipher *
cipher_by_name(const char *name)
{
	const struct sshcipher *c;
	for (c = ciphers; c->name != NULL; c++)
		if (strcmp(c->name, name) == 0)
			return c;
	return NULL;
}

#define	CIPHER_SEP	","
int
ciphers_valid(const char *names)
{
	const struct sshcipher *c;
	char *cipher_list, *cp;
	char *p;

	if (names == NULL || strcmp(names, "") == 0)
		return 0;
	if ((cipher_list = cp = strdup(names)) == NULL)
		return 0;
	for ((p = strsep(&cp, CIPHER_SEP)); p && *p != '\0';
	    (p = strsep(&cp, CIPHER_SEP))) {
		c = cipher_by_name(p);
		if (c == NULL || c->type == CIPHER_NONE) {
			free(cipher_list);
			return 0;
		}
	}
	free(cipher_list);
	return 1;
}

const char *
cipher_warning_message(const struct sshcipher_ctx *cc)
{
	if (cc == NULL || cc->cipher == NULL)
		return NULL;
	/* XXX repurpose for CBC warning */
	return NULL;
}

int
cipher_init(struct sshcipher_ctx **ccp, const struct sshcipher *cipher,
    const u_char *key, u_int keylen, const u_char *iv, u_int ivlen,
    int do_encrypt)
{
	struct sshcipher_ctx *cc = NULL;
	int ret = SSH_ERR_INTERNAL_ERROR;

	*ccp = NULL;
	if ((cc = calloc(sizeof(*cc), 1)) == NULL)
		return SSH_ERR_ALLOC_FAIL;

	cc->plaintext = cipher->type == CIPHER_NONE;
	cc->encrypt = do_encrypt;

	if (keylen != cipher->key_len || ivlen != cipher_ivlen(cipher)) {
		ret = SSH_ERR_INVALID_ARGUMENT;
		goto out;
	}

	cc->cipher = cipher;
	switch (cc->cipher->type) {
	case CIPHER_NONE:
		break;
	case CIPHER_CHACHAPOLY:
		if ((cc->cp_ctx = chachapoly_new(key, keylen)) == NULL) {
			ret = SSH_ERR_INVALID_ARGUMENT;
			goto out;
		}
		break;
#ifdef WITH_BEARSSL
	case CIPHER_AESCTR:
		memcpy(cc->iv, iv, 16);
		br_aes_ct64_ctr_init(&cc->keys.ctr, key, keylen);
		break;
	case CIPHER_AESCBC:
		memcpy(cc->iv, iv, 16);
		if (do_encrypt)
			br_aes_ct64_cbcenc_init(&cc->keys.cbcenc, key, keylen);
		else
			br_aes_ct64_cbcdec_init(&cc->keys.cbcdec, key, keylen);
		break;
	case CIPHER_AESGCM:
		memcpy(cc->iv, iv, 12);
		br_aes_ct64_ctr_init(&cc->keys.ctr, key, keylen);
		br_gcm_init(&cc->gcm, &cc->keys.ctr.vtable, br_ghash_ctmul64);
		break;
#else
	case CIPHER_AESCTR:
		aesctr_keysetup(&cc->ac_ctx, key, 8 * keylen, 8 * ivlen);
		aesctr_ivsetup(&cc->ac_ctx, iv);
		break;
#endif
	default:
		ret = SSH_ERR_INVALID_ARGUMENT;
		goto out;
	}
	*ccp = cc;
	cc = NULL;
	ret = 0;
 out:
	freezero(cc, sizeof(*cc));
	return ret;
}

#ifdef WITH_BEARSSL
static inline void
inc_iv(u_char *iv, size_t len)
{
	while (len-- > 0 && ++iv[len] == 0)
		;
}
#endif

/*
 * cipher_crypt() operates as following:
 * Copy 'aadlen' bytes (without en/decryption) from 'src' to 'dest'.
 * These bytes are treated as additional authenticated data for
 * authenticated encryption modes.
 * En/Decrypt 'len' bytes at offset 'aadlen' from 'src' to 'dest'.
 * Use 'authlen' bytes at offset 'len'+'aadlen' as the authentication tag.
 * This tag is written on encryption and verified on decryption.
 * Both 'aadlen' and 'authlen' can be set to 0.
 */
int
cipher_crypt(struct sshcipher_ctx *cc, u_int seqnr, u_char *dest,
   const u_char *src, u_int len, u_int aadlen, u_int authlen)
{
	u_int32_t ctr;
	u_int off;

	if (authlen != cipher_authlen(cc->cipher) ||
	    len % cc->cipher->block_size != 0)
		return SSH_ERR_INVALID_ARGUMENT;

	switch (cc->cipher->type) {
	case CIPHER_NONE:
		memcpy(dest, src, aadlen + len);
		break;
	case CIPHER_CHACHAPOLY:
		return chachapoly_crypt(cc->cp_ctx, seqnr, dest, src,
		    len, aadlen, authlen, cc->encrypt);
#ifdef WITH_BEARSSL
	case CIPHER_AESCTR:
		memcpy(dest, src, aadlen + len);
		ctr = PEEK_U32(cc->iv + 12);
		off = -ctr < len / 16 ? -ctr * 16 : len;
		ctr = br_aes_ct64_ctr_run(&cc->keys.ctr, cc->iv, ctr,
		    dest + aadlen, off);
		/* If the counter rolled over (possible since the
		 * initial value comes from a hash), increment the
		 * IV, then process the rest of the message. */
		if (ctr == 0) {
			inc_iv(cc->iv, 12);
			ctr = br_aes_ct64_ctr_run(&cc->keys.ctr, cc->iv, ctr,
			   dest + aadlen + off, len - off);
		}
		POKE_U32(cc->iv + 12, ctr);
		break;
	case CIPHER_AESCBC:
		memcpy(dest, src, aadlen + len);
		if (cc->encrypt) {
			br_aes_ct64_cbcenc_run(&cc->keys.cbcenc, cc->iv,
			    dest + aadlen, len);
		} else {
			br_aes_ct64_cbcdec_run(&cc->keys.cbcdec, cc->iv,
			    dest + aadlen, len);
		}
		break;
	case CIPHER_AESGCM:
		memcpy(dest, src, aadlen + len);
		br_gcm_reset(&cc->gcm, cc->iv, 12);
		inc_iv(cc->iv + 4, 8);
		br_gcm_aad_inject(&cc->gcm, dest, aadlen);
		br_gcm_flip(&cc->gcm);
		br_gcm_run(&cc->gcm, cc->encrypt, dest + aadlen, len);
		if (cc->encrypt) {
			br_gcm_get_tag(&cc->gcm, dest + aadlen + len);
		} else if (br_gcm_check_tag(&cc->gcm,
		    src + aadlen + len) != 1) {
			return SSH_ERR_MAC_INVALID;
		}
		break;
#else
	case CIPHER_AESCTR:
		if (aadlen)
			memcpy(dest, src, aadlen);
		aesctr_encrypt_bytes(&cc->ac_ctx, src + aadlen,
		    dest + aadlen, len);
		break;
#endif
	default:
		return SSH_ERR_INVALID_ARGUMENT;
	}
	return 0;
}

/* Extract the packet length, including any decryption necessary beforehand */
int
cipher_get_length(struct sshcipher_ctx *cc, u_int *plenp, u_int seqnr,
    const u_char *cp, u_int len)
{
	if (cc->cipher->type == CIPHER_CHACHAPOLY)
		return chachapoly_get_length(cc->cp_ctx, plenp, seqnr,
		    cp, len);
	if (len < 4)
		return SSH_ERR_MESSAGE_INCOMPLETE;
	*plenp = PEEK_U32(cp);
	return 0;
}

void
cipher_free(struct sshcipher_ctx *cc)
{
	if (cc == NULL)
		return;
	if (cc->cipher->type == CIPHER_CHACHAPOLY) {
		chachapoly_free(cc->cp_ctx);
		cc->cp_ctx = NULL;
	}
	freezero(cc, sizeof(*cc));
}

/*
 * Exports an IV from the sshcipher_ctx required to export the key
 * state back from the unprivileged child to the privileged parent
 * process.
 */
int
cipher_get_keyiv(struct sshcipher_ctx *cc, u_char *iv, size_t len)
{

	if (len != cipher_ivlen(cc->cipher))
		return SSH_ERR_INVALID_ARGUMENT;
<<<<<<< HEAD
=======
#ifndef OPENSSL_HAVE_EVPCTR
	if (c->evptype == evp_aes_128_ctr)
		ssh_aes_ctr_iv(cc->evp, 0, iv, len);
	else
#endif
	if (cipher_authlen(c)) {
		if (!EVP_CIPHER_CTX_ctrl(cc->evp, EVP_CTRL_GCM_IV_GEN,
		    len, iv))
			return SSH_ERR_LIBCRYPTO_ERROR;
	} else if (!EVP_CIPHER_CTX_get_iv(cc->evp, iv, len))
		return SSH_ERR_LIBCRYPTO_ERROR;
#endif
	return 0;
}
>>>>>>> e8696828

	switch (cc->cipher->type) {
#ifdef WITH_BEARSSL
	case CIPHER_AESCTR:
	case CIPHER_AESCBC:
	case CIPHER_AESGCM:
		memcpy(iv, cc->iv, len);
		break;
#else
	case CIPHER_AESCTR:
		memcpy(iv, cc->ac_ctx.ctr, len);
		break;
#endif
	case CIPHER_CHACHAPOLY:
		break;
	default:
		return SSH_ERR_INVALID_ARGUMENT;
	}
	return 0;
}<|MERGE_RESOLUTION|>--- conflicted
+++ resolved
@@ -431,23 +431,6 @@
 
 	if (len != cipher_ivlen(cc->cipher))
 		return SSH_ERR_INVALID_ARGUMENT;
-<<<<<<< HEAD
-=======
-#ifndef OPENSSL_HAVE_EVPCTR
-	if (c->evptype == evp_aes_128_ctr)
-		ssh_aes_ctr_iv(cc->evp, 0, iv, len);
-	else
-#endif
-	if (cipher_authlen(c)) {
-		if (!EVP_CIPHER_CTX_ctrl(cc->evp, EVP_CTRL_GCM_IV_GEN,
-		    len, iv))
-			return SSH_ERR_LIBCRYPTO_ERROR;
-	} else if (!EVP_CIPHER_CTX_get_iv(cc->evp, iv, len))
-		return SSH_ERR_LIBCRYPTO_ERROR;
-#endif
-	return 0;
-}
->>>>>>> e8696828
 
 	switch (cc->cipher->type) {
 #ifdef WITH_BEARSSL
