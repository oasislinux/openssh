/* $OpenBSD: ssh-pkcs11-helper.c,v 1.25 2021/08/11 05:20:17 djm Exp $ */
/*
 * Copyright (c) 2010 Markus Friedl.  All rights reserved.
 *
 * Permission to use, copy, modify, and distribute this software for any
 * purpose with or without fee is hereby granted, provided that the above
 * copyright notice and this permission notice appear in all copies.
 *
 * THE SOFTWARE IS PROVIDED "AS IS" AND THE AUTHOR DISCLAIMS ALL WARRANTIES
 * WITH REGARD TO THIS SOFTWARE INCLUDING ALL IMPLIED WARRANTIES OF
 * MERCHANTABILITY AND FITNESS. IN NO EVENT SHALL THE AUTHOR BE LIABLE FOR
 * ANY SPECIAL, DIRECT, INDIRECT, OR CONSEQUENTIAL DAMAGES OR ANY DAMAGES
 * WHATSOEVER RESULTING FROM LOSS OF USE, DATA OR PROFITS, WHETHER IN AN
 * ACTION OF CONTRACT, NEGLIGENCE OR OTHER TORTIOUS ACTION, ARISING OUT OF
 * OR IN CONNECTION WITH THE USE OR PERFORMANCE OF THIS SOFTWARE.
 */

#include "includes.h"

#include <sys/types.h>
#ifdef HAVE_SYS_TIME_H
# include <sys/time.h>
#endif

#include "openbsd-compat/sys-queue.h"

#include <stdlib.h>
#include <errno.h>
#ifdef HAVE_POLL_H
#include <poll.h>
#endif
#include <stdarg.h>
#include <string.h>
#include <unistd.h>

#include "xmalloc.h"
#include "sshbuf.h"
#include "log.h"
#include "misc.h"
#include "sshkey.h"
#include "authfd.h"
#include "ssh-pkcs11.h"
#include "ssherr.h"

#ifdef ENABLE_PKCS11

#ifdef WITH_OPENSSL

/* borrows code from sftp-server and ssh-agent */

struct pkcs11_keyinfo {
	struct sshkey	*key;
	char		*providername, *label;
	TAILQ_ENTRY(pkcs11_keyinfo) next;
};

TAILQ_HEAD(, pkcs11_keyinfo) pkcs11_keylist;

#define MAX_MSG_LENGTH		10240 /*XXX*/

/* input and output queue */
struct sshbuf *iqueue;
struct sshbuf *oqueue;

static void
add_key(struct sshkey *k, char *name, char *label)
{
	struct pkcs11_keyinfo *ki;

	ki = xcalloc(1, sizeof(*ki));
	ki->providername = xstrdup(name);
	ki->key = k;
	ki->label = xstrdup(label);
	TAILQ_INSERT_TAIL(&pkcs11_keylist, ki, next);
}

static void
del_keys_by_name(char *name)
{
	struct pkcs11_keyinfo *ki, *nxt;

	for (ki = TAILQ_FIRST(&pkcs11_keylist); ki; ki = nxt) {
		nxt = TAILQ_NEXT(ki, next);
		if (!strcmp(ki->providername, name)) {
			TAILQ_REMOVE(&pkcs11_keylist, ki, next);
			free(ki->providername);
			free(ki->label);
			sshkey_free(ki->key);
			free(ki);
		}
	}
}

/* lookup matching 'private' key */
static struct sshkey *
lookup_key(struct sshkey *k)
{
	struct pkcs11_keyinfo *ki;

	TAILQ_FOREACH(ki, &pkcs11_keylist, next) {
<<<<<<< HEAD
		debug("check %p %s %s", (void *)ki, ki->providername, ki->label);
=======
		debug("check %s %s %s", sshkey_type(ki->key),
		    ki->providername, ki->label);
>>>>>>> e1a59618
		if (sshkey_equal(k, ki->key))
			return (ki->key);
	}
	return (NULL);
}

static void
send_msg(struct sshbuf *m)
{
	int r;

	if ((r = sshbuf_put_stringb(oqueue, m)) != 0)
		fatal_fr(r, "enqueue");
}

static void
process_add(void)
{
	char *name, *pin;
	struct sshkey **keys = NULL;
	int r, i, nkeys;
	u_char *blob;
	size_t blen;
	struct sshbuf *msg;
	char **labels = NULL;

	if ((msg = sshbuf_new()) == NULL)
		fatal_f("sshbuf_new failed");
	if ((r = sshbuf_get_cstring(iqueue, &name, NULL)) != 0 ||
	    (r = sshbuf_get_cstring(iqueue, &pin, NULL)) != 0)
		fatal_fr(r, "parse");
	if ((nkeys = pkcs11_add_provider(name, pin, &keys, &labels)) > 0) {
		if ((r = sshbuf_put_u8(msg,
		    SSH2_AGENT_IDENTITIES_ANSWER)) != 0 ||
		    (r = sshbuf_put_u32(msg, nkeys)) != 0)
			fatal_fr(r, "compose");
		for (i = 0; i < nkeys; i++) {
			if ((r = sshkey_to_blob(keys[i], &blob, &blen)) != 0) {
				debug_fr(r, "encode key");
				continue;
			}
			if ((r = sshbuf_put_string(msg, blob, blen)) != 0 ||
			    (r = sshbuf_put_cstring(msg, labels[i])) != 0)
				fatal_fr(r, "compose key");
			free(blob);
			add_key(keys[i], name, labels[i]);
			free(labels[i]);
		}
	} else if ((r = sshbuf_put_u8(msg, SSH_AGENT_FAILURE)) != 0 ||
	    (r = sshbuf_put_u32(msg, -nkeys)) != 0)
		fatal_fr(r, "compose");
	free(labels);
	free(keys); /* keys themselves are transferred to pkcs11_keylist */
	free(pin);
	free(name);
	send_msg(msg);
	sshbuf_free(msg);
}

static void
process_del(void)
{
	char *name, *pin;
	struct sshbuf *msg;
	int r;

	if ((msg = sshbuf_new()) == NULL)
		fatal_f("sshbuf_new failed");
	if ((r = sshbuf_get_cstring(iqueue, &name, NULL)) != 0 ||
	    (r = sshbuf_get_cstring(iqueue, &pin, NULL)) != 0)
		fatal_fr(r, "parse");
	del_keys_by_name(name);
	if ((r = sshbuf_put_u8(msg, pkcs11_del_provider(name) == 0 ?
	    SSH_AGENT_SUCCESS : SSH_AGENT_FAILURE)) != 0)
		fatal_fr(r, "compose");
	free(pin);
	free(name);
	send_msg(msg);
	sshbuf_free(msg);
}

static void
process_sign(void)
{
	u_char *blob, *data, *signature = NULL;
	size_t blen, dlen, slen = 0;
	int r, ok = -1;
	struct sshkey *key, *found;
	struct sshbuf *msg;

	/* XXX support SHA2 signature flags */
	if ((r = sshbuf_get_string(iqueue, &blob, &blen)) != 0 ||
	    (r = sshbuf_get_string(iqueue, &data, &dlen)) != 0 ||
	    (r = sshbuf_get_u32(iqueue, NULL)) != 0)
		fatal_fr(r, "parse");

	if ((r = sshkey_from_blob(blob, blen, &key)) != 0)
		fatal_fr(r, "decode key");
	else {
		if ((found = lookup_key(key)) != NULL) {
#ifdef WITH_OPENSSL
			int ret;

			if (key->type == KEY_RSA) {
				slen = RSA_size(key->rsa);
				signature = xmalloc(slen);
				ret = RSA_private_encrypt(dlen, data, signature,
				    found->rsa, RSA_PKCS1_PADDING);
				if (ret != -1) {
					slen = ret;
					ok = 0;
				}
#ifdef OPENSSL_HAS_ECC
			} else if (key->type == KEY_ECDSA) {
				u_int xslen = ECDSA_size(key->ecdsa);

				signature = xmalloc(xslen);
				/* "The parameter type is ignored." */
				ret = ECDSA_sign(-1, data, dlen, signature,
				    &xslen, found->ecdsa);
				if (ret != 0)
					ok = 0;
				else
					error_f("ECDSA_sign returned %d", ret);
				slen = xslen;
#endif /* OPENSSL_HAS_ECC */
			} else
				error_f("don't know how to sign with key "
				    "type %d", (int)key->type);
#endif /* WITH_OPENSSL */
		}
		sshkey_free(key);
	}
	if ((msg = sshbuf_new()) == NULL)
		fatal_f("sshbuf_new failed");
	if (ok == 0) {
		if ((r = sshbuf_put_u8(msg, SSH2_AGENT_SIGN_RESPONSE)) != 0 ||
		    (r = sshbuf_put_string(msg, signature, slen)) != 0)
			fatal_fr(r, "compose response");
	} else {
		if ((r = sshbuf_put_u8(msg, SSH2_AGENT_FAILURE)) != 0)
			fatal_fr(r, "compose failure response");
	}
	free(data);
	free(blob);
	free(signature);
	send_msg(msg);
	sshbuf_free(msg);
}

static void
process(void)
{
	u_int msg_len;
	u_int buf_len;
	u_int consumed;
	u_char type;
	const u_char *cp;
	int r;

	buf_len = sshbuf_len(iqueue);
	if (buf_len < 5)
		return;		/* Incomplete message. */
	cp = sshbuf_ptr(iqueue);
	msg_len = get_u32(cp);
	if (msg_len > MAX_MSG_LENGTH) {
		error("bad message len %d", msg_len);
		cleanup_exit(11);
	}
	if (buf_len < msg_len + 4)
		return;
	if ((r = sshbuf_consume(iqueue, 4)) != 0 ||
	    (r = sshbuf_get_u8(iqueue, &type)) != 0)
		fatal_fr(r, "parse type/len");
	buf_len -= 4;
	switch (type) {
	case SSH_AGENTC_ADD_SMARTCARD_KEY:
		debug("process_add");
		process_add();
		break;
	case SSH_AGENTC_REMOVE_SMARTCARD_KEY:
		debug("process_del");
		process_del();
		break;
	case SSH2_AGENTC_SIGN_REQUEST:
		debug("process_sign");
		process_sign();
		break;
	default:
		error("Unknown message %d", type);
		break;
	}
	/* discard the remaining bytes from the current packet */
	if (buf_len < sshbuf_len(iqueue)) {
		error("iqueue grew unexpectedly");
		cleanup_exit(255);
	}
	consumed = buf_len - sshbuf_len(iqueue);
	if (msg_len < consumed) {
		error("msg_len %d < consumed %d", msg_len, consumed);
		cleanup_exit(255);
	}
	if (msg_len > consumed) {
		if ((r = sshbuf_consume(iqueue, msg_len - consumed)) != 0)
			fatal_fr(r, "consume");
	}
}

void
cleanup_exit(int i)
{
	/* XXX */
	_exit(i);
}


int
main(int argc, char **argv)
{
	int r, ch, in, out, log_stderr = 0;
	ssize_t len;
	SyslogFacility log_facility = SYSLOG_FACILITY_AUTH;
	LogLevel log_level = SYSLOG_LEVEL_ERROR;
	char buf[4*4096];
	extern char *__progname;
	struct pollfd pfd[2];

	__progname = ssh_get_progname(argv[0]);
	seed_rng();
	TAILQ_INIT(&pkcs11_keylist);

	log_init(__progname, log_level, log_facility, log_stderr);

	while ((ch = getopt(argc, argv, "v")) != -1) {
		switch (ch) {
		case 'v':
			log_stderr = 1;
			if (log_level == SYSLOG_LEVEL_ERROR)
				log_level = SYSLOG_LEVEL_DEBUG1;
			else if (log_level < SYSLOG_LEVEL_DEBUG3)
				log_level++;
			break;
		default:
			fprintf(stderr, "usage: %s [-v]\n", __progname);
			exit(1);
		}
	}

	log_init(__progname, log_level, log_facility, log_stderr);

	pkcs11_init(0);
	in = STDIN_FILENO;
	out = STDOUT_FILENO;

	if ((iqueue = sshbuf_new()) == NULL)
		fatal_f("sshbuf_new failed");
	if ((oqueue = sshbuf_new()) == NULL)
		fatal_f("sshbuf_new failed");

	while (1) {
		memset(pfd, 0, sizeof(pfd));
		pfd[0].fd = in;
		pfd[1].fd = out;

		/*
		 * Ensure that we can read a full buffer and handle
		 * the worst-case length packet it can generate,
		 * otherwise apply backpressure by stopping reads.
		 */
		if ((r = sshbuf_check_reserve(iqueue, sizeof(buf))) == 0 &&
		    (r = sshbuf_check_reserve(oqueue, MAX_MSG_LENGTH)) == 0)
			pfd[0].events = POLLIN;
		else if (r != SSH_ERR_NO_BUFFER_SPACE)
			fatal_fr(r, "reserve");

		if (sshbuf_len(oqueue) > 0)
			pfd[1].events = POLLOUT;

		if ((r = poll(pfd, 2, -1 /* INFTIM */)) <= 0) {
			if (r == 0 || errno == EINTR)
				continue;
			fatal("poll: %s", strerror(errno));
		}

		/* copy stdin to iqueue */
		if ((pfd[0].revents & (POLLIN|POLLERR)) != 0) {
			len = read(in, buf, sizeof buf);
			if (len == 0) {
				debug("read eof");
				cleanup_exit(0);
			} else if (len < 0) {
				error("read: %s", strerror(errno));
				cleanup_exit(1);
			} else if ((r = sshbuf_put(iqueue, buf, len)) != 0)
				fatal_fr(r, "sshbuf_put");
		}
		/* send oqueue to stdout */
		if ((pfd[1].revents & (POLLOUT|POLLHUP)) != 0) {
			len = write(out, sshbuf_ptr(oqueue),
			    sshbuf_len(oqueue));
			if (len < 0) {
				error("write: %s", strerror(errno));
				cleanup_exit(1);
			} else if ((r = sshbuf_consume(oqueue, len)) != 0)
				fatal_fr(r, "consume");
		}

		/*
		 * Process requests from client if we can fit the results
		 * into the output buffer, otherwise stop processing input
		 * and let the output queue drain.
		 */
		if ((r = sshbuf_check_reserve(oqueue, MAX_MSG_LENGTH)) == 0)
			process();
		else if (r != SSH_ERR_NO_BUFFER_SPACE)
			fatal_fr(r, "reserve");
	}
}

#else /* WITH_OPENSSL */
void
cleanup_exit(int i)
{
	_exit(i);
}

int
main(int argc, char **argv)
{
	fprintf(stderr, "PKCS#11 code is not enabled\n");
	return 1;
}
#endif /* WITH_OPENSSL */
#else /* ENABLE_PKCS11 */
int
main(int argc, char **argv)
{
	extern char *__progname;

	__progname = ssh_get_progname(argv[0]);
	log_init(__progname, SYSLOG_LEVEL_ERROR, SYSLOG_FACILITY_AUTH, 0);
	fatal("PKCS#11 support disabled at compile time");
}
#endif /* ENABLE_PKCS11 */<|MERGE_RESOLUTION|>--- conflicted
+++ resolved
@@ -98,12 +98,8 @@
 	struct pkcs11_keyinfo *ki;
 
 	TAILQ_FOREACH(ki, &pkcs11_keylist, next) {
-<<<<<<< HEAD
-		debug("check %p %s %s", (void *)ki, ki->providername, ki->label);
-=======
 		debug("check %s %s %s", sshkey_type(ki->key),
 		    ki->providername, ki->label);
->>>>>>> e1a59618
 		if (sshkey_equal(k, ki->key))
 			return (ki->key);
 	}
