/* $OpenBSD: ssh-keygen.c,v 1.475 2024/09/15 00:47:01 djm Exp $ */
/*
 * Author: Tatu Ylonen <ylo@cs.hut.fi>
 * Copyright (c) 1994 Tatu Ylonen <ylo@cs.hut.fi>, Espoo, Finland
 *                    All rights reserved
 * Identity and host key generation and maintenance.
 *
 * As far as I am concerned, the code I have written for this software
 * can be used freely for any purpose.  Any derived versions of this
 * software must be clearly marked as such, and if the derived work is
 * incompatible with the protocol description in the RFC file, it must be
 * called by a name other than "ssh" or "Secure Shell".
 */

#include "includes.h"

#include <sys/types.h>
#include <sys/socket.h>
#include <sys/stat.h>

#ifdef WITH_BEARSSL
#include <bearssl.h>
#endif

#ifdef HAVE_STDINT_H
# include <stdint.h>
#endif
#include <errno.h>
#include <fcntl.h>
#include <netdb.h>
#ifdef HAVE_PATHS_H
# include <paths.h>
#endif
#include <pwd.h>
#include <stdarg.h>
#include <stdio.h>
#include <stdlib.h>
#include <string.h>
#include <unistd.h>
#include <limits.h>
#include <locale.h>
#include <time.h>

#include "xmalloc.h"
#include "sshkey.h"
#include "authfile.h"
#include "sshbuf.h"
#include "pathnames.h"
#include "log.h"
#include "misc.h"
#include "match.h"
#include "hostfile.h"
#include "dns.h"
#include "ssh.h"
#include "ssh2.h"
#include "ssherr.h"
#include "ssh-pkcs11.h"
#include "atomicio.h"
#include "krl.h"
#include "digest.h"
#include "utf8.h"
#include "authfd.h"
#include "sshsig.h"
#include "ssh-sk.h"
#include "sk-api.h" /* XXX for SSH_SK_USER_PRESENCE_REQD; remove */
#include "cipher.h"

#define DEFAULT_KEY_TYPE_NAME "ed25519"

/*
 * Default number of bits in the RSA, DSA and ECDSA keys.  These value can be
 * overridden on the command line.
 *
 * These values, with the exception of DSA, provide security equivalent to at
 * least 128 bits of security according to NIST Special Publication 800-57:
 * Recommendation for Key Management Part 1 rev 4 section 5.6.1.
 * For DSA it (and FIPS-186-4 section 4.2) specifies that the only size for
 * which a 160bit hash is acceptable is 1kbit, and since ssh-dss specifies only
 * SHA1 we limit the DSA key size 1k bits.
 */
#define DEFAULT_BITS		3072
#define DEFAULT_BITS_DSA	1024
#define DEFAULT_BITS_ECDSA	256

static int quiet = 0;

/* Flag indicating that we just want to see the key fingerprint */
static int print_fingerprint = 0;
static int print_bubblebabble = 0;

/* Hash algorithm to use for fingerprints. */
static int fingerprint_hash = SSH_FP_HASH_DEFAULT;

/* The identity file name, given on the command line or entered by the user. */
static char identity_file[PATH_MAX];
static int have_identity = 0;

/* This is set to the passphrase if given on the command line. */
static char *identity_passphrase = NULL;

/* This is set to the new passphrase if given on the command line. */
static char *identity_new_passphrase = NULL;

/* Key type when certifying */
static u_int cert_key_type = SSH2_CERT_TYPE_USER;

/* "key ID" of signed key */
static char *cert_key_id = NULL;

/* Comma-separated list of principal names for certifying keys */
static char *cert_principals = NULL;

/* Validity period for certificates */
static u_int64_t cert_valid_from = 0;
static u_int64_t cert_valid_to = ~0ULL;

/* Certificate options */
#define CERTOPT_X_FWD				(1)
#define CERTOPT_AGENT_FWD			(1<<1)
#define CERTOPT_PORT_FWD			(1<<2)
#define CERTOPT_PTY				(1<<3)
#define CERTOPT_USER_RC				(1<<4)
#define CERTOPT_NO_REQUIRE_USER_PRESENCE	(1<<5)
#define CERTOPT_REQUIRE_VERIFY			(1<<6)
#define CERTOPT_DEFAULT	(CERTOPT_X_FWD|CERTOPT_AGENT_FWD| \
			 CERTOPT_PORT_FWD|CERTOPT_PTY|CERTOPT_USER_RC)
static u_int32_t certflags_flags = CERTOPT_DEFAULT;
static char *certflags_command = NULL;
static char *certflags_src_addr = NULL;

/* Arbitrary extensions specified by user */
struct cert_ext {
	char *key;
	char *val;
	int crit;
};
static struct cert_ext *cert_ext;
static size_t ncert_ext;

/* Conversion to/from various formats */
enum {
	FMT_RFC4716,
	FMT_PKCS8,
	FMT_PEM
} convert_format = FMT_RFC4716;

static char *key_type_name = NULL;

/* Load key from this PKCS#11 provider */
static char *pkcs11provider = NULL;

/* FIDO/U2F provider to use */
static char *sk_provider = NULL;

/* Format for writing private keys */
static int private_key_format = SSHKEY_PRIVATE_OPENSSH;

/* Cipher for new-format private keys */
static char *openssh_format_cipher = NULL;

/* Number of KDF rounds to derive new format keys. */
static int rounds = 0;

/* argv0 */
extern char *__progname;

static char hostname[NI_MAXHOST];

#ifdef WITH_OPENSSL
/* moduli.c */
int gen_candidates(FILE *, u_int32_t, u_int32_t, BIGNUM *);
int prime_test(FILE *, FILE *, u_int32_t, u_int32_t, char *, unsigned long,
    unsigned long);
#endif

static void
type_bits_valid(int type, const char *name, u_int32_t *bitsp)
{
	if (type == KEY_UNSPEC)
		fatal("unknown key type %s", key_type_name);
	if (*bitsp == 0) {
#ifdef WITH_BEARSSL
		int nid;

		switch(type) {
		case KEY_ECDSA:
			if (name != NULL &&
			    (nid = sshkey_ecdsa_nid_from_name(name)) > 0)
				*bitsp = sshkey_curve_nid_to_bits(nid);
			if (*bitsp == 0)
				*bitsp = DEFAULT_BITS_ECDSA;
			break;
		case KEY_RSA:
			*bitsp = DEFAULT_BITS;
			break;
		}
#endif
	}
#ifdef WITH_BEARSSL
	switch (type) {
	case KEY_RSA:
		if (*bitsp < SSH_RSA_MINIMUM_MODULUS_SIZE)
			fatal("Invalid RSA key length: minimum is %d bits",
			    SSH_RSA_MINIMUM_MODULUS_SIZE);
		else if (*bitsp > SSH_RSA_MAXIMUM_MODULUS_SIZE)
			fatal("Invalid RSA key length: maximum is %d bits",
			    SSH_RSA_MAXIMUM_MODULUS_SIZE);
		break;
	case KEY_ECDSA:
		if (sshkey_ecdsa_bits_to_nid(*bitsp) == -1)
			fatal("Invalid ECDSA key length: valid lengths are "
			    "256, 384 or 521 bits");
	}
#endif
}

/*
 * Checks whether a file exists and, if so, asks the user whether they wish
 * to overwrite it.
 * Returns nonzero if the file does not already exist or if the user agrees to
 * overwrite, or zero otherwise.
 */
static int
confirm_overwrite(const char *filename)
{
	char yesno[3];
	struct stat st;

	if (stat(filename, &st) != 0)
		return 1;
	printf("%s already exists.\n", filename);
	printf("Overwrite (y/n)? ");
	fflush(stdout);
	if (fgets(yesno, sizeof(yesno), stdin) == NULL)
		return 0;
	if (yesno[0] != 'y' && yesno[0] != 'Y')
		return 0;
	return 1;
}

static void
ask_filename(struct passwd *pw, const char *prompt)
{
	char buf[1024];
	char *name = NULL;

	if (key_type_name == NULL)
		name = _PATH_SSH_CLIENT_ID_ED25519;
	else {
<<<<<<< HEAD
		switch (sshkey_type_from_name(key_type_name)) {
=======
		switch (sshkey_type_from_shortname(key_type_name)) {
#ifdef WITH_DSA
		case KEY_DSA_CERT:
		case KEY_DSA:
			name = _PATH_SSH_CLIENT_ID_DSA;
			break;
#endif
#ifdef OPENSSL_HAS_ECC
>>>>>>> 53a80baa
		case KEY_ECDSA_CERT:
		case KEY_ECDSA:
			name = _PATH_SSH_CLIENT_ID_ECDSA;
			break;
		case KEY_ECDSA_SK_CERT:
		case KEY_ECDSA_SK:
			name = _PATH_SSH_CLIENT_ID_ECDSA_SK;
			break;
		case KEY_RSA_CERT:
		case KEY_RSA:
			name = _PATH_SSH_CLIENT_ID_RSA;
			break;
		case KEY_ED25519:
		case KEY_ED25519_CERT:
			name = _PATH_SSH_CLIENT_ID_ED25519;
			break;
		case KEY_ED25519_SK:
		case KEY_ED25519_SK_CERT:
			name = _PATH_SSH_CLIENT_ID_ED25519_SK;
			break;
		case KEY_XMSS:
		case KEY_XMSS_CERT:
			name = _PATH_SSH_CLIENT_ID_XMSS;
			break;
		default:
			fatal("bad key type");
		}
	}
	snprintf(identity_file, sizeof(identity_file),
	    "%s/%s", pw->pw_dir, name);
	printf("%s (%s): ", prompt, identity_file);
	fflush(stdout);
	if (fgets(buf, sizeof(buf), stdin) == NULL)
		exit(1);
	buf[strcspn(buf, "\n")] = '\0';
	if (strcmp(buf, "") != 0)
		strlcpy(identity_file, buf, sizeof(identity_file));
	have_identity = 1;
}

static struct sshkey *
load_identity(const char *filename, char **commentp)
{
	char *prompt, *pass;
	struct sshkey *prv;
	int r;

	if (commentp != NULL)
		*commentp = NULL;
	if ((r = sshkey_load_private(filename, "", &prv, commentp)) == 0)
		return prv;
	if (r != SSH_ERR_KEY_WRONG_PASSPHRASE)
		fatal_r(r, "Load key \"%s\"", filename);
	if (identity_passphrase)
		pass = xstrdup(identity_passphrase);
	else {
		xasprintf(&prompt, "Enter passphrase for \"%s\": ", filename);
		pass = read_passphrase(prompt, RP_ALLOW_STDIN);
		free(prompt);
	}
	r = sshkey_load_private(filename, pass, &prv, commentp);
	freezero(pass, strlen(pass));
	if (r != 0)
		fatal_r(r, "Load key \"%s\"", filename);
	return prv;
}

#define SSH_COM_PUBLIC_BEGIN		"---- BEGIN SSH2 PUBLIC KEY ----"
#define SSH_COM_PUBLIC_END		"---- END SSH2 PUBLIC KEY ----"
#define SSH_COM_PRIVATE_BEGIN		"---- BEGIN SSH2 ENCRYPTED PRIVATE KEY ----"
#define	SSH_COM_PRIVATE_KEY_MAGIC	0x3f6ff9eb

#ifdef WITH_BEARSSL
static void
do_convert_to_ssh2(struct passwd *pw, struct sshkey *k)
{
	struct sshbuf *b;
	char comment[61], *b64;
	int r;

	if ((b = sshbuf_new()) == NULL)
		fatal_f("sshbuf_new failed");
	if ((r = sshkey_putb(k, b)) != 0)
		fatal_fr(r, "put key");
	if ((b64 = sshbuf_dtob64_string(b, 1)) == NULL)
		fatal_f("sshbuf_dtob64_string failed");

	/* Comment + surrounds must fit into 72 chars (RFC 4716 sec 3.3) */
	snprintf(comment, sizeof(comment),
	    "%u-bit %s, converted by %s@%s from OpenSSH",
	    sshkey_size(k), sshkey_type(k),
	    pw->pw_name, hostname);

	sshkey_free(k);
	sshbuf_free(b);

	fprintf(stdout, "%s\n", SSH_COM_PUBLIC_BEGIN);
	fprintf(stdout, "Comment: \"%s\"\n%s", comment, b64);
	fprintf(stdout, "%s\n", SSH_COM_PUBLIC_END);
	free(b64);
	exit(0);
}

static void
do_convert_to_pkcs8(struct sshkey *k)
{
	switch (sshkey_type_plain(k->type)) {
#if 0
	case KEY_RSA:
		if (!PEM_write_RSA_PUBKEY(stdout,
		    EVP_PKEY_get0_RSA(k->pkey)))
			fatal("PEM_write_RSA_PUBKEY failed");
		break;
	case KEY_ECDSA:
		if (!PEM_write_EC_PUBKEY(stdout,
		    EVP_PKEY_get0_EC_KEY(k->pkey)))
			fatal("PEM_write_EC_PUBKEY failed");
		break;
#endif
	default:
		fatal_f("unsupported key type %s", sshkey_type(k));
	}
	exit(0);
}

static void
do_convert_to_pem(struct sshkey *k)
{
	switch (sshkey_type_plain(k->type)) {
#if 0
	case KEY_RSA:
		if (!PEM_write_RSAPublicKey(stdout,
		    EVP_PKEY_get0_RSA(k->pkey)))
			fatal("PEM_write_RSAPublicKey failed");
		break;
	case KEY_ECDSA:
		if (!PEM_write_EC_PUBKEY(stdout,
		    EVP_PKEY_get0_EC_KEY(k->pkey)))
			fatal("PEM_write_EC_PUBKEY failed");
		break;
#endif
	default:
		fatal_f("unsupported key type %s", sshkey_type(k));
	}
	exit(0);
}

static void
do_convert_to(struct passwd *pw)
{
	struct sshkey *k;
	struct stat st;
	int r;

	if (!have_identity)
		ask_filename(pw, "Enter file in which the key is");
	if (stat(identity_file, &st) == -1)
		fatal("%s: %s: %s", __progname, identity_file, strerror(errno));
	if ((r = sshkey_load_public(identity_file, &k, NULL)) != 0)
		k = load_identity(identity_file, NULL);
	switch (convert_format) {
	case FMT_RFC4716:
		do_convert_to_ssh2(pw, k);
		break;
	case FMT_PKCS8:
		do_convert_to_pkcs8(k);
		break;
	case FMT_PEM:
		do_convert_to_pem(k);
		break;
	default:
		fatal_f("unknown key format %d", convert_format);
	}
	exit(0);
}

/*
 * This is almost exactly the bignum1 encoding, but with 32 bit for length
 * instead of 16.
 */
static void
buffer_get_bignum_bits_direct(struct sshbuf *b, const u_char **valp, size_t *lenp)
{
	u_int bytes, bignum_bits;
	int r;

	if ((r = sshbuf_get_u32(b, &bignum_bits)) != 0)
		fatal_fr(r, "parse");
	bytes = (bignum_bits + 7) / 8;
	if (sshbuf_len(b) < bytes)
		fatal_f("input buffer too small: need %d have %zu",
		    bytes, sshbuf_len(b));
	*valp = sshbuf_ptr(b);
	*lenp = bytes;
	if ((r = sshbuf_consume(b, bytes)) != 0)
		fatal_fr(r, "consume");
}

static struct sshkey *
do_convert_private_ssh2(struct sshbuf *b)
{
	struct sshkey *key = NULL;
	char *type, *cipher;
	const char *alg = NULL;
	u_char *sig = NULL, data[] = "abcde12345";
	int r, rlen, ktype;
	u_int magic, i1, i2, i3;
	size_t slen;
<<<<<<< HEAD
	const u_char *rsa_e, *rsa_n, *rsa_d, *rsa_p, *rsa_q, *rsa_iq;
	size_t rsa_elen, rsa_nlen, rsa_dlen, rsa_plen, rsa_qlen, rsa_iqlen;
=======
	u_long e;
#ifdef WITH_DSA
	BIGNUM *dsa_p = NULL, *dsa_q = NULL, *dsa_g = NULL;
	BIGNUM *dsa_pub_key = NULL, *dsa_priv_key = NULL;
#endif
	BIGNUM *rsa_n = NULL, *rsa_e = NULL, *rsa_d = NULL;
	BIGNUM *rsa_p = NULL, *rsa_q = NULL, *rsa_iqmp = NULL;
	BIGNUM *rsa_dmp1 = NULL, *rsa_dmq1 = NULL;
	RSA *rsa = NULL;
>>>>>>> 53a80baa

	if ((r = sshbuf_get_u32(b, &magic)) != 0)
		fatal_fr(r, "parse magic");

	if (magic != SSH_COM_PRIVATE_KEY_MAGIC) {
		error("bad magic 0x%x != 0x%x", magic,
		    SSH_COM_PRIVATE_KEY_MAGIC);
		return NULL;
	}
	if ((r = sshbuf_get_u32(b, &i1)) != 0 ||
	    (r = sshbuf_get_cstring(b, &type, NULL)) != 0 ||
	    (r = sshbuf_get_cstring(b, &cipher, NULL)) != 0 ||
	    (r = sshbuf_get_u32(b, &i2)) != 0 ||
	    (r = sshbuf_get_u32(b, &i3)) != 0)
		fatal_fr(r, "parse");
	debug("ignore (%d %d %d)", i1, i2, i3);
	if (strcmp(cipher, "none") != 0) {
		error("unsupported cipher %s", cipher);
		free(cipher);
		free(type);
		return NULL;
	}
	free(cipher);

	if (strstr(type, "rsa")) {
		ktype = KEY_RSA;
#ifdef WITH_DSA
	} else if (strstr(type, "dsa")) {
		ktype = KEY_DSA;
#endif
	} else {
		free(type);
		return NULL;
	}
	if ((key = sshkey_new(ktype)) == NULL)
		fatal("sshkey_new failed");
	free(type);

	switch (key->type) {
	case KEY_RSA:
<<<<<<< HEAD
		key->rsa_pk = xcalloc(1, sizeof(*key->rsa_pk));
		key->rsa_sk = xcalloc(1, sizeof(*key->rsa_sk));

		buffer_get_bignum_bits_direct(b, &rsa_e, &rsa_elen);
		buffer_get_bignum_bits_direct(b, &rsa_d, &rsa_dlen);
		buffer_get_bignum_bits_direct(b, &rsa_n, &rsa_nlen);
		buffer_get_bignum_bits_direct(b, &rsa_iq, &rsa_iqlen);
		buffer_get_bignum_bits_direct(b, &rsa_q, &rsa_qlen);
		buffer_get_bignum_bits_direct(b, &rsa_p, &rsa_plen);

		if (rsa_elen + rsa_nlen > sizeof(key->rsa_pk->data) ||
		    rsa_dlen > sizeof(key->rsa_sk->d) ||
		    rsa_iqlen + rsa_plen + rsa_qlen > sizeof(key->rsa_sk->data))
			fatal_f("RSA key is too large");

		key->rsa_pk->key.e = key->rsa_pk->data;
		key->rsa_pk->key.elen = rsa_elen;
		memcpy(key->rsa_pk->key.e, rsa_e, rsa_elen);

		key->rsa_pk->key.n = key->rsa_pk->key.e + rsa_elen;
		key->rsa_pk->key.nlen = rsa_nlen;
		memcpy(key->rsa_pk->key.n, rsa_n, rsa_nlen);

		key->rsa_sk->key.n_bitlen = sshkey_size(key);

		key->rsa_sk->dlen = rsa_dlen;
		memcpy(key->rsa_sk->d, rsa_d, rsa_dlen);

		key->rsa_sk->key.iq = key->rsa_sk->data;
		key->rsa_sk->key.iqlen = rsa_iqlen;
		memcpy(key->rsa_sk->key.iq, rsa_iq, rsa_iqlen);

		key->rsa_sk->key.p = key->rsa_sk->key.iq + rsa_iqlen;
		key->rsa_sk->key.plen = rsa_plen;
		memcpy(key->rsa_sk->key.p, rsa_p, rsa_plen);

		key->rsa_sk->key.q = key->rsa_sk->key.p + rsa_plen;
		key->rsa_sk->key.qlen = rsa_qlen;
		memcpy(key->rsa_sk->key.q, rsa_q, rsa_qlen);

		if ((r = ssh_rsa_complete_crt_parameters(key->rsa_sk,
		    key->rsa_sk->key.q + rsa_qlen, sizeof(key->rsa_sk->data) -
		    (rsa_iqlen + rsa_plen + rsa_qlen))) != 0)
			fatal_fr(r, "generate RSA parameters");
=======
		if ((r = sshbuf_get_u8(b, &e1)) != 0 ||
		    (e1 < 30 && (r = sshbuf_get_u8(b, &e2)) != 0) ||
		    (e1 < 30 && (r = sshbuf_get_u8(b, &e3)) != 0))
			fatal_fr(r, "parse RSA");
		e = e1;
		debug("e %lx", e);
		if (e < 30) {
			e <<= 8;
			e += e2;
			debug("e %lx", e);
			e <<= 8;
			e += e3;
			debug("e %lx", e);
		}
		if ((rsa_e = BN_new()) == NULL)
			fatal_f("BN_new");
		if (!BN_set_word(rsa_e, e)) {
			BN_clear_free(rsa_e);
			sshkey_free(key);
			return NULL;
		}
		if ((rsa_n = BN_new()) == NULL ||
		    (rsa_d = BN_new()) == NULL ||
		    (rsa_p = BN_new()) == NULL ||
		    (rsa_q = BN_new()) == NULL ||
		    (rsa_iqmp = BN_new()) == NULL)
			fatal_f("BN_new");
		buffer_get_bignum_bits(b, rsa_d);
		buffer_get_bignum_bits(b, rsa_n);
		buffer_get_bignum_bits(b, rsa_iqmp);
		buffer_get_bignum_bits(b, rsa_q);
		buffer_get_bignum_bits(b, rsa_p);
		if ((r = ssh_rsa_complete_crt_parameters(rsa_d, rsa_p, rsa_q,
		    rsa_iqmp, &rsa_dmp1, &rsa_dmq1)) != 0)
			fatal_fr(r, "generate RSA CRT parameters");
		if ((key->pkey = EVP_PKEY_new()) == NULL)
			fatal_f("EVP_PKEY_new failed");
		if ((rsa = RSA_new()) == NULL)
			fatal_f("RSA_new failed");
		if (!RSA_set0_key(rsa, rsa_n, rsa_e, rsa_d))
			fatal_f("RSA_set0_key failed");
		rsa_n = rsa_e = rsa_d = NULL; /* transferred */
		if (!RSA_set0_factors(rsa, rsa_p, rsa_q))
			fatal_f("RSA_set0_factors failed");
		rsa_p = rsa_q = NULL; /* transferred */
		if (RSA_set0_crt_params(rsa, rsa_dmp1, rsa_dmq1, rsa_iqmp) != 1)
			fatal_f("RSA_set0_crt_params failed");
		rsa_dmp1 = rsa_dmq1 = rsa_iqmp = NULL;
		if (EVP_PKEY_set1_RSA(key->pkey, rsa) != 1)
			fatal_f("EVP_PKEY_set1_RSA failed");
		RSA_free(rsa);
>>>>>>> 53a80baa
		alg = "rsa-sha2-256";
		break;
	}
	rlen = sshbuf_len(b);
	if (rlen != 0)
		error_f("remaining bytes in key blob %d", rlen);

	/* try the key */
	if ((r = sshkey_sign(key, &sig, &slen, data, sizeof(data),
	    alg, NULL, NULL, 0)) != 0)
		error_fr(r, "signing with converted key failed");
	else if ((r = sshkey_verify(key, sig, slen, data, sizeof(data),
	    alg, 0, NULL)) != 0)
		error_fr(r, "verification with converted key failed");
	if (r != 0) {
		sshkey_free(key);
		free(sig);
		return NULL;
	}
	free(sig);
	return key;
}

static int
get_line(FILE *fp, char *line, size_t len)
{
	int c;
	size_t pos = 0;

	line[0] = '\0';
	while ((c = fgetc(fp)) != EOF) {
		if (pos >= len - 1)
			fatal("input line too long.");
		switch (c) {
		case '\r':
			c = fgetc(fp);
			if (c != EOF && c != '\n' && ungetc(c, fp) == EOF)
				fatal("unget: %s", strerror(errno));
			return pos;
		case '\n':
			return pos;
		}
		line[pos++] = c;
		line[pos] = '\0';
	}
	/* We reached EOF */
	return -1;
}

static void
do_convert_from_ssh2(struct passwd *pw, struct sshkey **k, int *private)
{
	int r, blen, escaped = 0;
	u_int len;
	char line[1024];
	struct sshbuf *buf;
	char encoded[8096];
	FILE *fp;

	if ((buf = sshbuf_new()) == NULL)
		fatal("sshbuf_new failed");
	if ((fp = fopen(identity_file, "r")) == NULL)
		fatal("%s: %s: %s", __progname, identity_file, strerror(errno));
	encoded[0] = '\0';
	while ((blen = get_line(fp, line, sizeof(line))) != -1) {
		if (blen > 0 && line[blen - 1] == '\\')
			escaped++;
		if (strncmp(line, "----", 4) == 0 ||
		    strstr(line, ": ") != NULL) {
			if (strstr(line, SSH_COM_PRIVATE_BEGIN) != NULL)
				*private = 1;
			if (strstr(line, " END ") != NULL) {
				break;
			}
			/* fprintf(stderr, "ignore: %s", line); */
			continue;
		}
		if (escaped) {
			escaped--;
			/* fprintf(stderr, "escaped: %s", line); */
			continue;
		}
		strlcat(encoded, line, sizeof(encoded));
	}
	len = strlen(encoded);
	if (((len % 4) == 3) &&
	    (encoded[len-1] == '=') &&
	    (encoded[len-2] == '=') &&
	    (encoded[len-3] == '='))
		encoded[len-3] = '\0';
	if ((r = sshbuf_b64tod(buf, encoded)) != 0)
		fatal_fr(r, "base64 decode");
	if (*private) {
		if ((*k = do_convert_private_ssh2(buf)) == NULL)
			fatal_f("private key conversion failed");
	} else if ((r = sshkey_fromb(buf, k)) != 0)
		fatal_fr(r, "parse key");
	sshbuf_free(buf);
	fclose(fp);
}

#if 0
static void
do_convert_from_pkcs8(struct sshkey **k, int *private)
{
	EVP_PKEY *pubkey;
	FILE *fp;

	if ((fp = fopen(identity_file, "r")) == NULL)
		fatal("%s: %s: %s", __progname, identity_file, strerror(errno));
	if ((pubkey = PEM_read_PUBKEY(fp, NULL, NULL, NULL)) == NULL) {
		fatal_f("%s is not a recognised public key format",
		    identity_file);
	}
	fclose(fp);
	switch (EVP_PKEY_base_id(pubkey)) {
	case EVP_PKEY_RSA:
		if ((*k = sshkey_new(KEY_UNSPEC)) == NULL)
			fatal("sshkey_new failed");
		(*k)->type = KEY_RSA;
		(*k)->pkey = pubkey;
		pubkey = NULL;
		break;
	case EVP_PKEY_EC:
		if ((*k = sshkey_new(KEY_UNSPEC)) == NULL)
			fatal("sshkey_new failed");
		if (((*k)->ecdsa_nid = sshkey_ecdsa_fixup_group(pubkey)) == -1)
			fatal("sshkey_ecdsa_fixup_group failed");
		(*k)->type = KEY_ECDSA;
		(*k)->pkey = pubkey;
		pubkey = NULL;
		break;
	default:
		fatal_f("unsupported pubkey type %d",
		    EVP_PKEY_base_id(pubkey));
	}
	EVP_PKEY_free(pubkey);
	return;
}

static void
do_convert_from_pem(struct sshkey **k, int *private)
{
	FILE *fp;
	RSA *rsa;

	if ((fp = fopen(identity_file, "r")) == NULL)
		fatal("%s: %s: %s", __progname, identity_file, strerror(errno));
	if ((rsa = PEM_read_RSAPublicKey(fp, NULL, NULL, NULL)) != NULL) {
		if ((*k = sshkey_new(KEY_UNSPEC)) == NULL)
			fatal("sshkey_new failed");
		if (((*k)->pkey = EVP_PKEY_new()) == NULL)
			fatal("EVP_PKEY_new failed");
		(*k)->type = KEY_RSA;
		if (EVP_PKEY_set1_RSA((*k)->pkey, rsa) != 1)
			fatal("EVP_PKEY_set1_RSA failed");
		RSA_free(rsa);
		fclose(fp);
		return;
	}
	fatal_f("unrecognised raw private key format");
}
#endif

static void
do_convert_from(struct passwd *pw)
{
	struct sshkey *k = NULL;
	struct sshbuf *b;
	int r, private = 0, ok = 0;
	struct stat st;

	if (!have_identity)
		ask_filename(pw, "Enter file in which the key is");
	if (stat(identity_file, &st) == -1)
		fatal("%s: %s: %s", __progname, identity_file, strerror(errno));

	switch (convert_format) {
	case FMT_RFC4716:
		do_convert_from_ssh2(pw, &k, &private);
		break;
#if 0
	case FMT_PKCS8:
		do_convert_from_pkcs8(&k, &private);
		break;
	case FMT_PEM:
		do_convert_from_pem(&k, &private);
		break;
#endif
	default:
		fatal_f("unknown key format %d", convert_format);
	}

	if (!private) {
		if ((r = sshkey_write(k, stdout)) == 0)
			ok = 1;
		if (ok)
			fprintf(stdout, "\n");
	} else {
<<<<<<< HEAD
		if ((b = sshbuf_new()) == NULL)
			fatal_f("sshbuf_new failed");
		if (sshkey_private_to_fileblob(k, b, "", "", SSHKEY_PRIVATE_PEM, NULL, 0) != 0)
			fatal_f("sshkey_private_to_fileblob failed");
		ok = fwrite(sshbuf_ptr(b), sshbuf_len(b), 1, stdout) == 1;
		sshbuf_free(b);
=======
		switch (k->type) {
#ifdef WITH_DSA
		case KEY_DSA:
			ok = PEM_write_DSAPrivateKey(stdout, k->dsa, NULL,
			    NULL, 0, NULL, NULL);
			break;
#endif
#ifdef OPENSSL_HAS_ECC
		case KEY_ECDSA:
			ok = PEM_write_ECPrivateKey(stdout,
			    EVP_PKEY_get0_EC_KEY(k->pkey), NULL, NULL, 0,
			    NULL, NULL);
			break;
#endif
		case KEY_RSA:
			ok = PEM_write_RSAPrivateKey(stdout,
			    EVP_PKEY_get0_RSA(k->pkey), NULL, NULL, 0,
			    NULL, NULL);
			break;
		default:
			fatal_f("unsupported key type %s", sshkey_type(k));
		}
>>>>>>> 53a80baa
	}

	if (!ok)
		fatal("key write failed");
	sshkey_free(k);
	exit(0);
}
#endif

static void
do_print_public(struct passwd *pw)
{
	struct sshkey *prv;
	struct stat st;
	int r;
	char *comment = NULL;

	if (!have_identity)
		ask_filename(pw, "Enter file in which the key is");
	if (stat(identity_file, &st) == -1)
		fatal("%s: %s", identity_file, strerror(errno));
	prv = load_identity(identity_file, &comment);
	if ((r = sshkey_write(prv, stdout)) != 0)
		fatal_fr(r, "write key");
	if (comment != NULL && *comment != '\0')
		fprintf(stdout, " %s", comment);
	fprintf(stdout, "\n");
	if (sshkey_is_sk(prv)) {
		debug("sk_application: \"%s\", sk_flags 0x%02x",
			prv->sk_application, prv->sk_flags);
	}
	sshkey_free(prv);
	free(comment);
	exit(0);
}

static void
do_download(struct passwd *pw)
{
#ifdef ENABLE_PKCS11
	struct sshkey **keys = NULL;
	int i, nkeys;
	enum sshkey_fp_rep rep;
	int fptype;
	char *fp, *ra, **comments = NULL;

	fptype = print_bubblebabble ? SSH_DIGEST_SHA1 : fingerprint_hash;
	rep =    print_bubblebabble ? SSH_FP_BUBBLEBABBLE : SSH_FP_DEFAULT;

	pkcs11_init(1);
	nkeys = pkcs11_add_provider(pkcs11provider, NULL, &keys, &comments);
	if (nkeys <= 0)
		fatal("cannot read public key from pkcs11");
	for (i = 0; i < nkeys; i++) {
		if (print_fingerprint) {
			fp = sshkey_fingerprint(keys[i], fptype, rep);
			ra = sshkey_fingerprint(keys[i], fingerprint_hash,
			    SSH_FP_RANDOMART);
			if (fp == NULL || ra == NULL)
				fatal_f("sshkey_fingerprint fail");
			printf("%u %s %s (PKCS11 key)\n", sshkey_size(keys[i]),
			    fp, sshkey_type(keys[i]));
			if (log_level_get() >= SYSLOG_LEVEL_VERBOSE)
				printf("%s\n", ra);
			free(ra);
			free(fp);
		} else {
			(void) sshkey_write(keys[i], stdout); /* XXX check */
			fprintf(stdout, "%s%s\n",
			    *(comments[i]) == '\0' ? "" : " ", comments[i]);
		}
		free(comments[i]);
		sshkey_free(keys[i]);
	}
	free(comments);
	free(keys);
	pkcs11_terminate();
	exit(0);
#else
	fatal("no pkcs11 support");
#endif /* ENABLE_PKCS11 */
}

static struct sshkey *
try_read_key(char **cpp)
{
	struct sshkey *ret;
	int r;

	if ((ret = sshkey_new(KEY_UNSPEC)) == NULL)
		fatal("sshkey_new failed");
	if ((r = sshkey_read(ret, cpp)) == 0)
		return ret;
	/* Not a key */
	sshkey_free(ret);
	return NULL;
}

static void
fingerprint_one_key(const struct sshkey *public, const char *comment)
{
	char *fp = NULL, *ra = NULL;
	enum sshkey_fp_rep rep;
	int fptype;

	fptype = print_bubblebabble ? SSH_DIGEST_SHA1 : fingerprint_hash;
	rep =    print_bubblebabble ? SSH_FP_BUBBLEBABBLE : SSH_FP_DEFAULT;
	fp = sshkey_fingerprint(public, fptype, rep);
	ra = sshkey_fingerprint(public, fingerprint_hash, SSH_FP_RANDOMART);
	if (fp == NULL || ra == NULL)
		fatal_f("sshkey_fingerprint failed");
	mprintf("%u %s %s (%s)\n", sshkey_size(public), fp,
	    comment ? comment : "no comment", sshkey_type(public));
	if (log_level_get() >= SYSLOG_LEVEL_VERBOSE)
		printf("%s\n", ra);
	free(ra);
	free(fp);
}

static void
fingerprint_private(const char *path)
{
	struct stat st;
	char *comment = NULL;
	struct sshkey *privkey = NULL, *pubkey = NULL;
	int r;

	if (stat(identity_file, &st) == -1)
		fatal("%s: %s", path, strerror(errno));
	if ((r = sshkey_load_public(path, &pubkey, &comment)) != 0)
		debug_r(r, "load public \"%s\"", path);
	if (pubkey == NULL || comment == NULL || *comment == '\0') {
		free(comment);
		if ((r = sshkey_load_private(path, NULL,
		    &privkey, &comment)) != 0)
			debug_r(r, "load private \"%s\"", path);
	}
	if (pubkey == NULL && privkey == NULL)
		fatal("%s is not a key file.", path);

	fingerprint_one_key(pubkey == NULL ? privkey : pubkey, comment);
	sshkey_free(pubkey);
	sshkey_free(privkey);
	free(comment);
}

static void
do_fingerprint(struct passwd *pw)
{
	FILE *f;
	struct sshkey *public = NULL;
	char *comment = NULL, *cp, *ep, *line = NULL;
	size_t linesize = 0;
	int i, invalid = 1;
	const char *path;
	u_long lnum = 0;

	if (!have_identity)
		ask_filename(pw, "Enter file in which the key is");
	path = identity_file;

	if (strcmp(identity_file, "-") == 0) {
		f = stdin;
		path = "(stdin)";
	} else if ((f = fopen(path, "r")) == NULL)
		fatal("%s: %s: %s", __progname, path, strerror(errno));

	while (getline(&line, &linesize, f) != -1) {
		lnum++;
		cp = line;
		cp[strcspn(cp, "\n")] = '\0';
		/* Trim leading space and comments */
		cp = line + strspn(line, " \t");
		if (*cp == '#' || *cp == '\0')
			continue;

		/*
		 * Input may be plain keys, private keys, authorized_keys
		 * or known_hosts.
		 */

		/*
		 * Try private keys first. Assume a key is private if
		 * "SSH PRIVATE KEY" appears on the first line and we're
		 * not reading from stdin (XXX support private keys on stdin).
		 */
		if (lnum == 1 && strcmp(identity_file, "-") != 0 &&
		    strstr(cp, "PRIVATE KEY") != NULL) {
			free(line);
			fclose(f);
			fingerprint_private(path);
			exit(0);
		}

		/*
		 * If it's not a private key, then this must be prepared to
		 * accept a public key prefixed with a hostname or options.
		 * Try a bare key first, otherwise skip the leading stuff.
		 */
		comment = NULL;
		if ((public = try_read_key(&cp)) == NULL) {
			i = strtol(cp, &ep, 10);
			if (i == 0 || ep == NULL ||
			    (*ep != ' ' && *ep != '\t')) {
				int quoted = 0;

				comment = cp;
				for (; *cp && (quoted || (*cp != ' ' &&
				    *cp != '\t')); cp++) {
					if (*cp == '\\' && cp[1] == '"')
						cp++;	/* Skip both */
					else if (*cp == '"')
						quoted = !quoted;
				}
				if (!*cp)
					continue;
				*cp++ = '\0';
			}
		}
		/* Retry after parsing leading hostname/key options */
		if (public == NULL && (public = try_read_key(&cp)) == NULL) {
			debug("%s:%lu: not a public key", path, lnum);
			continue;
		}

		/* Find trailing comment, if any */
		for (; *cp == ' ' || *cp == '\t'; cp++)
			;
		if (*cp != '\0' && *cp != '#')
			comment = cp;

		fingerprint_one_key(public, comment);
		sshkey_free(public);
		invalid = 0; /* One good key in the file is sufficient */
	}
	fclose(f);
	free(line);

	if (invalid)
		fatal("%s is not a public key file.", path);
	exit(0);
}

static void
do_gen_all_hostkeys(struct passwd *pw)
{
	struct {
		char *key_type;
		char *key_type_display;
		char *path;
	} key_types[] = {
#ifdef WITH_BEARSSL
		{ "rsa", "RSA" ,_PATH_HOST_RSA_KEY_FILE },
		{ "ecdsa", "ECDSA",_PATH_HOST_ECDSA_KEY_FILE },
#endif /* WITH_BEARSSL */
		{ "ed25519", "ED25519",_PATH_HOST_ED25519_KEY_FILE },
#ifdef WITH_XMSS
		{ "xmss", "XMSS",_PATH_HOST_XMSS_KEY_FILE },
#endif /* WITH_XMSS */
		{ NULL, NULL, NULL }
	};

	u_int32_t bits = 0;
	int first = 0;
	struct stat st;
	struct sshkey *private, *public;
	char comment[1024], *prv_tmp, *pub_tmp, *prv_file, *pub_file;
	int i, type, fd, r;

	for (i = 0; key_types[i].key_type; i++) {
		public = private = NULL;
		prv_tmp = pub_tmp = prv_file = pub_file = NULL;

		xasprintf(&prv_file, "%s%s",
		    identity_file, key_types[i].path);

		/* Check whether private key exists and is not zero-length */
		if (stat(prv_file, &st) == 0) {
			if (st.st_size != 0)
				goto next;
		} else if (errno != ENOENT) {
			error("Could not stat %s: %s", key_types[i].path,
			    strerror(errno));
			goto failnext;
		}

		/*
		 * Private key doesn't exist or is invalid; proceed with
		 * key generation.
		 */
		xasprintf(&prv_tmp, "%s%s.XXXXXXXXXX",
		    identity_file, key_types[i].path);
		xasprintf(&pub_tmp, "%s%s.pub.XXXXXXXXXX",
		    identity_file, key_types[i].path);
		xasprintf(&pub_file, "%s%s.pub",
		    identity_file, key_types[i].path);

		if (first == 0) {
			first = 1;
			printf("%s: generating new host keys: ", __progname);
		}
		printf("%s ", key_types[i].key_type_display);
		fflush(stdout);
		type = sshkey_type_from_shortname(key_types[i].key_type);
		if ((fd = mkstemp(prv_tmp)) == -1) {
			error("Could not save your private key in %s: %s",
			    prv_tmp, strerror(errno));
			goto failnext;
		}
		(void)close(fd); /* just using mkstemp() to reserve a name */
		bits = 0;
		type_bits_valid(type, NULL, &bits);
		if ((r = sshkey_generate(type, bits, &private)) != 0) {
			error_r(r, "sshkey_generate failed");
			goto failnext;
		}
		if ((r = sshkey_from_private(private, &public)) != 0)
			fatal_fr(r, "sshkey_from_private");
		snprintf(comment, sizeof comment, "%s@%s", pw->pw_name,
		    hostname);
		if ((r = sshkey_save_private(private, prv_tmp, "",
		    comment, private_key_format, openssh_format_cipher,
		    rounds)) != 0) {
			error_r(r, "Saving key \"%s\" failed", prv_tmp);
			goto failnext;
		}
		if ((fd = mkstemp(pub_tmp)) == -1) {
			error("Could not save your public key in %s: %s",
			    pub_tmp, strerror(errno));
			goto failnext;
		}
		(void)fchmod(fd, 0644);
		(void)close(fd);
		if ((r = sshkey_save_public(public, pub_tmp, comment)) != 0) {
			error_r(r, "Unable to save public key to %s",
			    identity_file);
			goto failnext;
		}

		/* Rename temporary files to their permanent locations. */
		if (rename(pub_tmp, pub_file) != 0) {
			error("Unable to move %s into position: %s",
			    pub_file, strerror(errno));
			goto failnext;
		}
		if (rename(prv_tmp, prv_file) != 0) {
			error("Unable to move %s into position: %s",
			    key_types[i].path, strerror(errno));
 failnext:
			first = 0;
			goto next;
		}
 next:
		sshkey_free(private);
		sshkey_free(public);
		free(prv_tmp);
		free(pub_tmp);
		free(prv_file);
		free(pub_file);
	}
	if (first != 0)
		printf("\n");
}

struct known_hosts_ctx {
	const char *host;	/* Hostname searched for in find/delete case */
	FILE *out;		/* Output file, stdout for find_hosts case */
	int has_unhashed;	/* When hashing, original had unhashed hosts */
	int found_key;		/* For find/delete, host was found */
	int invalid;		/* File contained invalid items; don't delete */
	int hash_hosts;		/* Hash hostnames as we go */
	int find_host;		/* Search for specific hostname */
	int delete_host;	/* Delete host from known_hosts */
};

static int
known_hosts_hash(struct hostkey_foreach_line *l, void *_ctx)
{
	struct known_hosts_ctx *ctx = (struct known_hosts_ctx *)_ctx;
	char *hashed, *cp, *hosts, *ohosts;
	int has_wild = l->hosts && strcspn(l->hosts, "*?!") != strlen(l->hosts);
	int was_hashed = l->hosts && l->hosts[0] == HASH_DELIM;

	switch (l->status) {
	case HKF_STATUS_OK:
	case HKF_STATUS_MATCHED:
		/*
		 * Don't hash hosts already hashed, with wildcard
		 * characters or a CA/revocation marker.
		 */
		if (was_hashed || has_wild || l->marker != MRK_NONE) {
			fprintf(ctx->out, "%s\n", l->line);
			if (has_wild && !ctx->find_host) {
				logit("%s:%lu: ignoring host name "
				    "with wildcard: %.64s", l->path,
				    l->linenum, l->hosts);
			}
			return 0;
		}
		/*
		 * Split any comma-separated hostnames from the host list,
		 * hash and store separately.
		 */
		ohosts = hosts = xstrdup(l->hosts);
		while ((cp = strsep(&hosts, ",")) != NULL && *cp != '\0') {
			lowercase(cp);
			if ((hashed = host_hash(cp, NULL, 0)) == NULL)
				fatal("hash_host failed");
			fprintf(ctx->out, "%s %s\n", hashed, l->rawkey);
			free(hashed);
			ctx->has_unhashed = 1;
		}
		free(ohosts);
		return 0;
	case HKF_STATUS_INVALID:
		/* Retain invalid lines, but mark file as invalid. */
		ctx->invalid = 1;
		logit("%s:%lu: invalid line", l->path, l->linenum);
		/* FALLTHROUGH */
	default:
		fprintf(ctx->out, "%s\n", l->line);
		return 0;
	}
	/* NOTREACHED */
	return -1;
}

static int
known_hosts_find_delete(struct hostkey_foreach_line *l, void *_ctx)
{
	struct known_hosts_ctx *ctx = (struct known_hosts_ctx *)_ctx;
	enum sshkey_fp_rep rep;
	int fptype;
	char *fp = NULL, *ra = NULL;

	fptype = print_bubblebabble ? SSH_DIGEST_SHA1 : fingerprint_hash;
	rep =    print_bubblebabble ? SSH_FP_BUBBLEBABBLE : SSH_FP_DEFAULT;

	if (l->status == HKF_STATUS_MATCHED) {
		if (ctx->delete_host) {
			if (l->marker != MRK_NONE) {
				/* Don't remove CA and revocation lines */
				fprintf(ctx->out, "%s\n", l->line);
			} else {
				/*
				 * Hostname matches and has no CA/revoke
				 * marker, delete it by *not* writing the
				 * line to ctx->out.
				 */
				ctx->found_key = 1;
				if (!quiet)
					printf("# Host %s found: line %lu\n",
					    ctx->host, l->linenum);
			}
			return 0;
		} else if (ctx->find_host) {
			ctx->found_key = 1;
			if (!quiet) {
				printf("# Host %s found: line %lu %s\n",
				    ctx->host,
				    l->linenum, l->marker == MRK_CA ? "CA" :
				    (l->marker == MRK_REVOKE ? "REVOKED" : ""));
			}
			if (ctx->hash_hosts)
				known_hosts_hash(l, ctx);
			else if (print_fingerprint) {
				fp = sshkey_fingerprint(l->key, fptype, rep);
				ra = sshkey_fingerprint(l->key,
				    fingerprint_hash, SSH_FP_RANDOMART);
				if (fp == NULL || ra == NULL)
					fatal_f("sshkey_fingerprint failed");
				mprintf("%s %s %s%s%s\n", ctx->host,
				    sshkey_type(l->key), fp,
				    l->comment[0] ? " " : "",
				    l->comment);
				if (log_level_get() >= SYSLOG_LEVEL_VERBOSE)
					printf("%s\n", ra);
				free(ra);
				free(fp);
			} else
				fprintf(ctx->out, "%s\n", l->line);
			return 0;
		}
	} else if (ctx->delete_host) {
		/* Retain non-matching hosts when deleting */
		if (l->status == HKF_STATUS_INVALID) {
			ctx->invalid = 1;
			logit("%s:%lu: invalid line", l->path, l->linenum);
		}
		fprintf(ctx->out, "%s\n", l->line);
	}
	return 0;
}

static void
do_known_hosts(struct passwd *pw, const char *name, int find_host,
    int delete_host, int hash_hosts)
{
	char *cp, tmp[PATH_MAX], old[PATH_MAX];
	int r, fd, oerrno, inplace = 0;
	struct known_hosts_ctx ctx;
	u_int foreach_options;
	struct stat sb;

	if (!have_identity) {
		cp = tilde_expand_filename(_PATH_SSH_USER_HOSTFILE, pw->pw_uid);
		if (strlcpy(identity_file, cp, sizeof(identity_file)) >=
		    sizeof(identity_file))
			fatal("Specified known hosts path too long");
		free(cp);
		have_identity = 1;
	}
	if (stat(identity_file, &sb) != 0)
		fatal("Cannot stat %s: %s", identity_file, strerror(errno));

	memset(&ctx, 0, sizeof(ctx));
	ctx.out = stdout;
	ctx.host = name;
	ctx.hash_hosts = hash_hosts;
	ctx.find_host = find_host;
	ctx.delete_host = delete_host;

	/*
	 * Find hosts goes to stdout, hash and deletions happen in-place
	 * A corner case is ssh-keygen -HF foo, which should go to stdout
	 */
	if (!find_host && (hash_hosts || delete_host)) {
		if (strlcpy(tmp, identity_file, sizeof(tmp)) >= sizeof(tmp) ||
		    strlcat(tmp, ".XXXXXXXXXX", sizeof(tmp)) >= sizeof(tmp) ||
		    strlcpy(old, identity_file, sizeof(old)) >= sizeof(old) ||
		    strlcat(old, ".old", sizeof(old)) >= sizeof(old))
			fatal("known_hosts path too long");
		umask(077);
		if ((fd = mkstemp(tmp)) == -1)
			fatal("mkstemp: %s", strerror(errno));
		if ((ctx.out = fdopen(fd, "w")) == NULL) {
			oerrno = errno;
			unlink(tmp);
			fatal("fdopen: %s", strerror(oerrno));
		}
		(void)fchmod(fd, sb.st_mode & 0644);
		inplace = 1;
	}
	/* XXX support identity_file == "-" for stdin */
	foreach_options = find_host ? HKF_WANT_MATCH : 0;
	foreach_options |= print_fingerprint ? HKF_WANT_PARSE_KEY : 0;
	if ((r = hostkeys_foreach(identity_file, (find_host || !hash_hosts) ?
	    known_hosts_find_delete : known_hosts_hash, &ctx, name, NULL,
	    foreach_options, 0)) != 0) {
		if (inplace)
			unlink(tmp);
		fatal_fr(r, "hostkeys_foreach");
	}

	if (inplace)
		fclose(ctx.out);

	if (ctx.invalid) {
		error("%s is not a valid known_hosts file.", identity_file);
		if (inplace) {
			error("Not replacing existing known_hosts "
			    "file because of errors");
			unlink(tmp);
		}
		exit(1);
	} else if (delete_host && !ctx.found_key) {
		logit("Host %s not found in %s", name, identity_file);
		if (inplace)
			unlink(tmp);
	} else if (inplace) {
		/* Backup existing file */
		if (unlink(old) == -1 && errno != ENOENT)
			fatal("unlink %.100s: %s", old, strerror(errno));
		if (link(identity_file, old) == -1)
			fatal("link %.100s to %.100s: %s", identity_file, old,
			    strerror(errno));
		/* Move new one into place */
		if (rename(tmp, identity_file) == -1) {
			error("rename\"%s\" to \"%s\": %s", tmp, identity_file,
			    strerror(errno));
			unlink(tmp);
			unlink(old);
			exit(1);
		}

		printf("%s updated.\n", identity_file);
		printf("Original contents retained as %s\n", old);
		if (ctx.has_unhashed) {
			logit("WARNING: %s contains unhashed entries", old);
			logit("Delete this file to ensure privacy "
			    "of hostnames");
		}
	}

	exit (find_host && !ctx.found_key);
}

/*
 * Perform changing a passphrase.  The argument is the passwd structure
 * for the current user.
 */
static void
do_change_passphrase(struct passwd *pw)
{
	char *comment;
	char *old_passphrase, *passphrase1, *passphrase2;
	struct stat st;
	struct sshkey *private;
	int r;

	if (!have_identity)
		ask_filename(pw, "Enter file in which the key is");
	if (stat(identity_file, &st) == -1)
		fatal("%s: %s", identity_file, strerror(errno));
	/* Try to load the file with empty passphrase. */
	r = sshkey_load_private(identity_file, "", &private, &comment);
	if (r == SSH_ERR_KEY_WRONG_PASSPHRASE) {
		if (identity_passphrase)
			old_passphrase = xstrdup(identity_passphrase);
		else
			old_passphrase =
			    read_passphrase("Enter old passphrase: ",
			    RP_ALLOW_STDIN);
		r = sshkey_load_private(identity_file, old_passphrase,
		    &private, &comment);
		freezero(old_passphrase, strlen(old_passphrase));
		if (r != 0)
			goto badkey;
	} else if (r != 0) {
 badkey:
		fatal_r(r, "Failed to load key %s", identity_file);
	}
	if (comment)
		mprintf("Key has comment '%s'\n", comment);

	/* Ask the new passphrase (twice). */
	if (identity_new_passphrase) {
		passphrase1 = xstrdup(identity_new_passphrase);
		passphrase2 = NULL;
	} else {
		passphrase1 =
			read_passphrase("Enter new passphrase (empty for no "
			    "passphrase): ", RP_ALLOW_STDIN);
		passphrase2 = read_passphrase("Enter same passphrase again: ",
		    RP_ALLOW_STDIN);

		/* Verify that they are the same. */
		if (strcmp(passphrase1, passphrase2) != 0) {
			explicit_bzero(passphrase1, strlen(passphrase1));
			explicit_bzero(passphrase2, strlen(passphrase2));
			free(passphrase1);
			free(passphrase2);
			printf("Pass phrases do not match.  Try again.\n");
			exit(1);
		}
		/* Destroy the other copy. */
		freezero(passphrase2, strlen(passphrase2));
	}

	/* Save the file using the new passphrase. */
	if ((r = sshkey_save_private(private, identity_file, passphrase1,
	    comment, private_key_format, openssh_format_cipher, rounds)) != 0) {
		error_r(r, "Saving key \"%s\" failed", identity_file);
		freezero(passphrase1, strlen(passphrase1));
		sshkey_free(private);
		free(comment);
		exit(1);
	}
	/* Destroy the passphrase and the copy of the key in memory. */
	freezero(passphrase1, strlen(passphrase1));
	sshkey_free(private);		 /* Destroys contents */
	free(comment);

	printf("Your identification has been saved with the new passphrase.\n");
	exit(0);
}

/*
 * Print the SSHFP RR.
 */
static int
do_print_resource_record(struct passwd *pw, char *fname, char *hname,
    int print_generic, char * const *opts, size_t nopts)
{
	struct sshkey *public;
	char *comment = NULL;
	struct stat st;
	int r, hash = -1;
	size_t i;

	for (i = 0; i < nopts; i++) {
		if (strncasecmp(opts[i], "hashalg=", 8) == 0) {
			if ((hash = ssh_digest_alg_by_name(opts[i] + 8)) == -1)
				fatal("Unsupported hash algorithm");
		} else {
			error("Invalid option \"%s\"", opts[i]);
			return SSH_ERR_INVALID_ARGUMENT;
		}
	}
	if (fname == NULL)
		fatal_f("no filename");
	if (stat(fname, &st) == -1) {
		if (errno == ENOENT)
			return 0;
		fatal("%s: %s", fname, strerror(errno));
	}
	if ((r = sshkey_load_public(fname, &public, &comment)) != 0)
		fatal_r(r, "Failed to read v2 public key from \"%s\"", fname);
	export_dns_rr(hname, public, stdout, print_generic, hash);
	sshkey_free(public);
	free(comment);
	return 1;
}

/*
 * Change the comment of a private key file.
 */
static void
do_change_comment(struct passwd *pw, const char *identity_comment)
{
	char new_comment[1024], *comment, *passphrase;
	struct sshkey *private;
	struct sshkey *public;
	struct stat st;
	int r;

	if (!have_identity)
		ask_filename(pw, "Enter file in which the key is");
	if (stat(identity_file, &st) == -1)
		fatal("%s: %s", identity_file, strerror(errno));
	if ((r = sshkey_load_private(identity_file, "",
	    &private, &comment)) == 0)
		passphrase = xstrdup("");
	else if (r != SSH_ERR_KEY_WRONG_PASSPHRASE)
		fatal_r(r, "Cannot load private key \"%s\"", identity_file);
	else {
		if (identity_passphrase)
			passphrase = xstrdup(identity_passphrase);
		else if (identity_new_passphrase)
			passphrase = xstrdup(identity_new_passphrase);
		else
			passphrase = read_passphrase("Enter passphrase: ",
			    RP_ALLOW_STDIN);
		/* Try to load using the passphrase. */
		if ((r = sshkey_load_private(identity_file, passphrase,
		    &private, &comment)) != 0) {
			freezero(passphrase, strlen(passphrase));
			fatal_r(r, "Cannot load private key \"%s\"",
			    identity_file);
		}
	}

	if (private->type != KEY_ED25519 && private->type != KEY_XMSS &&
	    private_key_format != SSHKEY_PRIVATE_OPENSSH) {
		error("Comments are only supported for keys stored in "
		    "the new format (-o).");
		explicit_bzero(passphrase, strlen(passphrase));
		sshkey_free(private);
		exit(1);
	}
	if (comment)
		printf("Old comment: %s\n", comment);
	else
		printf("No existing comment\n");

	if (identity_comment) {
		strlcpy(new_comment, identity_comment, sizeof(new_comment));
	} else {
		printf("New comment: ");
		fflush(stdout);
		if (!fgets(new_comment, sizeof(new_comment), stdin)) {
			explicit_bzero(passphrase, strlen(passphrase));
			sshkey_free(private);
			exit(1);
		}
		new_comment[strcspn(new_comment, "\n")] = '\0';
	}
	if (comment != NULL && strcmp(comment, new_comment) == 0) {
		printf("No change to comment\n");
		free(passphrase);
		sshkey_free(private);
		free(comment);
		exit(0);
	}

	/* Save the file using the new passphrase. */
	if ((r = sshkey_save_private(private, identity_file, passphrase,
	    new_comment, private_key_format, openssh_format_cipher,
	    rounds)) != 0) {
		error_r(r, "Saving key \"%s\" failed", identity_file);
		freezero(passphrase, strlen(passphrase));
		sshkey_free(private);
		free(comment);
		exit(1);
	}
	freezero(passphrase, strlen(passphrase));
	if ((r = sshkey_from_private(private, &public)) != 0)
		fatal_fr(r, "sshkey_from_private");
	sshkey_free(private);

	strlcat(identity_file, ".pub", sizeof(identity_file));
	if ((r = sshkey_save_public(public, identity_file, new_comment)) != 0)
		fatal_r(r, "Unable to save public key to %s", identity_file);
	sshkey_free(public);
	free(comment);

	if (strlen(new_comment) > 0)
		printf("Comment '%s' applied\n", new_comment);
	else
		printf("Comment removed\n");

	exit(0);
}

static void
cert_ext_add(const char *key, const char *value, int iscrit)
{
	cert_ext = xreallocarray(cert_ext, ncert_ext + 1, sizeof(*cert_ext));
	cert_ext[ncert_ext].key = xstrdup(key);
	cert_ext[ncert_ext].val = value == NULL ? NULL : xstrdup(value);
	cert_ext[ncert_ext].crit = iscrit;
	ncert_ext++;
}

/* qsort(3) comparison function for certificate extensions */
static int
cert_ext_cmp(const void *_a, const void *_b)
{
	const struct cert_ext *a = (const struct cert_ext *)_a;
	const struct cert_ext *b = (const struct cert_ext *)_b;
	int r;

	if (a->crit != b->crit)
		return (a->crit < b->crit) ? -1 : 1;
	if ((r = strcmp(a->key, b->key)) != 0)
		return r;
	if ((a->val == NULL) != (b->val == NULL))
		return (a->val == NULL) ? -1 : 1;
	if (a->val != NULL && (r = strcmp(a->val, b->val)) != 0)
		return r;
	return 0;
}

#define OPTIONS_CRITICAL	1
#define OPTIONS_EXTENSIONS	2
static void
prepare_options_buf(struct sshbuf *c, int which)
{
	struct sshbuf *b;
	size_t i;
	int r;
	const struct cert_ext *ext;

	if ((b = sshbuf_new()) == NULL)
		fatal_f("sshbuf_new failed");
	sshbuf_reset(c);
	for (i = 0; i < ncert_ext; i++) {
		ext = &cert_ext[i];
		if ((ext->crit && (which & OPTIONS_EXTENSIONS)) ||
		    (!ext->crit && (which & OPTIONS_CRITICAL)))
			continue;
		if (ext->val == NULL) {
			/* flag option */
			debug3_f("%s", ext->key);
			if ((r = sshbuf_put_cstring(c, ext->key)) != 0 ||
			    (r = sshbuf_put_string(c, NULL, 0)) != 0)
				fatal_fr(r, "prepare flag");
		} else {
			/* key/value option */
			debug3_f("%s=%s", ext->key, ext->val);
			sshbuf_reset(b);
			if ((r = sshbuf_put_cstring(c, ext->key)) != 0 ||
			    (r = sshbuf_put_cstring(b, ext->val)) != 0 ||
			    (r = sshbuf_put_stringb(c, b)) != 0)
				fatal_fr(r, "prepare k/v");
		}
	}
	sshbuf_free(b);
}

static void
finalise_cert_exts(void)
{
	/* critical options */
	if (certflags_command != NULL)
		cert_ext_add("force-command", certflags_command, 1);
	if (certflags_src_addr != NULL)
		cert_ext_add("source-address", certflags_src_addr, 1);
	if ((certflags_flags & CERTOPT_REQUIRE_VERIFY) != 0)
		cert_ext_add("verify-required", NULL, 1);
	/* extensions */
	if ((certflags_flags & CERTOPT_X_FWD) != 0)
		cert_ext_add("permit-X11-forwarding", NULL, 0);
	if ((certflags_flags & CERTOPT_AGENT_FWD) != 0)
		cert_ext_add("permit-agent-forwarding", NULL, 0);
	if ((certflags_flags & CERTOPT_PORT_FWD) != 0)
		cert_ext_add("permit-port-forwarding", NULL, 0);
	if ((certflags_flags & CERTOPT_PTY) != 0)
		cert_ext_add("permit-pty", NULL, 0);
	if ((certflags_flags & CERTOPT_USER_RC) != 0)
		cert_ext_add("permit-user-rc", NULL, 0);
	if ((certflags_flags & CERTOPT_NO_REQUIRE_USER_PRESENCE) != 0)
		cert_ext_add("no-touch-required", NULL, 0);
	/* order lexically by key */
	if (ncert_ext > 0)
		qsort(cert_ext, ncert_ext, sizeof(*cert_ext), cert_ext_cmp);
}

static struct sshkey *
load_pkcs11_key(char *path)
{
#ifdef ENABLE_PKCS11
	struct sshkey **keys = NULL, *public, *private = NULL;
	int r, i, nkeys;

	if ((r = sshkey_load_public(path, &public, NULL)) != 0)
		fatal_r(r, "Couldn't load CA public key \"%s\"", path);

	nkeys = pkcs11_add_provider(pkcs11provider, identity_passphrase,
	    &keys, NULL);
	debug3_f("%d keys", nkeys);
	if (nkeys <= 0)
		fatal("cannot read public key from pkcs11");
	for (i = 0; i < nkeys; i++) {
		if (sshkey_equal_public(public, keys[i])) {
			private = keys[i];
			continue;
		}
		sshkey_free(keys[i]);
	}
	free(keys);
	sshkey_free(public);
	return private;
#else
	fatal("no pkcs11 support");
#endif /* ENABLE_PKCS11 */
}

/* Signer for sshkey_certify_custom that uses the agent */
static int
agent_signer(struct sshkey *key, u_char **sigp, size_t *lenp,
    const u_char *data, size_t datalen,
    const char *alg, const char *provider, const char *pin,
    u_int compat, void *ctx)
{
	int *agent_fdp = (int *)ctx;

	return ssh_agent_sign(*agent_fdp, key, sigp, lenp,
	    data, datalen, alg, compat);
}

static void
do_ca_sign(struct passwd *pw, const char *ca_key_path, int prefer_agent,
    unsigned long long cert_serial, int cert_serial_autoinc,
    int argc, char **argv)
{
	int r, i, found, agent_fd = -1;
	u_int n;
	struct sshkey *ca, *public;
	char valid[64], *otmp, *tmp, *cp, *out, *comment;
	char *ca_fp = NULL, **plist = NULL, *pin = NULL;
	struct ssh_identitylist *agent_ids;
	size_t j;
	struct notifier_ctx *notifier = NULL;

#ifdef ENABLE_PKCS11
	pkcs11_init(1);
#endif
	tmp = tilde_expand_filename(ca_key_path, pw->pw_uid);
	if (pkcs11provider != NULL) {
		/* If a PKCS#11 token was specified then try to use it */
		if ((ca = load_pkcs11_key(tmp)) == NULL)
			fatal("No PKCS#11 key matching %s found", ca_key_path);
	} else if (prefer_agent) {
		/*
		 * Agent signature requested. Try to use agent after making
		 * sure the public key specified is actually present in the
		 * agent.
		 */
		if ((r = sshkey_load_public(tmp, &ca, NULL)) != 0)
			fatal_r(r, "Cannot load CA public key %s", tmp);
		if ((r = ssh_get_authentication_socket(&agent_fd)) != 0)
			fatal_r(r, "Cannot use public key for CA signature");
		if ((r = ssh_fetch_identitylist(agent_fd, &agent_ids)) != 0)
			fatal_r(r, "Retrieve agent key list");
		found = 0;
		for (j = 0; j < agent_ids->nkeys; j++) {
			if (sshkey_equal(ca, agent_ids->keys[j])) {
				found = 1;
				break;
			}
		}
		if (!found)
			fatal("CA key %s not found in agent", tmp);
		ssh_free_identitylist(agent_ids);
		ca->flags |= SSHKEY_FLAG_EXT;
	} else {
		/* CA key is assumed to be a private key on the filesystem */
		ca = load_identity(tmp, NULL);
		if (sshkey_is_sk(ca) &&
		    (ca->sk_flags & SSH_SK_USER_VERIFICATION_REQD)) {
			if ((pin = read_passphrase("Enter PIN for CA key: ",
			    RP_ALLOW_STDIN)) == NULL)
				fatal_f("couldn't read PIN");
		}
	}
	free(tmp);

	if (key_type_name != NULL) {
		if (sshkey_type_from_shortname(key_type_name) != ca->type) {
			fatal("CA key type %s doesn't match specified %s",
			    sshkey_ssh_name(ca), key_type_name);
		}
	} else if (ca->type == KEY_RSA) {
		/* Default to a good signature algorithm */
		key_type_name = "rsa-sha2-512";
	}
	ca_fp = sshkey_fingerprint(ca, fingerprint_hash, SSH_FP_DEFAULT);

	finalise_cert_exts();
	for (i = 0; i < argc; i++) {
		/* Split list of principals */
		n = 0;
		if (cert_principals != NULL) {
			otmp = tmp = xstrdup(cert_principals);
			plist = NULL;
			for (; (cp = strsep(&tmp, ",")) != NULL; n++) {
				plist = xreallocarray(plist, n + 1, sizeof(*plist));
				if (*(plist[n] = xstrdup(cp)) == '\0')
					fatal("Empty principal name");
			}
			free(otmp);
		}
		if (n > SSHKEY_CERT_MAX_PRINCIPALS)
			fatal("Too many certificate principals specified");

		tmp = tilde_expand_filename(argv[i], pw->pw_uid);
		if ((r = sshkey_load_public(tmp, &public, &comment)) != 0)
			fatal_r(r, "load pubkey \"%s\"", tmp);
		if (sshkey_is_cert(public))
			fatal_f("key \"%s\" type %s cannot be certified",
			    tmp, sshkey_type(public));

		/* Prepare certificate to sign */
		if ((r = sshkey_to_certified(public)) != 0)
			fatal_r(r, "Could not upgrade key %s to certificate", tmp);
		public->cert->type = cert_key_type;
		public->cert->serial = (u_int64_t)cert_serial;
		public->cert->key_id = xstrdup(cert_key_id);
		public->cert->nprincipals = n;
		public->cert->principals = plist;
		public->cert->valid_after = cert_valid_from;
		public->cert->valid_before = cert_valid_to;
		prepare_options_buf(public->cert->critical, OPTIONS_CRITICAL);
		prepare_options_buf(public->cert->extensions,
		    OPTIONS_EXTENSIONS);
		if ((r = sshkey_from_private(ca,
		    &public->cert->signature_key)) != 0)
			fatal_r(r, "sshkey_from_private (ca key)");

		if (agent_fd != -1 && (ca->flags & SSHKEY_FLAG_EXT) != 0) {
			if ((r = sshkey_certify_custom(public, ca,
			    key_type_name, sk_provider, NULL, agent_signer,
			    &agent_fd)) != 0)
				fatal_r(r, "Couldn't certify %s via agent", tmp);
		} else {
			if (sshkey_is_sk(ca) &&
			    (ca->sk_flags & SSH_SK_USER_PRESENCE_REQD)) {
				notifier = notify_start(0,
				    "Confirm user presence for key %s %s",
				    sshkey_type(ca), ca_fp);
			}
			r = sshkey_certify(public, ca, key_type_name,
			    sk_provider, pin);
			notify_complete(notifier, "User presence confirmed");
			if (r != 0)
				fatal_r(r, "Couldn't certify key %s", tmp);
		}

		if ((cp = strrchr(tmp, '.')) != NULL && strcmp(cp, ".pub") == 0)
			*cp = '\0';
		xasprintf(&out, "%s-cert.pub", tmp);
		free(tmp);

		if ((r = sshkey_save_public(public, out, comment)) != 0) {
			fatal_r(r, "Unable to save public key to %s",
			    identity_file);
		}

		if (!quiet) {
			sshkey_format_cert_validity(public->cert,
			    valid, sizeof(valid));
			logit("Signed %s key %s: id \"%s\" serial %llu%s%s "
			    "valid %s", sshkey_cert_type(public),
			    out, public->cert->key_id,
			    (unsigned long long)public->cert->serial,
			    cert_principals != NULL ? " for " : "",
			    cert_principals != NULL ? cert_principals : "",
			    valid);
		}

		sshkey_free(public);
		free(out);
		if (cert_serial_autoinc)
			cert_serial++;
	}
	if (pin != NULL)
		freezero(pin, strlen(pin));
	free(ca_fp);
#ifdef ENABLE_PKCS11
	pkcs11_terminate();
#endif
	exit(0);
}

static u_int64_t
parse_relative_time(const char *s, time_t now)
{
	int64_t mul, secs;

	mul = *s == '-' ? -1 : 1;

	if ((secs = convtime(s + 1)) == -1)
		fatal("Invalid relative certificate time %s", s);
	if (mul == -1 && secs > now)
		fatal("Certificate time %s cannot be represented", s);
	return now + (u_int64_t)(secs * mul);
}

static void
parse_hex_u64(const char *s, uint64_t *up)
{
	char *ep;
	unsigned long long ull;

	errno = 0;
	ull = strtoull(s, &ep, 16);
	if (*s == '\0' || *ep != '\0')
		fatal("Invalid certificate time: not a number");
	if (errno == ERANGE && ull == ULONG_MAX)
		fatal_fr(SSH_ERR_SYSTEM_ERROR, "Invalid certificate time");
	*up = (uint64_t)ull;
}

static void
parse_cert_times(char *timespec)
{
	char *from, *to;
	time_t now = time(NULL);
	int64_t secs;

	/* +timespec relative to now */
	if (*timespec == '+' && strchr(timespec, ':') == NULL) {
		if ((secs = convtime(timespec + 1)) == -1)
			fatal("Invalid relative certificate life %s", timespec);
		cert_valid_to = now + secs;
		/*
		 * Backdate certificate one minute to avoid problems on hosts
		 * with poorly-synchronised clocks.
		 */
		cert_valid_from = ((now - 59)/ 60) * 60;
		return;
	}

	/*
	 * from:to, where
	 * from := [+-]timespec | YYYYMMDD | YYYYMMDDHHMMSS | 0x... | "always"
	 *   to := [+-]timespec | YYYYMMDD | YYYYMMDDHHMMSS | 0x... | "forever"
	 */
	from = xstrdup(timespec);
	to = strchr(from, ':');
	if (to == NULL || from == to || *(to + 1) == '\0')
		fatal("Invalid certificate life specification %s", timespec);
	*to++ = '\0';

	if (*from == '-' || *from == '+')
		cert_valid_from = parse_relative_time(from, now);
	else if (strcmp(from, "always") == 0)
		cert_valid_from = 0;
	else if (strncmp(from, "0x", 2) == 0)
		parse_hex_u64(from, &cert_valid_from);
	else if (parse_absolute_time(from, &cert_valid_from) != 0)
		fatal("Invalid from time \"%s\"", from);

	if (*to == '-' || *to == '+')
		cert_valid_to = parse_relative_time(to, now);
	else if (strcmp(to, "forever") == 0)
		cert_valid_to = ~(u_int64_t)0;
	else if (strncmp(to, "0x", 2) == 0)
		parse_hex_u64(to, &cert_valid_to);
	else if (parse_absolute_time(to, &cert_valid_to) != 0)
		fatal("Invalid to time \"%s\"", to);

	if (cert_valid_to <= cert_valid_from)
		fatal("Empty certificate validity interval");
	free(from);
}

static void
add_cert_option(char *opt)
{
	char *val, *cp;
	int iscrit = 0;

	if (strcasecmp(opt, "clear") == 0)
		certflags_flags = 0;
	else if (strcasecmp(opt, "no-x11-forwarding") == 0)
		certflags_flags &= ~CERTOPT_X_FWD;
	else if (strcasecmp(opt, "permit-x11-forwarding") == 0)
		certflags_flags |= CERTOPT_X_FWD;
	else if (strcasecmp(opt, "no-agent-forwarding") == 0)
		certflags_flags &= ~CERTOPT_AGENT_FWD;
	else if (strcasecmp(opt, "permit-agent-forwarding") == 0)
		certflags_flags |= CERTOPT_AGENT_FWD;
	else if (strcasecmp(opt, "no-port-forwarding") == 0)
		certflags_flags &= ~CERTOPT_PORT_FWD;
	else if (strcasecmp(opt, "permit-port-forwarding") == 0)
		certflags_flags |= CERTOPT_PORT_FWD;
	else if (strcasecmp(opt, "no-pty") == 0)
		certflags_flags &= ~CERTOPT_PTY;
	else if (strcasecmp(opt, "permit-pty") == 0)
		certflags_flags |= CERTOPT_PTY;
	else if (strcasecmp(opt, "no-user-rc") == 0)
		certflags_flags &= ~CERTOPT_USER_RC;
	else if (strcasecmp(opt, "permit-user-rc") == 0)
		certflags_flags |= CERTOPT_USER_RC;
	else if (strcasecmp(opt, "touch-required") == 0)
		certflags_flags &= ~CERTOPT_NO_REQUIRE_USER_PRESENCE;
	else if (strcasecmp(opt, "no-touch-required") == 0)
		certflags_flags |= CERTOPT_NO_REQUIRE_USER_PRESENCE;
	else if (strcasecmp(opt, "no-verify-required") == 0)
		certflags_flags &= ~CERTOPT_REQUIRE_VERIFY;
	else if (strcasecmp(opt, "verify-required") == 0)
		certflags_flags |= CERTOPT_REQUIRE_VERIFY;
	else if (strncasecmp(opt, "force-command=", 14) == 0) {
		val = opt + 14;
		if (*val == '\0')
			fatal("Empty force-command option");
		if (certflags_command != NULL)
			fatal("force-command already specified");
		certflags_command = xstrdup(val);
	} else if (strncasecmp(opt, "source-address=", 15) == 0) {
		val = opt + 15;
		if (*val == '\0')
			fatal("Empty source-address option");
		if (certflags_src_addr != NULL)
			fatal("source-address already specified");
		if (addr_match_cidr_list(NULL, val) != 0)
			fatal("Invalid source-address list");
		certflags_src_addr = xstrdup(val);
	} else if (strncasecmp(opt, "extension:", 10) == 0 ||
		    (iscrit = (strncasecmp(opt, "critical:", 9) == 0))) {
		val = xstrdup(strchr(opt, ':') + 1);
		if ((cp = strchr(val, '=')) != NULL)
			*cp++ = '\0';
		cert_ext_add(val, cp, iscrit);
		free(val);
	} else
		fatal("Unsupported certificate option \"%s\"", opt);
}

static void
show_options(struct sshbuf *optbuf, int in_critical)
{
	char *name, *arg, *hex;
	struct sshbuf *options, *option = NULL;
	int r;

	if ((options = sshbuf_fromb(optbuf)) == NULL)
		fatal_f("sshbuf_fromb failed");
	while (sshbuf_len(options) != 0) {
		sshbuf_free(option);
		option = NULL;
		if ((r = sshbuf_get_cstring(options, &name, NULL)) != 0 ||
		    (r = sshbuf_froms(options, &option)) != 0)
			fatal_fr(r, "parse option");
		printf("                %s", name);
		if (!in_critical &&
		    (strcmp(name, "permit-X11-forwarding") == 0 ||
		    strcmp(name, "permit-agent-forwarding") == 0 ||
		    strcmp(name, "permit-port-forwarding") == 0 ||
		    strcmp(name, "permit-pty") == 0 ||
		    strcmp(name, "permit-user-rc") == 0 ||
		    strcmp(name, "no-touch-required") == 0)) {
			printf("\n");
		} else if (in_critical &&
		    (strcmp(name, "force-command") == 0 ||
		    strcmp(name, "source-address") == 0)) {
			if ((r = sshbuf_get_cstring(option, &arg, NULL)) != 0)
				fatal_fr(r, "parse critical");
			printf(" %s\n", arg);
			free(arg);
		} else if (in_critical &&
		    strcmp(name, "verify-required") == 0) {
			printf("\n");
		} else if (sshbuf_len(option) > 0) {
			hex = sshbuf_dtob16(option);
			printf(" UNKNOWN OPTION: %s (len %zu)\n",
			    hex, sshbuf_len(option));
			sshbuf_reset(option);
			free(hex);
		} else
			printf(" UNKNOWN FLAG OPTION\n");
		free(name);
		if (sshbuf_len(option) != 0)
			fatal("Option corrupt: extra data at end");
	}
	sshbuf_free(option);
	sshbuf_free(options);
}

static void
print_cert(struct sshkey *key)
{
	char valid[64], *key_fp, *ca_fp;
	u_int i;

	key_fp = sshkey_fingerprint(key, fingerprint_hash, SSH_FP_DEFAULT);
	ca_fp = sshkey_fingerprint(key->cert->signature_key,
	    fingerprint_hash, SSH_FP_DEFAULT);
	if (key_fp == NULL || ca_fp == NULL)
		fatal_f("sshkey_fingerprint fail");
	sshkey_format_cert_validity(key->cert, valid, sizeof(valid));

	printf("        Type: %s %s certificate\n", sshkey_ssh_name(key),
	    sshkey_cert_type(key));
	printf("        Public key: %s %s\n", sshkey_type(key), key_fp);
	printf("        Signing CA: %s %s (using %s)\n",
	    sshkey_type(key->cert->signature_key), ca_fp,
	    key->cert->signature_type);
	printf("        Key ID: \"%s\"\n", key->cert->key_id);
	printf("        Serial: %llu\n", (unsigned long long)key->cert->serial);
	printf("        Valid: %s\n", valid);
	printf("        Principals: ");
	if (key->cert->nprincipals == 0)
		printf("(none)\n");
	else {
		for (i = 0; i < key->cert->nprincipals; i++)
			printf("\n                %s",
			    key->cert->principals[i]);
		printf("\n");
	}
	printf("        Critical Options: ");
	if (sshbuf_len(key->cert->critical) == 0)
		printf("(none)\n");
	else {
		printf("\n");
		show_options(key->cert->critical, 1);
	}
	printf("        Extensions: ");
	if (sshbuf_len(key->cert->extensions) == 0)
		printf("(none)\n");
	else {
		printf("\n");
		show_options(key->cert->extensions, 0);
	}
}

static void
do_show_cert(struct passwd *pw)
{
	struct sshkey *key = NULL;
	struct stat st;
	int r, is_stdin = 0, ok = 0;
	FILE *f;
	char *cp, *line = NULL;
	const char *path;
	size_t linesize = 0;
	u_long lnum = 0;

	if (!have_identity)
		ask_filename(pw, "Enter file in which the key is");
	if (strcmp(identity_file, "-") != 0 && stat(identity_file, &st) == -1)
		fatal("%s: %s: %s", __progname, identity_file, strerror(errno));

	path = identity_file;
	if (strcmp(path, "-") == 0) {
		f = stdin;
		path = "(stdin)";
		is_stdin = 1;
	} else if ((f = fopen(identity_file, "r")) == NULL)
		fatal("fopen %s: %s", identity_file, strerror(errno));

	while (getline(&line, &linesize, f) != -1) {
		lnum++;
		sshkey_free(key);
		key = NULL;
		/* Trim leading space and comments */
		cp = line + strspn(line, " \t");
		if (*cp == '#' || *cp == '\0')
			continue;
		if ((key = sshkey_new(KEY_UNSPEC)) == NULL)
			fatal("sshkey_new");
		if ((r = sshkey_read(key, &cp)) != 0) {
			error_r(r, "%s:%lu: invalid key", path, lnum);
			continue;
		}
		if (!sshkey_is_cert(key)) {
			error("%s:%lu is not a certificate", path, lnum);
			continue;
		}
		ok = 1;
		if (!is_stdin && lnum == 1)
			printf("%s:\n", path);
		else
			printf("%s:%lu:\n", path, lnum);
		print_cert(key);
	}
	free(line);
	sshkey_free(key);
	fclose(f);
	exit(ok ? 0 : 1);
}

static void
load_krl(const char *path, struct ssh_krl **krlp)
{
	struct sshbuf *krlbuf;
	int r;

	if ((r = sshbuf_load_file(path, &krlbuf)) != 0)
		fatal_r(r, "Unable to load KRL %s", path);
	/* XXX check sigs */
	if ((r = ssh_krl_from_blob(krlbuf, krlp)) != 0 ||
	    *krlp == NULL)
		fatal_r(r, "Invalid KRL file %s", path);
	sshbuf_free(krlbuf);
}

static void
hash_to_blob(const char *cp, u_char **blobp, size_t *lenp,
    const char *file, u_long lnum)
{
	char *tmp;
	size_t tlen;
	struct sshbuf *b;
	int r;

	if (strncmp(cp, "SHA256:", 7) != 0)
		fatal("%s:%lu: unsupported hash algorithm", file, lnum);
	cp += 7;

	/*
	 * OpenSSH base64 hashes omit trailing '='
	 * characters; put them back for decode.
	 */
	if ((tlen = strlen(cp)) >= SIZE_MAX - 5)
		fatal_f("hash too long: %zu bytes", tlen);
	tmp = xmalloc(tlen + 4 + 1);
	strlcpy(tmp, cp, tlen + 1);
	while ((tlen % 4) != 0) {
		tmp[tlen++] = '=';
		tmp[tlen] = '\0';
	}
	if ((b = sshbuf_new()) == NULL)
		fatal_f("sshbuf_new failed");
	if ((r = sshbuf_b64tod(b, tmp)) != 0)
		fatal_r(r, "%s:%lu: decode hash failed", file, lnum);
	free(tmp);
	*lenp = sshbuf_len(b);
	*blobp = xmalloc(*lenp);
	memcpy(*blobp, sshbuf_ptr(b), *lenp);
	sshbuf_free(b);
}

static void
update_krl_from_file(struct passwd *pw, const char *file, int wild_ca,
    const struct sshkey *ca, struct ssh_krl *krl)
{
	struct sshkey *key = NULL;
	u_long lnum = 0;
	char *path, *cp, *ep, *line = NULL;
	u_char *blob = NULL;
	size_t blen = 0, linesize = 0;
	unsigned long long serial, serial2;
	int i, was_explicit_key, was_sha1, was_sha256, was_hash, r;
	FILE *krl_spec;

	path = tilde_expand_filename(file, pw->pw_uid);
	if (strcmp(path, "-") == 0) {
		krl_spec = stdin;
		free(path);
		path = xstrdup("(standard input)");
	} else if ((krl_spec = fopen(path, "r")) == NULL)
		fatal("fopen %s: %s", path, strerror(errno));

	if (!quiet)
		printf("Revoking from %s\n", path);
	while (getline(&line, &linesize, krl_spec) != -1) {
		if (linesize >= INT_MAX) {
			fatal_f("%s contains unparsable line, len=%zu",
			    path, linesize);
		}
		lnum++;
		was_explicit_key = was_sha1 = was_sha256 = was_hash = 0;
		cp = line + strspn(line, " \t");
		/* Trim trailing space, comments and strip \n */
		for (i = 0, r = -1; cp[i] != '\0'; i++) {
			if (cp[i] == '#' || cp[i] == '\n') {
				cp[i] = '\0';
				break;
			}
			if (cp[i] == ' ' || cp[i] == '\t') {
				/* Remember the start of a span of whitespace */
				if (r == -1)
					r = i;
			} else
				r = -1;
		}
		if (r != -1)
			cp[r] = '\0';
		if (*cp == '\0')
			continue;
		if (strncasecmp(cp, "serial:", 7) == 0) {
			if (ca == NULL && !wild_ca) {
				fatal("revoking certificates by serial number "
				    "requires specification of a CA key");
			}
			cp += 7;
			cp = cp + strspn(cp, " \t");
			errno = 0;
			serial = strtoull(cp, &ep, 0);
			if (*cp == '\0' || (*ep != '\0' && *ep != '-'))
				fatal("%s:%lu: invalid serial \"%s\"",
				    path, lnum, cp);
			if (errno == ERANGE && serial == ULLONG_MAX)
				fatal("%s:%lu: serial out of range",
				    path, lnum);
			serial2 = serial;
			if (*ep == '-') {
				cp = ep + 1;
				errno = 0;
				serial2 = strtoull(cp, &ep, 0);
				if (*cp == '\0' || *ep != '\0')
					fatal("%s:%lu: invalid serial \"%s\"",
					    path, lnum, cp);
				if (errno == ERANGE && serial2 == ULLONG_MAX)
					fatal("%s:%lu: serial out of range",
					    path, lnum);
				if (serial2 <= serial)
					fatal("%s:%lu: invalid serial range "
					    "%llu:%llu", path, lnum,
					    (unsigned long long)serial,
					    (unsigned long long)serial2);
			}
			if (ssh_krl_revoke_cert_by_serial_range(krl,
			    ca, serial, serial2) != 0) {
				fatal_f("revoke serial failed");
			}
		} else if (strncasecmp(cp, "id:", 3) == 0) {
			if (ca == NULL && !wild_ca) {
				fatal("revoking certificates by key ID "
				    "requires specification of a CA key");
			}
			cp += 3;
			cp = cp + strspn(cp, " \t");
			if (ssh_krl_revoke_cert_by_key_id(krl, ca, cp) != 0)
				fatal_f("revoke key ID failed");
		} else if (strncasecmp(cp, "hash:", 5) == 0) {
			cp += 5;
			cp = cp + strspn(cp, " \t");
			hash_to_blob(cp, &blob, &blen, file, lnum);
			r = ssh_krl_revoke_key_sha256(krl, blob, blen);
			if (r != 0)
				fatal_fr(r, "revoke key failed");
		} else {
			if (strncasecmp(cp, "key:", 4) == 0) {
				cp += 4;
				cp = cp + strspn(cp, " \t");
				was_explicit_key = 1;
			} else if (strncasecmp(cp, "sha1:", 5) == 0) {
				cp += 5;
				cp = cp + strspn(cp, " \t");
				was_sha1 = 1;
			} else if (strncasecmp(cp, "sha256:", 7) == 0) {
				cp += 7;
				cp = cp + strspn(cp, " \t");
				was_sha256 = 1;
				/*
				 * Just try to process the line as a key.
				 * Parsing will fail if it isn't.
				 */
			}
			if ((key = sshkey_new(KEY_UNSPEC)) == NULL)
				fatal("sshkey_new");
			if ((r = sshkey_read(key, &cp)) != 0)
				fatal_r(r, "%s:%lu: invalid key", path, lnum);
			if (was_explicit_key)
				r = ssh_krl_revoke_key_explicit(krl, key);
			else if (was_sha1) {
				if (sshkey_fingerprint_raw(key,
				    SSH_DIGEST_SHA1, &blob, &blen) != 0) {
					fatal("%s:%lu: fingerprint failed",
					    file, lnum);
				}
				r = ssh_krl_revoke_key_sha1(krl, blob, blen);
			} else if (was_sha256) {
				if (sshkey_fingerprint_raw(key,
				    SSH_DIGEST_SHA256, &blob, &blen) != 0) {
					fatal("%s:%lu: fingerprint failed",
					    file, lnum);
				}
				r = ssh_krl_revoke_key_sha256(krl, blob, blen);
			} else
				r = ssh_krl_revoke_key(krl, key);
			if (r != 0)
				fatal_fr(r, "revoke key failed");
			freezero(blob, blen);
			blob = NULL;
			blen = 0;
			sshkey_free(key);
		}
	}
	if (strcmp(path, "-") != 0)
		fclose(krl_spec);
	free(line);
	free(path);
}

static void
do_gen_krl(struct passwd *pw, int updating, const char *ca_key_path,
    unsigned long long krl_version, const char *krl_comment,
    int argc, char **argv)
{
	struct ssh_krl *krl;
	struct stat sb;
	struct sshkey *ca = NULL;
	int i, r, wild_ca = 0;
	char *tmp;
	struct sshbuf *kbuf;

	if (*identity_file == '\0')
		fatal("KRL generation requires an output file");
	if (stat(identity_file, &sb) == -1) {
		if (errno != ENOENT)
			fatal("Cannot access KRL \"%s\": %s",
			    identity_file, strerror(errno));
		if (updating)
			fatal("KRL \"%s\" does not exist", identity_file);
	}
	if (ca_key_path != NULL) {
		if (strcasecmp(ca_key_path, "none") == 0)
			wild_ca = 1;
		else {
			tmp = tilde_expand_filename(ca_key_path, pw->pw_uid);
			if ((r = sshkey_load_public(tmp, &ca, NULL)) != 0)
				fatal_r(r, "Cannot load CA public key %s", tmp);
			free(tmp);
		}
	}

	if (updating)
		load_krl(identity_file, &krl);
	else if ((krl = ssh_krl_init()) == NULL)
		fatal("couldn't create KRL");

	if (krl_version != 0)
		ssh_krl_set_version(krl, krl_version);
	if (krl_comment != NULL)
		ssh_krl_set_comment(krl, krl_comment);

	for (i = 0; i < argc; i++)
		update_krl_from_file(pw, argv[i], wild_ca, ca, krl);

	if ((kbuf = sshbuf_new()) == NULL)
		fatal("sshbuf_new failed");
	if (ssh_krl_to_blob(krl, kbuf) != 0)
		fatal("Couldn't generate KRL");
	if ((r = sshbuf_write_file(identity_file, kbuf)) != 0)
		fatal("write %s: %s", identity_file, strerror(errno));
	sshbuf_free(kbuf);
	ssh_krl_free(krl);
	sshkey_free(ca);
}

static void
do_check_krl(struct passwd *pw, int print_krl, int argc, char **argv)
{
	int i, r, ret = 0;
	char *comment;
	struct ssh_krl *krl;
	struct sshkey *k;

	if (*identity_file == '\0')
		fatal("KRL checking requires an input file");
	load_krl(identity_file, &krl);
	if (print_krl)
		krl_dump(krl, stdout);
	for (i = 0; i < argc; i++) {
		if ((r = sshkey_load_public(argv[i], &k, &comment)) != 0)
			fatal_r(r, "Cannot load public key %s", argv[i]);
		r = ssh_krl_check_key(krl, k);
		printf("%s%s%s%s: %s\n", argv[i],
		    *comment ? " (" : "", comment, *comment ? ")" : "",
		    r == 0 ? "ok" : "REVOKED");
		if (r != 0)
			ret = 1;
		sshkey_free(k);
		free(comment);
	}
	ssh_krl_free(krl);
	exit(ret);
}

static struct sshkey *
load_sign_key(const char *keypath, const struct sshkey *pubkey)
{
	size_t i, slen, plen = strlen(keypath);
	char *privpath = xstrdup(keypath);
	static const char * const suffixes[] = { "-cert.pub", ".pub", NULL };
	struct sshkey *ret = NULL, *privkey = NULL;
	int r, waspub = 0;
	struct stat st;

	/*
	 * If passed a public key filename, then try to locate the corresponding
	 * private key. This lets us specify certificates on the command-line
	 * and have ssh-keygen find the appropriate private key.
	 */
	for (i = 0; suffixes[i]; i++) {
		slen = strlen(suffixes[i]);
		if (plen <= slen ||
		    strcmp(privpath + plen - slen, suffixes[i]) != 0)
			continue;
		privpath[plen - slen] = '\0';
		debug_f("%s looks like a public key, using private key "
		    "path %s instead", keypath, privpath);
		waspub = 1;
	}
	if (waspub && stat(privpath, &st) != 0 && errno == ENOENT)
		fatal("No private key found for public key \"%s\"", keypath);
	if ((r = sshkey_load_private(privpath, "", &privkey, NULL)) != 0 &&
	    (r != SSH_ERR_KEY_WRONG_PASSPHRASE)) {
		debug_fr(r, "load private key \"%s\"", privpath);
		fatal("No private key found for \"%s\"", privpath);
	} else if (privkey == NULL)
		privkey = load_identity(privpath, NULL);

	if (!sshkey_equal_public(pubkey, privkey)) {
		error("Public key %s doesn't match private %s",
		    keypath, privpath);
		goto done;
	}
	if (sshkey_is_cert(pubkey) && !sshkey_is_cert(privkey)) {
		/*
		 * Graft the certificate onto the private key to make
		 * it capable of signing.
		 */
		if ((r = sshkey_to_certified(privkey)) != 0) {
			error_fr(r, "sshkey_to_certified");
			goto done;
		}
		if ((r = sshkey_cert_copy(pubkey, privkey)) != 0) {
			error_fr(r, "sshkey_cert_copy");
			goto done;
		}
	}
	/* success */
	ret = privkey;
	privkey = NULL;
 done:
	sshkey_free(privkey);
	free(privpath);
	return ret;
}

static int
sign_one(struct sshkey *signkey, const char *filename, int fd,
    const char *sig_namespace, const char *hashalg, sshsig_signer *signer,
    void *signer_ctx)
{
	struct sshbuf *sigbuf = NULL, *abuf = NULL;
	int r = SSH_ERR_INTERNAL_ERROR, wfd = -1, oerrno;
	char *wfile = NULL, *asig = NULL, *fp = NULL;
	char *pin = NULL, *prompt = NULL;

	if (!quiet) {
		if (fd == STDIN_FILENO)
			fprintf(stderr, "Signing data on standard input\n");
		else
			fprintf(stderr, "Signing file %s\n", filename);
	}
	if (signer == NULL && sshkey_is_sk(signkey)) {
		if ((signkey->sk_flags & SSH_SK_USER_VERIFICATION_REQD)) {
			xasprintf(&prompt, "Enter PIN for %s key: ",
			    sshkey_type(signkey));
			if ((pin = read_passphrase(prompt,
			    RP_ALLOW_STDIN)) == NULL)
				fatal_f("couldn't read PIN");
		}
		if ((signkey->sk_flags & SSH_SK_USER_PRESENCE_REQD)) {
			if ((fp = sshkey_fingerprint(signkey, fingerprint_hash,
			    SSH_FP_DEFAULT)) == NULL)
				fatal_f("fingerprint failed");
			fprintf(stderr, "Confirm user presence for key %s %s\n",
			    sshkey_type(signkey), fp);
			free(fp);
		}
	}
	if ((r = sshsig_sign_fd(signkey, hashalg, sk_provider, pin,
	    fd, sig_namespace, &sigbuf, signer, signer_ctx)) != 0) {
		error_r(r, "Signing %s failed", filename);
		goto out;
	}
	if ((r = sshsig_armor(sigbuf, &abuf)) != 0) {
		error_fr(r, "sshsig_armor");
		goto out;
	}
	if ((asig = sshbuf_dup_string(abuf)) == NULL) {
		error_f("buffer error");
		r = SSH_ERR_ALLOC_FAIL;
		goto out;
	}

	if (fd == STDIN_FILENO) {
		fputs(asig, stdout);
		fflush(stdout);
	} else {
		xasprintf(&wfile, "%s.sig", filename);
		if (confirm_overwrite(wfile)) {
			if ((wfd = open(wfile, O_WRONLY|O_CREAT|O_TRUNC,
			    0666)) == -1) {
				oerrno = errno;
				error("Cannot open %s: %s",
				    wfile, strerror(errno));
				errno = oerrno;
				r = SSH_ERR_SYSTEM_ERROR;
				goto out;
			}
			if (atomicio(vwrite, wfd, asig,
			    strlen(asig)) != strlen(asig)) {
				oerrno = errno;
				error("Cannot write to %s: %s",
				    wfile, strerror(errno));
				errno = oerrno;
				r = SSH_ERR_SYSTEM_ERROR;
				goto out;
			}
			if (!quiet) {
				fprintf(stderr, "Write signature to %s\n",
				    wfile);
			}
		}
	}
	/* success */
	r = 0;
 out:
	free(wfile);
	free(prompt);
	free(asig);
	if (pin != NULL)
		freezero(pin, strlen(pin));
	sshbuf_free(abuf);
	sshbuf_free(sigbuf);
	if (wfd != -1)
		close(wfd);
	return r;
}

static int
sig_process_opts(char * const *opts, size_t nopts, char **hashalgp,
    uint64_t *verify_timep, int *print_pubkey)
{
	size_t i;
	time_t now;

	if (verify_timep != NULL)
		*verify_timep = 0;
	if (print_pubkey != NULL)
		*print_pubkey = 0;
	if (hashalgp != NULL)
		*hashalgp = NULL;
	for (i = 0; i < nopts; i++) {
		if (hashalgp != NULL &&
		    strncasecmp(opts[i], "hashalg=", 8) == 0) {
			*hashalgp = xstrdup(opts[i] + 8);
		} else if (verify_timep &&
		    strncasecmp(opts[i], "verify-time=", 12) == 0) {
			if (parse_absolute_time(opts[i] + 12,
			    verify_timep) != 0 || *verify_timep == 0) {
				error("Invalid \"verify-time\" option");
				return SSH_ERR_INVALID_ARGUMENT;
			}
		} else if (print_pubkey &&
		    strcasecmp(opts[i], "print-pubkey") == 0) {
			*print_pubkey = 1;
		} else {
			error("Invalid option \"%s\"", opts[i]);
			return SSH_ERR_INVALID_ARGUMENT;
		}
	}
	if (verify_timep && *verify_timep == 0) {
		if ((now = time(NULL)) < 0) {
			error("Time is before epoch");
			return SSH_ERR_INVALID_ARGUMENT;
		}
		*verify_timep = (uint64_t)now;
	}
	return 0;
}


static int
sig_sign(const char *keypath, const char *sig_namespace, int require_agent,
    int argc, char **argv, char * const *opts, size_t nopts)
{
	int i, fd = -1, r, ret = -1;
	int agent_fd = -1;
	struct sshkey *pubkey = NULL, *privkey = NULL, *signkey = NULL;
	sshsig_signer *signer = NULL;
	char *hashalg = NULL;

	/* Check file arguments. */
	for (i = 0; i < argc; i++) {
		if (strcmp(argv[i], "-") != 0)
			continue;
		if (i > 0 || argc > 1)
			fatal("Cannot sign mix of paths and standard input");
	}

	if (sig_process_opts(opts, nopts, &hashalg, NULL, NULL) != 0)
		goto done; /* error already logged */

	if ((r = sshkey_load_public(keypath, &pubkey, NULL)) != 0) {
		error_r(r, "Couldn't load public key %s", keypath);
		goto done;
	}

	if ((r = ssh_get_authentication_socket(&agent_fd)) != 0) {
		if (require_agent)
			fatal("Couldn't get agent socket");
		debug_r(r, "Couldn't get agent socket");
	} else {
		if ((r = ssh_agent_has_key(agent_fd, pubkey)) == 0)
			signer = agent_signer;
		else {
			if (require_agent)
				fatal("Couldn't find key in agent");
			debug_r(r, "Couldn't find key in agent");
		}
	}

	if (signer == NULL) {
		/* Not using agent - try to load private key */
		if ((privkey = load_sign_key(keypath, pubkey)) == NULL)
			goto done;
		signkey = privkey;
	} else {
		/* Will use key in agent */
		signkey = pubkey;
	}

	if (argc == 0) {
		if ((r = sign_one(signkey, "(stdin)", STDIN_FILENO,
		    sig_namespace, hashalg, signer, &agent_fd)) != 0)
			goto done;
	} else {
		for (i = 0; i < argc; i++) {
			if (strcmp(argv[i], "-") == 0)
				fd = STDIN_FILENO;
			else if ((fd = open(argv[i], O_RDONLY)) == -1) {
				error("Cannot open %s for signing: %s",
				    argv[i], strerror(errno));
				goto done;
			}
			if ((r = sign_one(signkey, argv[i], fd, sig_namespace,
			    hashalg, signer, &agent_fd)) != 0)
				goto done;
			if (fd != STDIN_FILENO)
				close(fd);
			fd = -1;
		}
	}

	ret = 0;
done:
	if (fd != -1 && fd != STDIN_FILENO)
		close(fd);
	sshkey_free(pubkey);
	sshkey_free(privkey);
	free(hashalg);
	return ret;
}

static int
sig_verify(const char *signature, const char *sig_namespace,
    const char *principal, const char *allowed_keys, const char *revoked_keys,
    char * const *opts, size_t nopts)
{
	int r, ret = -1;
	int print_pubkey = 0;
	struct sshbuf *sigbuf = NULL, *abuf = NULL;
	struct sshkey *sign_key = NULL;
	char *fp = NULL;
	struct sshkey_sig_details *sig_details = NULL;
	uint64_t verify_time = 0;

	if (sig_process_opts(opts, nopts, NULL, &verify_time,
	    &print_pubkey) != 0)
		goto done; /* error already logged */

	memset(&sig_details, 0, sizeof(sig_details));
	if ((r = sshbuf_load_file(signature, &abuf)) != 0) {
		error_r(r, "Couldn't read signature file");
		goto done;
	}

	if ((r = sshsig_dearmor(abuf, &sigbuf)) != 0) {
		error_fr(r, "sshsig_armor");
		goto done;
	}
	if ((r = sshsig_verify_fd(sigbuf, STDIN_FILENO, sig_namespace,
	    &sign_key, &sig_details)) != 0)
		goto done; /* sshsig_verify() prints error */

	if ((fp = sshkey_fingerprint(sign_key, fingerprint_hash,
	    SSH_FP_DEFAULT)) == NULL)
		fatal_f("sshkey_fingerprint failed");
	debug("Valid (unverified) signature from key %s", fp);
	if (sig_details != NULL) {
		debug2_f("signature details: counter = %u, flags = 0x%02x",
		    sig_details->sk_counter, sig_details->sk_flags);
	}
	free(fp);
	fp = NULL;

	if (revoked_keys != NULL) {
		if ((r = sshkey_check_revoked(sign_key, revoked_keys)) != 0) {
			debug3_fr(r, "sshkey_check_revoked");
			goto done;
		}
	}

	if (allowed_keys != NULL && (r = sshsig_check_allowed_keys(allowed_keys,
	    sign_key, principal, sig_namespace, verify_time)) != 0) {
		debug3_fr(r, "sshsig_check_allowed_keys");
		goto done;
	}
	/* success */
	ret = 0;
done:
	if (!quiet) {
		if (ret == 0) {
			if ((fp = sshkey_fingerprint(sign_key, fingerprint_hash,
			    SSH_FP_DEFAULT)) == NULL)
				fatal_f("sshkey_fingerprint failed");
			if (principal == NULL) {
				printf("Good \"%s\" signature with %s key %s\n",
				    sig_namespace, sshkey_type(sign_key), fp);

			} else {
				printf("Good \"%s\" signature for %s with %s key %s\n",
				    sig_namespace, principal,
				    sshkey_type(sign_key), fp);
			}
		} else {
			printf("Could not verify signature.\n");
		}
	}
	/* Print the signature key if requested */
	if (ret == 0 && print_pubkey && sign_key != NULL) {
		if ((r = sshkey_write(sign_key, stdout)) == 0)
			fputc('\n', stdout);
		else {
			error_r(r, "Could not print public key.\n");
			ret = -1;
		}
	}
	sshbuf_free(sigbuf);
	sshbuf_free(abuf);
	sshkey_free(sign_key);
	sshkey_sig_details_free(sig_details);
	free(fp);
	return ret;
}

static int
sig_find_principals(const char *signature, const char *allowed_keys,
    char * const *opts, size_t nopts)
{
	int r, ret = -1;
	struct sshbuf *sigbuf = NULL, *abuf = NULL;
	struct sshkey *sign_key = NULL;
	char *principals = NULL, *cp, *tmp;
	uint64_t verify_time = 0;

	if (sig_process_opts(opts, nopts, NULL, &verify_time, NULL) != 0)
		goto done; /* error already logged */

	if ((r = sshbuf_load_file(signature, &abuf)) != 0) {
		error_r(r, "Couldn't read signature file");
		goto done;
	}
	if ((r = sshsig_dearmor(abuf, &sigbuf)) != 0) {
		error_fr(r, "sshsig_armor");
		goto done;
	}
	if ((r = sshsig_get_pubkey(sigbuf, &sign_key)) != 0) {
		error_fr(r, "sshsig_get_pubkey");
		goto done;
	}
	if ((r = sshsig_find_principals(allowed_keys, sign_key,
	    verify_time, &principals)) != 0) {
		if (r != SSH_ERR_KEY_NOT_FOUND)
			error_fr(r, "sshsig_find_principal");
		goto done;
	}
	ret = 0;
done:
	if (ret == 0 ) {
		/* Emit matching principals one per line */
		tmp = principals;
		while ((cp = strsep(&tmp, ",")) != NULL && *cp != '\0')
			puts(cp);
	} else {
		fprintf(stderr, "No principal matched.\n");
	}
	sshbuf_free(sigbuf);
	sshbuf_free(abuf);
	sshkey_free(sign_key);
	free(principals);
	return ret;
}

static int
sig_match_principals(const char *allowed_keys, char *principal,
	char * const *opts, size_t nopts)
{
	int r;
	char **principals = NULL;
	size_t i, nprincipals = 0;

	if ((r = sig_process_opts(opts, nopts, NULL, NULL, NULL)) != 0)
		return r; /* error already logged */

	if ((r = sshsig_match_principals(allowed_keys, principal,
	    &principals, &nprincipals)) != 0) {
		debug_f("match: %s", ssh_err(r));
		fprintf(stderr, "No principal matched.\n");
		return r;
	}
	for (i = 0; i < nprincipals; i++) {
		printf("%s\n", principals[i]);
		free(principals[i]);
	}
	free(principals);

	return 0;
}

static void
do_moduli_gen(const char *out_file, char **opts, size_t nopts)
{
#ifdef WITH_OPENSSL
	/* Moduli generation/screening */
	u_int32_t memory = 0;
	BIGNUM *start = NULL;
	int moduli_bits = 0;
	FILE *out;
	size_t i;
	const char *errstr;

	/* Parse options */
	for (i = 0; i < nopts; i++) {
		if (strncmp(opts[i], "memory=", 7) == 0) {
			memory = (u_int32_t)strtonum(opts[i]+7, 1,
			    UINT_MAX, &errstr);
			if (errstr) {
				fatal("Memory limit is %s: %s",
				    errstr, opts[i]+7);
			}
		} else if (strncmp(opts[i], "start=", 6) == 0) {
			/* XXX - also compare length against bits */
			if (BN_hex2bn(&start, opts[i]+6) == 0)
				fatal("Invalid start point.");
		} else if (strncmp(opts[i], "bits=", 5) == 0) {
			moduli_bits = (int)strtonum(opts[i]+5, 1,
			    INT_MAX, &errstr);
			if (errstr) {
				fatal("Invalid number: %s (%s)",
					opts[i]+12, errstr);
			}
		} else {
			fatal("Option \"%s\" is unsupported for moduli "
			    "generation", opts[i]);
		}
	}

	if ((out = fopen(out_file, "w")) == NULL) {
		fatal("Couldn't open modulus candidate file \"%s\": %s",
		    out_file, strerror(errno));
	}
	setvbuf(out, NULL, _IOLBF, 0);

	if (moduli_bits == 0)
		moduli_bits = DEFAULT_BITS;
	if (gen_candidates(out, memory, moduli_bits, start) != 0)
		fatal("modulus candidate generation failed");
#else /* WITH_OPENSSL */
	fatal("Moduli generation is not supported");
#endif /* WITH_OPENSSL */
}

static void
do_moduli_screen(const char *out_file, char **opts, size_t nopts)
{
#ifdef WITH_OPENSSL
	/* Moduli generation/screening */
	char *checkpoint = NULL;
	u_int32_t generator_wanted = 0;
	unsigned long start_lineno = 0, lines_to_process = 0;
	int prime_tests = 0;
	FILE *out, *in = stdin;
	size_t i;
	const char *errstr;

	/* Parse options */
	for (i = 0; i < nopts; i++) {
		if (strncmp(opts[i], "lines=", 6) == 0) {
			lines_to_process = strtoul(opts[i]+6, NULL, 10);
		} else if (strncmp(opts[i], "start-line=", 11) == 0) {
			start_lineno = strtoul(opts[i]+11, NULL, 10);
		} else if (strncmp(opts[i], "checkpoint=", 11) == 0) {
			free(checkpoint);
			checkpoint = xstrdup(opts[i]+11);
		} else if (strncmp(opts[i], "generator=", 10) == 0) {
			generator_wanted = (u_int32_t)strtonum(
			    opts[i]+10, 1, UINT_MAX, &errstr);
			if (errstr != NULL) {
				fatal("Generator invalid: %s (%s)",
				    opts[i]+10, errstr);
			}
		} else if (strncmp(opts[i], "prime-tests=", 12) == 0) {
			prime_tests = (int)strtonum(opts[i]+12, 1,
			    INT_MAX, &errstr);
			if (errstr) {
				fatal("Invalid number: %s (%s)",
					opts[i]+12, errstr);
			}
		} else {
			fatal("Option \"%s\" is unsupported for moduli "
			    "screening", opts[i]);
		}
	}

	if (have_identity && strcmp(identity_file, "-") != 0) {
		if ((in = fopen(identity_file, "r")) == NULL) {
			fatal("Couldn't open modulus candidate "
			    "file \"%s\": %s", identity_file,
			    strerror(errno));
		}
	}

	if ((out = fopen(out_file, "a")) == NULL) {
		fatal("Couldn't open moduli file \"%s\": %s",
		    out_file, strerror(errno));
	}
	setvbuf(out, NULL, _IOLBF, 0);
	if (prime_test(in, out, prime_tests == 0 ? 100 : prime_tests,
	    generator_wanted, checkpoint,
	    start_lineno, lines_to_process) != 0)
		fatal("modulus screening failed");
	if (in != stdin)
		(void)fclose(in);
	free(checkpoint);
#else /* WITH_OPENSSL */
	fatal("Moduli screening is not supported");
#endif /* WITH_OPENSSL */
}

/* Read and confirm a passphrase */
static char *
read_check_passphrase(const char *prompt1, const char *prompt2,
    const char *retry_prompt)
{
	char *passphrase1, *passphrase2;

	for (;;) {
		passphrase1 = read_passphrase(prompt1, RP_ALLOW_STDIN);
		passphrase2 = read_passphrase(prompt2, RP_ALLOW_STDIN);
		if (strcmp(passphrase1, passphrase2) == 0) {
			freezero(passphrase2, strlen(passphrase2));
			return passphrase1;
		}
		/* The passphrases do not match. Clear them and retry. */
		freezero(passphrase1, strlen(passphrase1));
		freezero(passphrase2, strlen(passphrase2));
		fputs(retry_prompt, stdout);
		fputc('\n', stdout);
		fflush(stdout);
	}
	/* NOTREACHED */
	return NULL;
}

static char *
private_key_passphrase(const char *path)
{
	char *prompt, *ret;

	if (identity_passphrase)
		return xstrdup(identity_passphrase);
	if (identity_new_passphrase)
		return xstrdup(identity_new_passphrase);

	xasprintf(&prompt, "Enter passphrase for \"%s\" "
	    "(empty for no passphrase): ", path);
	ret = read_check_passphrase(prompt,
	    "Enter same passphrase again: ",
	    "Passphrases do not match.  Try again.");
	free(prompt);
	return ret;
}

static char *
sk_suffix(const char *application, const uint8_t *user, size_t userlen)
{
	char *ret, *cp;
	size_t slen, i;

	/* Trim off URL-like preamble */
	if (strncmp(application, "ssh://", 6) == 0)
		ret =  xstrdup(application + 6);
	else if (strncmp(application, "ssh:", 4) == 0)
		ret =  xstrdup(application + 4);
	else
		ret = xstrdup(application);

	/* Count trailing zeros in user */
	for (i = 0; i < userlen; i++) {
		if (user[userlen - i - 1] != 0)
			break;
	}
	if (i >= userlen)
		return ret; /* user-id was default all-zeros */

	/* Append user-id, escaping non-UTF-8 characters */
	slen = userlen - i;
	if (asmprintf(&cp, INT_MAX, NULL, "%.*s", (int)slen, user) == -1)
		fatal_f("asmprintf failed");
	/* Don't emit a user-id that contains path or control characters */
	if (strchr(cp, '/') != NULL || strstr(cp, "..") != NULL ||
	    strchr(cp, '\\') != NULL) {
		free(cp);
		cp = tohex(user, slen);
	}
	xextendf(&ret, "_", "%s", cp);
	free(cp);
	return ret;
}

static int
do_download_sk(const char *skprovider, const char *device)
{
	struct sshsk_resident_key **srks;
	size_t nsrks, i;
	int r, ret = -1;
	char *fp, *pin = NULL, *pass = NULL, *path, *pubpath;
	const char *ext;
	struct sshkey *key;

	if (skprovider == NULL)
		fatal("Cannot download keys without provider");

	pin = read_passphrase("Enter PIN for authenticator: ", RP_ALLOW_STDIN);
	if (!quiet) {
		printf("You may need to touch your authenticator "
		    "to authorize key download.\n");
	}
	if ((r = sshsk_load_resident(skprovider, device, pin, 0,
	    &srks, &nsrks)) != 0) {
		if (pin != NULL)
			freezero(pin, strlen(pin));
		error_r(r, "Unable to load resident keys");
		return -1;
	}
	if (nsrks == 0)
		logit("No keys to download");
	if (pin != NULL)
		freezero(pin, strlen(pin));

	for (i = 0; i < nsrks; i++) {
		key = srks[i]->key;
		if (key->type != KEY_ECDSA_SK && key->type != KEY_ED25519_SK) {
			error("Unsupported key type %s (%d)",
			    sshkey_type(key), key->type);
			continue;
		}
		if ((fp = sshkey_fingerprint(key, fingerprint_hash,
		    SSH_FP_DEFAULT)) == NULL)
			fatal_f("sshkey_fingerprint failed");
		debug_f("key %zu: %s %s %s (flags 0x%02x)", i,
		    sshkey_type(key), fp, key->sk_application, key->sk_flags);
		ext = sk_suffix(key->sk_application,
		    srks[i]->user_id, srks[i]->user_id_len);
		xasprintf(&path, "id_%s_rk%s%s",
		    key->type == KEY_ECDSA_SK ? "ecdsa_sk" : "ed25519_sk",
		    *ext == '\0' ? "" : "_", ext);

		/* If the file already exists, ask the user to confirm. */
		if (!confirm_overwrite(path)) {
			free(path);
			break;
		}

		/* Save the key with the application string as the comment */
		if (pass == NULL)
			pass = private_key_passphrase(path);
		if ((r = sshkey_save_private(key, path, pass,
		    key->sk_application, private_key_format,
		    openssh_format_cipher, rounds)) != 0) {
			error_r(r, "Saving key \"%s\" failed", path);
			free(path);
			break;
		}
		if (!quiet) {
			printf("Saved %s key%s%s to %s\n", sshkey_type(key),
			    *ext != '\0' ? " " : "",
			    *ext != '\0' ? key->sk_application : "",
			    path);
		}

		/* Save public key too */
		xasprintf(&pubpath, "%s.pub", path);
		free(path);
		if ((r = sshkey_save_public(key, pubpath,
		    key->sk_application)) != 0) {
			error_r(r, "Saving public key \"%s\" failed", pubpath);
			free(pubpath);
			break;
		}
		free(pubpath);
	}

	if (i >= nsrks)
		ret = 0; /* success */
	if (pass != NULL)
		freezero(pass, strlen(pass));
	sshsk_free_resident_keys(srks, nsrks);
	return ret;
}

static void
save_attestation(struct sshbuf *attest, const char *path)
{
	mode_t omask;
	int r;

	if (path == NULL)
		return; /* nothing to do */
	if (attest == NULL || sshbuf_len(attest) == 0)
		fatal("Enrollment did not return attestation data");
	omask = umask(077);
	r = sshbuf_write_file(path, attest);
	umask(omask);
	if (r != 0)
		fatal_r(r, "Unable to write attestation data \"%s\"", path);
	if (!quiet)
		printf("Your FIDO attestation certificate has been saved in "
		    "%s\n", path);
}

static int
confirm_sk_overwrite(const char *application, const char *user)
{
	char yesno[3];

	printf("A resident key scoped to '%s' with user id '%s' already "
	    "exists.\n", application == NULL ? "ssh:" : application,
	    user == NULL ? "null" : user);
	printf("Overwrite key in token (y/n)? ");
	fflush(stdout);
	if (fgets(yesno, sizeof(yesno), stdin) == NULL)
		return 0;
	if (yesno[0] != 'y' && yesno[0] != 'Y')
		return 0;
	return 1;
}

static void
usage(void)
{
	fprintf(stderr,
	    "usage: ssh-keygen [-q] [-a rounds] [-b bits] [-C comment] [-f output_keyfile]\n"
	    "                  [-m format] [-N new_passphrase] [-O option]\n"
	    "                  [-t dsa | ecdsa | ecdsa-sk | ed25519 | ed25519-sk | rsa]\n"
	    "                  [-w provider] [-Z cipher]\n"
	    "       ssh-keygen -p [-a rounds] [-f keyfile] [-m format] [-N new_passphrase]\n"
	    "                   [-P old_passphrase] [-Z cipher]\n"
#ifdef WITH_OPENSSL
	    "       ssh-keygen -i [-f input_keyfile] [-m key_format]\n"
	    "       ssh-keygen -e [-f input_keyfile] [-m key_format]\n"
#endif
	    "       ssh-keygen -y [-f input_keyfile]\n"
	    "       ssh-keygen -c [-a rounds] [-C comment] [-f keyfile] [-P passphrase]\n"
	    "       ssh-keygen -l [-v] [-E fingerprint_hash] [-f input_keyfile]\n"
	    "       ssh-keygen -B [-f input_keyfile]\n");
#ifdef ENABLE_PKCS11
	fprintf(stderr,
	    "       ssh-keygen -D pkcs11\n");
#endif
	fprintf(stderr,
	    "       ssh-keygen -F hostname [-lv] [-f known_hosts_file]\n"
	    "       ssh-keygen -H [-f known_hosts_file]\n"
	    "       ssh-keygen -K [-a rounds] [-w provider]\n"
	    "       ssh-keygen -R hostname [-f known_hosts_file]\n"
	    "       ssh-keygen -r hostname [-g] [-f input_keyfile]\n"
#ifdef WITH_OPENSSL
	    "       ssh-keygen -M generate [-O option] output_file\n"
	    "       ssh-keygen -M screen [-f input_file] [-O option] output_file\n"
#endif
	    "       ssh-keygen -I certificate_identity -s ca_key [-hU] [-D pkcs11_provider]\n"
	    "                  [-n principals] [-O option] [-V validity_interval]\n"
	    "                  [-z serial_number] file ...\n"
	    "       ssh-keygen -L [-f input_keyfile]\n"
	    "       ssh-keygen -A [-a rounds] [-f prefix_path]\n"
	    "       ssh-keygen -k -f krl_file [-u] [-s ca_public] [-z version_number]\n"
	    "                  file ...\n"
	    "       ssh-keygen -Q [-l] -f krl_file [file ...]\n"
	    "       ssh-keygen -Y find-principals -s signature_file -f allowed_signers_file\n"
	    "       ssh-keygen -Y match-principals -I signer_identity -f allowed_signers_file\n"
	    "       ssh-keygen -Y check-novalidate -n namespace -s signature_file\n"
	    "       ssh-keygen -Y sign -f key_file -n namespace file [-O option] ...\n"
	    "       ssh-keygen -Y verify -f allowed_signers_file -I signer_identity\n"
	    "                  -n namespace -s signature_file [-r krl_file] [-O option]\n");
	exit(1);
}

/*
 * Main program for key management.
 */
int
main(int argc, char **argv)
{
	char comment[1024], *passphrase = NULL;
	char *rr_hostname = NULL, *ep, *fp, *ra;
	struct sshkey *private, *public;
	struct passwd *pw;
	int r, opt, type;
	int change_passphrase = 0, change_comment = 0, show_cert = 0;
	int find_host = 0, delete_host = 0, hash_hosts = 0;
	int gen_all_hostkeys = 0, gen_krl = 0, update_krl = 0, check_krl = 0;
	int prefer_agent = 0, convert_to = 0, convert_from = 0;
	int print_public = 0, print_generic = 0, cert_serial_autoinc = 0;
	int do_gen_candidates = 0, do_screen_candidates = 0, download_sk = 0;
	unsigned long long cert_serial = 0;
	char *identity_comment = NULL, *ca_key_path = NULL, **opts = NULL;
	char *sk_application = NULL, *sk_device = NULL, *sk_user = NULL;
	char *sk_attestation_path = NULL;
	struct sshbuf *challenge = NULL, *attest = NULL;
	size_t i, nopts = 0;
	u_int32_t bits = 0;
	uint8_t sk_flags = SSH_SK_USER_PRESENCE_REQD;
	const char *errstr;
	int log_level = SYSLOG_LEVEL_INFO;
	char *sign_op = NULL;

	extern int optind;
	extern char *optarg;

	/* Ensure that fds 0, 1 and 2 are open or directed to /dev/null */
	sanitise_stdfd();

	__progname = ssh_get_progname(argv[0]);

	seed_rng();

	log_init(argv[0], SYSLOG_LEVEL_INFO, SYSLOG_FACILITY_USER, 1);

	msetlocale();

	/* we need this for the home * directory.  */
	pw = getpwuid(getuid());
	if (!pw)
		fatal("No user exists for uid %lu", (u_long)getuid());
	pw = pwcopy(pw);
	if (gethostname(hostname, sizeof(hostname)) == -1)
		fatal("gethostname: %s", strerror(errno));

	sk_provider = getenv("SSH_SK_PROVIDER");

	/* Remaining characters: dGjJSTWx */
	while ((opt = getopt(argc, argv, "ABHKLQUXceghiklopquvy"
	    "C:D:E:F:I:M:N:O:P:R:V:Y:Z:"
	    "a:b:f:g:m:n:r:s:t:w:z:")) != -1) {
		switch (opt) {
		case 'A':
			gen_all_hostkeys = 1;
			break;
		case 'b':
			bits = (u_int32_t)strtonum(optarg, 1, UINT32_MAX,
			    &errstr);
			if (errstr)
				fatal("Bits has bad value %s (%s)",
					optarg, errstr);
			break;
		case 'E':
			fingerprint_hash = ssh_digest_alg_by_name(optarg);
			if (fingerprint_hash == -1)
				fatal("Invalid hash algorithm \"%s\"", optarg);
			break;
		case 'F':
			find_host = 1;
			rr_hostname = optarg;
			break;
		case 'H':
			hash_hosts = 1;
			break;
		case 'I':
			cert_key_id = optarg;
			break;
		case 'R':
			delete_host = 1;
			rr_hostname = optarg;
			break;
		case 'L':
			show_cert = 1;
			break;
		case 'l':
			print_fingerprint = 1;
			break;
		case 'B':
			print_bubblebabble = 1;
			break;
		case 'm':
			if (strcasecmp(optarg, "RFC4716") == 0 ||
			    strcasecmp(optarg, "ssh2") == 0) {
				convert_format = FMT_RFC4716;
				break;
			}
			if (strcasecmp(optarg, "PKCS8") == 0) {
				convert_format = FMT_PKCS8;
				private_key_format = SSHKEY_PRIVATE_PKCS8;
				break;
			}
			if (strcasecmp(optarg, "PEM") == 0) {
				convert_format = FMT_PEM;
				private_key_format = SSHKEY_PRIVATE_PEM;
				break;
			}
			fatal("Unsupported conversion format \"%s\"", optarg);
		case 'n':
			cert_principals = optarg;
			break;
		case 'o':
			/* no-op; new format is already the default */
			break;
		case 'p':
			change_passphrase = 1;
			break;
		case 'c':
			change_comment = 1;
			break;
		case 'f':
			if (strlcpy(identity_file, optarg,
			    sizeof(identity_file)) >= sizeof(identity_file))
				fatal("Identity filename too long");
			have_identity = 1;
			break;
		case 'g':
			print_generic = 1;
			break;
		case 'K':
			download_sk = 1;
			break;
		case 'P':
			identity_passphrase = optarg;
			break;
		case 'N':
			identity_new_passphrase = optarg;
			break;
		case 'Q':
			check_krl = 1;
			break;
		case 'O':
			opts = xrecallocarray(opts, nopts, nopts + 1,
			    sizeof(*opts));
			opts[nopts++] = xstrdup(optarg);
			break;
		case 'Z':
			openssh_format_cipher = optarg;
			if (cipher_by_name(openssh_format_cipher) == NULL)
				fatal("Invalid OpenSSH-format cipher '%s'",
				    openssh_format_cipher);
			break;
		case 'C':
			identity_comment = optarg;
			break;
		case 'q':
			quiet = 1;
			break;
		case 'e':
			/* export key */
			convert_to = 1;
			break;
		case 'h':
			cert_key_type = SSH2_CERT_TYPE_HOST;
			certflags_flags = 0;
			break;
		case 'k':
			gen_krl = 1;
			break;
		case 'i':
		case 'X':
			/* import key */
			convert_from = 1;
			break;
		case 'y':
			print_public = 1;
			break;
		case 's':
			ca_key_path = optarg;
			break;
		case 't':
			key_type_name = optarg;
			break;
		case 'D':
			pkcs11provider = optarg;
			break;
		case 'U':
			prefer_agent = 1;
			break;
		case 'u':
			update_krl = 1;
			break;
		case 'v':
			if (log_level == SYSLOG_LEVEL_INFO)
				log_level = SYSLOG_LEVEL_DEBUG1;
			else {
				if (log_level >= SYSLOG_LEVEL_DEBUG1 &&
				    log_level < SYSLOG_LEVEL_DEBUG3)
					log_level++;
			}
			break;
		case 'r':
			rr_hostname = optarg;
			break;
		case 'a':
			rounds = (int)strtonum(optarg, 1, INT_MAX, &errstr);
			if (errstr)
				fatal("Invalid number: %s (%s)",
					optarg, errstr);
			break;
		case 'V':
			parse_cert_times(optarg);
			break;
		case 'Y':
			sign_op = optarg;
			break;
		case 'w':
			sk_provider = optarg;
			break;
		case 'z':
			errno = 0;
			if (*optarg == '+') {
				cert_serial_autoinc = 1;
				optarg++;
			}
			cert_serial = strtoull(optarg, &ep, 10);
			if (*optarg < '0' || *optarg > '9' || *ep != '\0' ||
			    (errno == ERANGE && cert_serial == ULLONG_MAX))
				fatal("Invalid serial number \"%s\"", optarg);
			break;
		case 'M':
			if (strcmp(optarg, "generate") == 0)
				do_gen_candidates = 1;
			else if (strcmp(optarg, "screen") == 0)
				do_screen_candidates = 1;
			else
				fatal("Unsupported moduli option %s", optarg);
			break;
		default:
			usage();
		}
	}

#ifdef ENABLE_SK_INTERNAL
	if (sk_provider == NULL)
		sk_provider = "internal";
#endif

	/* reinit */
	log_init(argv[0], log_level, SYSLOG_FACILITY_USER, 1);

	argv += optind;
	argc -= optind;

	if (sign_op != NULL) {
		if (strncmp(sign_op, "find-principals", 15) == 0) {
			if (ca_key_path == NULL) {
				error("Too few arguments for find-principals:"
				    "missing signature file");
				exit(1);
			}
			if (!have_identity) {
				error("Too few arguments for find-principals:"
				    "missing allowed keys file");
				exit(1);
			}
			return sig_find_principals(ca_key_path, identity_file,
			    opts, nopts);
		} else if (strncmp(sign_op, "match-principals", 16) == 0) {
			if (!have_identity) {
				error("Too few arguments for match-principals:"
				    "missing allowed keys file");
				exit(1);
			}
			if (cert_key_id == NULL) {
				error("Too few arguments for match-principals: "
				    "missing principal ID");
				exit(1);
			}
			return sig_match_principals(identity_file, cert_key_id,
			    opts, nopts);
		} else if (strncmp(sign_op, "sign", 4) == 0) {
			/* NB. cert_principals is actually namespace, via -n */
			if (cert_principals == NULL ||
			    *cert_principals == '\0') {
				error("Too few arguments for sign: "
				    "missing namespace");
				exit(1);
			}
			if (!have_identity) {
				error("Too few arguments for sign: "
				    "missing key");
				exit(1);
			}
			return sig_sign(identity_file, cert_principals,
			    prefer_agent, argc, argv, opts, nopts);
		} else if (strncmp(sign_op, "check-novalidate", 16) == 0) {
			/* NB. cert_principals is actually namespace, via -n */
			if (cert_principals == NULL ||
			    *cert_principals == '\0') {
				error("Too few arguments for check-novalidate: "
				    "missing namespace");
				exit(1);
			}
			if (ca_key_path == NULL) {
				error("Too few arguments for check-novalidate: "
				    "missing signature file");
				exit(1);
			}
			return sig_verify(ca_key_path, cert_principals,
			    NULL, NULL, NULL, opts, nopts);
		} else if (strncmp(sign_op, "verify", 6) == 0) {
			/* NB. cert_principals is actually namespace, via -n */
			if (cert_principals == NULL ||
			    *cert_principals == '\0') {
				error("Too few arguments for verify: "
				    "missing namespace");
				exit(1);
			}
			if (ca_key_path == NULL) {
				error("Too few arguments for verify: "
				    "missing signature file");
				exit(1);
			}
			if (!have_identity) {
				error("Too few arguments for sign: "
				    "missing allowed keys file");
				exit(1);
			}
			if (cert_key_id == NULL) {
				error("Too few arguments for verify: "
				    "missing principal identity");
				exit(1);
			}
			return sig_verify(ca_key_path, cert_principals,
			    cert_key_id, identity_file, rr_hostname,
			    opts, nopts);
		}
		error("Unsupported operation for -Y: \"%s\"", sign_op);
		usage();
		/* NOTREACHED */
	}

	if (ca_key_path != NULL) {
		if (argc < 1 && !gen_krl) {
			error("Too few arguments.");
			usage();
		}
	} else if (argc > 0 && !gen_krl && !check_krl &&
	    !do_gen_candidates && !do_screen_candidates) {
		error("Too many arguments.");
		usage();
	}
	if (change_passphrase && change_comment) {
		error("Can only have one of -p and -c.");
		usage();
	}
	if (print_fingerprint && (delete_host || hash_hosts)) {
		error("Cannot use -l with -H or -R.");
		usage();
	}
	if (gen_krl) {
		do_gen_krl(pw, update_krl, ca_key_path,
		    cert_serial, identity_comment, argc, argv);
		return (0);
	}
	if (check_krl) {
		do_check_krl(pw, print_fingerprint, argc, argv);
		return (0);
	}
	if (ca_key_path != NULL) {
		if (cert_key_id == NULL)
			fatal("Must specify key id (-I) when certifying");
		for (i = 0; i < nopts; i++)
			add_cert_option(opts[i]);
		do_ca_sign(pw, ca_key_path, prefer_agent,
		    cert_serial, cert_serial_autoinc, argc, argv);
	}
	if (show_cert)
		do_show_cert(pw);
	if (delete_host || hash_hosts || find_host) {
		do_known_hosts(pw, rr_hostname, find_host,
		    delete_host, hash_hosts);
	}
	if (pkcs11provider != NULL)
		do_download(pw);
	if (download_sk) {
		for (i = 0; i < nopts; i++) {
			if (strncasecmp(opts[i], "device=", 7) == 0) {
				sk_device = xstrdup(opts[i] + 7);
			} else {
				fatal("Option \"%s\" is unsupported for "
				    "FIDO authenticator download", opts[i]);
			}
		}
		return do_download_sk(sk_provider, sk_device);
	}
	if (print_fingerprint || print_bubblebabble)
		do_fingerprint(pw);
	if (change_passphrase)
		do_change_passphrase(pw);
	if (change_comment)
		do_change_comment(pw, identity_comment);
#ifdef WITH_BEARSSL
	if (convert_to)
		do_convert_to(pw);
	if (convert_from)
		do_convert_from(pw);
#else /* WITH_BEARSSL */
	if (convert_to || convert_from)
		fatal("key conversion disabled at compile time");
#endif /* WITH_BEARSSL */
	if (print_public)
		do_print_public(pw);
	if (rr_hostname != NULL) {
		unsigned int n = 0;

		if (have_identity) {
			n = do_print_resource_record(pw, identity_file,
			    rr_hostname, print_generic, opts, nopts);
			if (n == 0)
				fatal("%s: %s", identity_file, strerror(errno));
			exit(0);
		} else {

			n += do_print_resource_record(pw,
			    _PATH_HOST_RSA_KEY_FILE, rr_hostname,
			    print_generic, opts, nopts);
#ifdef WITH_DSA
			n += do_print_resource_record(pw,
			    _PATH_HOST_DSA_KEY_FILE, rr_hostname,
			    print_generic, opts, nopts);
#endif
			n += do_print_resource_record(pw,
			    _PATH_HOST_ECDSA_KEY_FILE, rr_hostname,
			    print_generic, opts, nopts);
			n += do_print_resource_record(pw,
			    _PATH_HOST_ED25519_KEY_FILE, rr_hostname,
			    print_generic, opts, nopts);
			n += do_print_resource_record(pw,
			    _PATH_HOST_XMSS_KEY_FILE, rr_hostname,
			    print_generic, opts, nopts);
			if (n == 0)
				fatal("no keys found.");
			exit(0);
		}
	}

	if (do_gen_candidates || do_screen_candidates) {
		if (argc <= 0)
			fatal("No output file specified");
		else if (argc > 1)
			fatal("Too many output files specified");
	}
	if (do_gen_candidates) {
		do_moduli_gen(argv[0], opts, nopts);
		return 0;
	}
	if (do_screen_candidates) {
		do_moduli_screen(argv[0], opts, nopts);
		return 0;
	}

	if (gen_all_hostkeys) {
		do_gen_all_hostkeys(pw);
		return (0);
	}

	if (key_type_name == NULL)
		key_type_name = DEFAULT_KEY_TYPE_NAME;

	type = sshkey_type_from_shortname(key_type_name);
	type_bits_valid(type, key_type_name, &bits);

	if (!quiet)
		printf("Generating public/private %s key pair.\n",
		    key_type_name);
	switch (type) {
	case KEY_ECDSA_SK:
	case KEY_ED25519_SK:
		for (i = 0; i < nopts; i++) {
			if (strcasecmp(opts[i], "no-touch-required") == 0) {
				sk_flags &= ~SSH_SK_USER_PRESENCE_REQD;
			} else if (strcasecmp(opts[i], "verify-required") == 0) {
				sk_flags |= SSH_SK_USER_VERIFICATION_REQD;
			} else if (strcasecmp(opts[i], "resident") == 0) {
				sk_flags |= SSH_SK_RESIDENT_KEY;
			} else if (strncasecmp(opts[i], "device=", 7) == 0) {
				sk_device = xstrdup(opts[i] + 7);
			} else if (strncasecmp(opts[i], "user=", 5) == 0) {
				sk_user = xstrdup(opts[i] + 5);
			} else if (strncasecmp(opts[i], "challenge=", 10) == 0) {
				if ((r = sshbuf_load_file(opts[i] + 10,
				    &challenge)) != 0) {
					fatal_r(r, "Unable to load FIDO "
					    "enrollment challenge \"%s\"",
					    opts[i] + 10);
				}
			} else if (strncasecmp(opts[i],
			    "write-attestation=", 18) == 0) {
				sk_attestation_path = opts[i] + 18;
			} else if (strncasecmp(opts[i],
			    "application=", 12) == 0) {
				sk_application = xstrdup(opts[i] + 12);
				if (strncmp(sk_application, "ssh:", 4) != 0) {
					fatal("FIDO application string must "
					    "begin with \"ssh:\"");
				}
			} else {
				fatal("Option \"%s\" is unsupported for "
				    "FIDO authenticator enrollment", opts[i]);
			}
		}
		if ((attest = sshbuf_new()) == NULL)
			fatal("sshbuf_new failed");
		r = 0;
		for (i = 0 ;;) {
			if (!quiet) {
				printf("You may need to touch your "
				    "authenticator%s to authorize key "
				    "generation.\n",
				    r == 0 ? "" : " again");
			}
			fflush(stdout);
			r = sshsk_enroll(type, sk_provider, sk_device,
			    sk_application == NULL ? "ssh:" : sk_application,
			    sk_user, sk_flags, passphrase, challenge,
			    &private, attest);
			if (r == 0)
				break;
			if (r == SSH_ERR_KEY_BAD_PERMISSIONS &&
			    (sk_flags & SSH_SK_RESIDENT_KEY) != 0 &&
			    (sk_flags & SSH_SK_FORCE_OPERATION) == 0 &&
			    confirm_sk_overwrite(sk_application, sk_user)) {
				sk_flags |= SSH_SK_FORCE_OPERATION;
				continue;
			}
			if (r != SSH_ERR_KEY_WRONG_PASSPHRASE)
				fatal_r(r, "Key enrollment failed");
			else if (passphrase != NULL) {
				error("PIN incorrect");
				freezero(passphrase, strlen(passphrase));
				passphrase = NULL;
			}
			if (++i >= 3)
				fatal("Too many incorrect PINs");
			passphrase = read_passphrase("Enter PIN for "
			    "authenticator: ", RP_ALLOW_STDIN);
		}
		if (passphrase != NULL) {
			freezero(passphrase, strlen(passphrase));
			passphrase = NULL;
		}
		break;
	default:
		if ((r = sshkey_generate(type, bits, &private)) != 0)
			fatal("sshkey_generate failed");
		break;
	}
	if ((r = sshkey_from_private(private, &public)) != 0)
		fatal_r(r, "sshkey_from_private");

	if (!have_identity)
		ask_filename(pw, "Enter file in which to save the key");

	/* Create ~/.ssh directory if it doesn't already exist. */
	hostfile_create_user_ssh_dir(identity_file, !quiet);

	/* If the file already exists, ask the user to confirm. */
	if (!confirm_overwrite(identity_file))
		exit(1);

	/* Determine the passphrase for the private key */
	passphrase = private_key_passphrase(identity_file);
	if (identity_comment) {
		strlcpy(comment, identity_comment, sizeof(comment));
	} else {
		/* Create default comment field for the passphrase. */
		snprintf(comment, sizeof comment, "%s@%s", pw->pw_name, hostname);
	}

	/* Save the key with the given passphrase and comment. */
	if ((r = sshkey_save_private(private, identity_file, passphrase,
	    comment, private_key_format, openssh_format_cipher, rounds)) != 0) {
		error_r(r, "Saving key \"%s\" failed", identity_file);
		freezero(passphrase, strlen(passphrase));
		exit(1);
	}
	freezero(passphrase, strlen(passphrase));
	sshkey_free(private);

	if (!quiet) {
		printf("Your identification has been saved in %s\n",
		    identity_file);
	}

	strlcat(identity_file, ".pub", sizeof(identity_file));
	if ((r = sshkey_save_public(public, identity_file, comment)) != 0)
		fatal_r(r, "Unable to save public key to %s", identity_file);

	if (!quiet) {
		fp = sshkey_fingerprint(public, fingerprint_hash,
		    SSH_FP_DEFAULT);
		ra = sshkey_fingerprint(public, fingerprint_hash,
		    SSH_FP_RANDOMART);
		if (fp == NULL || ra == NULL)
			fatal("sshkey_fingerprint failed");
		printf("Your public key has been saved in %s\n",
		    identity_file);
		printf("The key fingerprint is:\n");
		printf("%s %s\n", fp, comment);
		printf("The key's randomart image is:\n");
		printf("%s\n", ra);
		free(ra);
		free(fp);
	}

	if (sk_attestation_path != NULL)
		save_attestation(attest, sk_attestation_path);

	sshbuf_free(attest);
	sshkey_free(public);

	exit(0);
}<|MERGE_RESOLUTION|>--- conflicted
+++ resolved
@@ -247,18 +247,7 @@
 	if (key_type_name == NULL)
 		name = _PATH_SSH_CLIENT_ID_ED25519;
 	else {
-<<<<<<< HEAD
-		switch (sshkey_type_from_name(key_type_name)) {
-=======
 		switch (sshkey_type_from_shortname(key_type_name)) {
-#ifdef WITH_DSA
-		case KEY_DSA_CERT:
-		case KEY_DSA:
-			name = _PATH_SSH_CLIENT_ID_DSA;
-			break;
-#endif
-#ifdef OPENSSL_HAS_ECC
->>>>>>> 53a80baa
 		case KEY_ECDSA_CERT:
 		case KEY_ECDSA:
 			name = _PATH_SSH_CLIENT_ID_ECDSA;
@@ -467,20 +456,8 @@
 	int r, rlen, ktype;
 	u_int magic, i1, i2, i3;
 	size_t slen;
-<<<<<<< HEAD
 	const u_char *rsa_e, *rsa_n, *rsa_d, *rsa_p, *rsa_q, *rsa_iq;
 	size_t rsa_elen, rsa_nlen, rsa_dlen, rsa_plen, rsa_qlen, rsa_iqlen;
-=======
-	u_long e;
-#ifdef WITH_DSA
-	BIGNUM *dsa_p = NULL, *dsa_q = NULL, *dsa_g = NULL;
-	BIGNUM *dsa_pub_key = NULL, *dsa_priv_key = NULL;
-#endif
-	BIGNUM *rsa_n = NULL, *rsa_e = NULL, *rsa_d = NULL;
-	BIGNUM *rsa_p = NULL, *rsa_q = NULL, *rsa_iqmp = NULL;
-	BIGNUM *rsa_dmp1 = NULL, *rsa_dmq1 = NULL;
-	RSA *rsa = NULL;
->>>>>>> 53a80baa
 
 	if ((r = sshbuf_get_u32(b, &magic)) != 0)
 		fatal_fr(r, "parse magic");
@@ -521,7 +498,6 @@
 
 	switch (key->type) {
 	case KEY_RSA:
-<<<<<<< HEAD
 		key->rsa_pk = xcalloc(1, sizeof(*key->rsa_pk));
 		key->rsa_sk = xcalloc(1, sizeof(*key->rsa_sk));
 
@@ -566,59 +542,6 @@
 		    key->rsa_sk->key.q + rsa_qlen, sizeof(key->rsa_sk->data) -
 		    (rsa_iqlen + rsa_plen + rsa_qlen))) != 0)
 			fatal_fr(r, "generate RSA parameters");
-=======
-		if ((r = sshbuf_get_u8(b, &e1)) != 0 ||
-		    (e1 < 30 && (r = sshbuf_get_u8(b, &e2)) != 0) ||
-		    (e1 < 30 && (r = sshbuf_get_u8(b, &e3)) != 0))
-			fatal_fr(r, "parse RSA");
-		e = e1;
-		debug("e %lx", e);
-		if (e < 30) {
-			e <<= 8;
-			e += e2;
-			debug("e %lx", e);
-			e <<= 8;
-			e += e3;
-			debug("e %lx", e);
-		}
-		if ((rsa_e = BN_new()) == NULL)
-			fatal_f("BN_new");
-		if (!BN_set_word(rsa_e, e)) {
-			BN_clear_free(rsa_e);
-			sshkey_free(key);
-			return NULL;
-		}
-		if ((rsa_n = BN_new()) == NULL ||
-		    (rsa_d = BN_new()) == NULL ||
-		    (rsa_p = BN_new()) == NULL ||
-		    (rsa_q = BN_new()) == NULL ||
-		    (rsa_iqmp = BN_new()) == NULL)
-			fatal_f("BN_new");
-		buffer_get_bignum_bits(b, rsa_d);
-		buffer_get_bignum_bits(b, rsa_n);
-		buffer_get_bignum_bits(b, rsa_iqmp);
-		buffer_get_bignum_bits(b, rsa_q);
-		buffer_get_bignum_bits(b, rsa_p);
-		if ((r = ssh_rsa_complete_crt_parameters(rsa_d, rsa_p, rsa_q,
-		    rsa_iqmp, &rsa_dmp1, &rsa_dmq1)) != 0)
-			fatal_fr(r, "generate RSA CRT parameters");
-		if ((key->pkey = EVP_PKEY_new()) == NULL)
-			fatal_f("EVP_PKEY_new failed");
-		if ((rsa = RSA_new()) == NULL)
-			fatal_f("RSA_new failed");
-		if (!RSA_set0_key(rsa, rsa_n, rsa_e, rsa_d))
-			fatal_f("RSA_set0_key failed");
-		rsa_n = rsa_e = rsa_d = NULL; /* transferred */
-		if (!RSA_set0_factors(rsa, rsa_p, rsa_q))
-			fatal_f("RSA_set0_factors failed");
-		rsa_p = rsa_q = NULL; /* transferred */
-		if (RSA_set0_crt_params(rsa, rsa_dmp1, rsa_dmq1, rsa_iqmp) != 1)
-			fatal_f("RSA_set0_crt_params failed");
-		rsa_dmp1 = rsa_dmq1 = rsa_iqmp = NULL;
-		if (EVP_PKEY_set1_RSA(key->pkey, rsa) != 1)
-			fatal_f("EVP_PKEY_set1_RSA failed");
-		RSA_free(rsa);
->>>>>>> 53a80baa
 		alg = "rsa-sha2-256";
 		break;
 	}
@@ -818,37 +741,12 @@
 		if (ok)
 			fprintf(stdout, "\n");
 	} else {
-<<<<<<< HEAD
 		if ((b = sshbuf_new()) == NULL)
 			fatal_f("sshbuf_new failed");
 		if (sshkey_private_to_fileblob(k, b, "", "", SSHKEY_PRIVATE_PEM, NULL, 0) != 0)
 			fatal_f("sshkey_private_to_fileblob failed");
 		ok = fwrite(sshbuf_ptr(b), sshbuf_len(b), 1, stdout) == 1;
 		sshbuf_free(b);
-=======
-		switch (k->type) {
-#ifdef WITH_DSA
-		case KEY_DSA:
-			ok = PEM_write_DSAPrivateKey(stdout, k->dsa, NULL,
-			    NULL, 0, NULL, NULL);
-			break;
-#endif
-#ifdef OPENSSL_HAS_ECC
-		case KEY_ECDSA:
-			ok = PEM_write_ECPrivateKey(stdout,
-			    EVP_PKEY_get0_EC_KEY(k->pkey), NULL, NULL, 0,
-			    NULL, NULL);
-			break;
-#endif
-		case KEY_RSA:
-			ok = PEM_write_RSAPrivateKey(stdout,
-			    EVP_PKEY_get0_RSA(k->pkey), NULL, NULL, 0,
-			    NULL, NULL);
-			break;
-		default:
-			fatal_f("unsupported key type %s", sshkey_type(k));
-		}
->>>>>>> 53a80baa
 	}
 
 	if (!ok)
