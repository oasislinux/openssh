--- conflicted
+++ resolved
@@ -65,15 +65,7 @@
 #include "sk-api.h" /* XXX for SSH_SK_USER_PRESENCE_REQD; remove */
 #include "cipher.h"
 
-<<<<<<< HEAD
-#ifdef WITH_BEARSSL
-# define DEFAULT_KEY_TYPE_NAME "rsa"
-#else
-# define DEFAULT_KEY_TYPE_NAME "ed25519"
-#endif
-=======
 #define DEFAULT_KEY_TYPE_NAME "ed25519"
->>>>>>> 80a2f64b
 
 /*
  * Default number of bits in the RSA, DSA and ECDSA keys.  These value can be
