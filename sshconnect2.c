--- conflicted
+++ resolved
@@ -270,14 +270,9 @@
 
 	/* start key exchange */
 	if ((r = kex_setup(ssh, myproposal)) != 0)
-<<<<<<< HEAD
-		fatal("kex_setup: %s", ssh_err(r));
+		fatal_r(r, "kex_setup");
 #ifdef WITH_BEARSSL
 #if 0
-=======
-		fatal_r(r, "kex_setup");
-#ifdef WITH_OPENSSL
->>>>>>> d2afd717
 	ssh->kex->kex[KEX_DH_GRP1_SHA1] = kex_gen_client;
 	ssh->kex->kex[KEX_DH_GRP14_SHA1] = kex_gen_client;
 	ssh->kex->kex[KEX_DH_GRP14_SHA256] = kex_gen_client;
