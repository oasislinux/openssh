--- conflicted
+++ resolved
@@ -98,16 +98,6 @@
 	check_sig("rsa.pub", "rsa.sig", msg, namespace);
 	TEST_DONE();
 
-<<<<<<< HEAD
-=======
-#ifdef WITH_DSA
-	TEST_START("check DSA signature");
-	check_sig("dsa.pub", "dsa.sig", msg, namespace);
-	TEST_DONE();
-#endif
-
-#ifdef OPENSSL_HAS_ECC
->>>>>>> 86bdd385
 	TEST_START("check ECDSA signature");
 	check_sig("ecdsa.pub", "ecdsa.sig", msg, namespace);
 	TEST_DONE();
