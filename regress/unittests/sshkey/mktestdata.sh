--- conflicted
+++ resolved
@@ -34,18 +34,12 @@
 	openssl ec -noout -text -in $_in | \
 	    awk '/^pub:/,/^ASN1 OID:/' | #\
 	    grep -v '^[a-zA-Z]' | tr -d ' \n:' > ${_outbase}.pub
-<<<<<<< HEAD
 	case $(brssl skey -text $_in | sed -n '/^EC key/{s/.*: //;s/) *//;p}') in
 	secp256r1) printf nistp256 ;;
 	secp384r1) printf nistp384 ;;
 	secp521r1) printf nistp521 ;;
 	*) exit 1
 	esac > ${_outbase}.curve
-=======
-	openssl ec -noout -text -in $_in | \
-	    grep "ASN1 OID:" | \
-	    sed 's/.*: //;s/ *$//' | tr -d '\n' > ${_outbase}.curve
->>>>>>> 58ad004a
 	for x in priv pub curve ; do
 		echo "" >> ${_outbase}.$x
 		echo ============ ${_outbase}.$x
@@ -66,18 +60,10 @@
 rm -f pw *.pub *.bn.* *.param.* *.fp *.fp.bb
 
 ssh-keygen -t rsa -b 1024 -C "RSA test key #1" -N "" -f rsa_1 -m PEM
-<<<<<<< HEAD
-=======
-ssh-keygen -t dsa -b 1024 -C "DSA test key #1" -N "" -f dsa_1 -m PEM
->>>>>>> 58ad004a
 ssh-keygen -t ecdsa -b 256 -C "ECDSA test key #1" -N "" -f ecdsa_1 -m PEM
 ssh-keygen -t ed25519 -C "ED25519 test key #1" -N "" -f ed25519_1
 
 ssh-keygen -t rsa -b 2048 -C "RSA test key #2" -N "" -f rsa_2 -m PEM
-<<<<<<< HEAD
-=======
-ssh-keygen -t dsa -b 1024 -C "DSA test key #2" -N "" -f dsa_2 -m PEM
->>>>>>> 58ad004a
 ssh-keygen -t ecdsa -b 521 -C "ECDSA test key #2" -N "" -f ecdsa_2 -m PEM
 ssh-keygen -t ed25519 -C "ED25519 test key #1" -N "" -f ed25519_2
 
@@ -85,10 +71,6 @@
 cp ecdsa_1 ecdsa_n
 
 ssh-keygen -pf rsa_n -N ""
-<<<<<<< HEAD
-=======
-ssh-keygen -pf dsa_n -N ""
->>>>>>> 58ad004a
 ssh-keygen -pf ecdsa_n -N ""
 
 cp rsa_1 rsa_1_pw
@@ -98,17 +80,9 @@
 cp ecdsa_1 ecdsa_n_pw
 
 ssh-keygen -pf rsa_1_pw -m PEM -N "$PW"
-<<<<<<< HEAD
 ssh-keygen -pf ecdsa_1_pw -m PEM -N "$PW"
 ssh-keygen -pf ed25519_1_pw -N "$PW"
 ssh-keygen -pf rsa_n_pw -N "$PW"
-=======
-ssh-keygen -pf dsa_1_pw -m PEM -N "$PW"
-ssh-keygen -pf ecdsa_1_pw -m PEM -N "$PW"
-ssh-keygen -pf ed25519_1_pw -N "$PW"
-ssh-keygen -pf rsa_n_pw -N "$PW"
-ssh-keygen -pf dsa_n_pw -N "$PW"
->>>>>>> 58ad004a
 ssh-keygen -pf ecdsa_n_pw -N "$PW"
 
 rsa_params rsa_1 rsa_1.param
