/* 	$OpenBSD: test_sshkey.c,v 1.24 2024/01/11 01:45:58 djm Exp $ */
/*
 * Regress test for sshkey.h key management API
 *
 * Placed in the public domain
 */

#include "includes.h"

#include <sys/types.h>
#include <stdio.h>
#ifdef HAVE_STDINT_H
#include <stdint.h>
#endif
#include <stdlib.h>
#include <string.h>

#ifdef WITH_BEARSSL
#include <bearssl.h>
#endif

#include "../test_helper/test_helper.h"

#include "ssherr.h"
#include "sshbuf.h"
#define SSHBUF_INTERNAL 1	/* access internals for testing */
#include "sshkey.h"

#include "authfile.h"
#include "common.h"
#include "ssh2.h"

void sshkey_tests(void);

static void
put_opt(struct sshbuf *b, const char *name, const char *value)
{
	struct sshbuf *sect;

	sect = sshbuf_new();
	ASSERT_PTR_NE(sect, NULL);
	ASSERT_INT_EQ(sshbuf_put_cstring(b, name), 0);
	if (value != NULL)
		ASSERT_INT_EQ(sshbuf_put_cstring(sect, value), 0);
	ASSERT_INT_EQ(sshbuf_put_stringb(b, sect), 0);
	sshbuf_free(sect);
}

#ifdef WITH_BEARSSL
static void
build_cert(struct sshbuf *b, struct sshkey *k, const char *type,
    struct sshkey *sign_key, struct sshkey *ca_key,
    const char *sig_alg)
{
	struct sshbuf *ca_buf, *pk, *principals, *critopts, *exts;
	u_char *sigblob;
	size_t siglen;

	ca_buf = sshbuf_new();
	ASSERT_PTR_NE(ca_buf, NULL);
	ASSERT_INT_EQ(sshkey_putb(ca_key, ca_buf), 0);

	/*
	 * Get the public key serialisation by rendering the key and skipping
	 * the type string. This is a bit of a hack :/
	 */
	pk = sshbuf_new();
	ASSERT_PTR_NE(pk, NULL);
	ASSERT_INT_EQ(sshkey_putb_plain(k, pk), 0);
	ASSERT_INT_EQ(sshbuf_skip_string(pk), 0);

	principals = sshbuf_new();
	ASSERT_PTR_NE(principals, NULL);
	ASSERT_INT_EQ(sshbuf_put_cstring(principals, "gsamsa"), 0);
	ASSERT_INT_EQ(sshbuf_put_cstring(principals, "gregor"), 0);

	critopts = sshbuf_new();
	ASSERT_PTR_NE(critopts, NULL);
	put_opt(critopts, "force-command", "/usr/local/bin/nethack");
	put_opt(critopts, "source-address", "192.168.0.0/24,127.0.0.1,::1");

	exts = sshbuf_new();
	ASSERT_PTR_NE(exts, NULL);
	put_opt(critopts, "permit-X11-forwarding", NULL);

	ASSERT_INT_EQ(sshbuf_put_cstring(b, type), 0);
	ASSERT_INT_EQ(sshbuf_put_cstring(b, "noncenoncenonce!"), 0); /* nonce */
	ASSERT_INT_EQ(sshbuf_putb(b, pk), 0); /* public key serialisation */
	ASSERT_INT_EQ(sshbuf_put_u64(b, 1234), 0); /* serial */
	ASSERT_INT_EQ(sshbuf_put_u32(b, SSH2_CERT_TYPE_USER), 0); /* type */
	ASSERT_INT_EQ(sshbuf_put_cstring(b, "gregor"), 0); /* key ID */
	ASSERT_INT_EQ(sshbuf_put_stringb(b, principals), 0); /* principals */
	ASSERT_INT_EQ(sshbuf_put_u64(b, 0), 0); /* start */
	ASSERT_INT_EQ(sshbuf_put_u64(b, 0xffffffffffffffffULL), 0); /* end */
	ASSERT_INT_EQ(sshbuf_put_stringb(b, critopts), 0); /* options */
	ASSERT_INT_EQ(sshbuf_put_stringb(b, exts), 0); /* extensions */
	ASSERT_INT_EQ(sshbuf_put_string(b, NULL, 0), 0); /* reserved */
	ASSERT_INT_EQ(sshbuf_put_stringb(b, ca_buf), 0); /* signature key */
	ASSERT_INT_EQ(sshkey_sign(sign_key, &sigblob, &siglen,
	    sshbuf_ptr(b), sshbuf_len(b), sig_alg, NULL, NULL, 0), 0);
	ASSERT_INT_EQ(sshbuf_put_string(b, sigblob, siglen), 0); /* signature */

	free(sigblob);
	sshbuf_free(ca_buf);
	sshbuf_free(exts);
	sshbuf_free(critopts);
	sshbuf_free(principals);
	sshbuf_free(pk);
}
#endif /* WITH_BEARSSL */

static void
signature_test(struct sshkey *k, struct sshkey *bad, const char *sig_alg,
    const u_char *d, size_t l)
{
	size_t len;
	u_char *sig;

	ASSERT_INT_EQ(sshkey_sign(k, &sig, &len, d, l, sig_alg,
	    NULL, NULL, 0), 0);
	ASSERT_SIZE_T_GT(len, 8);
	ASSERT_PTR_NE(sig, NULL);
	ASSERT_INT_EQ(sshkey_verify(k, sig, len, d, l, NULL, 0, NULL), 0);
	ASSERT_INT_NE(sshkey_verify(bad, sig, len, d, l, NULL, 0, NULL), 0);
	/* Fuzz test is more comprehensive, this is just a smoke test */
	sig[len - 5] ^= 0x10;
	ASSERT_INT_NE(sshkey_verify(k, sig, len, d, l, NULL, 0, NULL), 0);
	free(sig);
}

static void
banana(u_char *s, size_t l)
{
	size_t o;
	const u_char the_banana[] = { 'b', 'a', 'n', 'a', 'n', 'a' };

	for (o = 0; o < l; o += sizeof(the_banana)) {
		if (l - o < sizeof(the_banana)) {
			memcpy(s + o, "nanananana", l - o);
			break;
		}
		memcpy(s + o, the_banana, sizeof(the_banana));
	}
}

static void
signature_tests(struct sshkey *k, struct sshkey *bad, const char *sig_alg)
{
	u_char i, buf[2049];
	size_t lens[] = {
		1, 2, 7, 8, 9, 15, 16, 17, 31, 32, 33, 127, 128, 129,
		255, 256, 257, 1023, 1024, 1025, 2047, 2048, 2049
	};

	for (i = 0; i < (sizeof(lens)/sizeof(lens[0])); i++) {
		test_subtest_info("%s key, banana length %zu",
		    sshkey_type(k), lens[i]);
		banana(buf, lens[i]);
		signature_test(k, bad, sig_alg, buf, lens[i]);
	}
}

static struct sshkey *
get_private(const char *n)
{
	struct sshbuf *b;
	struct sshkey *ret;

	b = load_file(n);
	ASSERT_INT_EQ(sshkey_parse_private_fileblob(b, "", &ret, NULL), 0);
	sshbuf_free(b);
	return ret;
}

void
sshkey_tests(void)
{
<<<<<<< HEAD
	struct sshkey *k1, *k2, *k3, *kf;
#ifdef WITH_BEARSSL
	struct sshkey *k4, *kr;
	struct sshkey *ke;
#endif /* WITH_BEARSSL */
	struct sshbuf *b;
=======
	struct sshkey *k1 = NULL, *k2 = NULL, *k3 = NULL, *kf = NULL;
#ifdef WITH_OPENSSL
	struct sshkey *k4 = NULL, *kr = NULL, *kd = NULL;
#ifdef OPENSSL_HAS_ECC
	struct sshkey *ke = NULL;
#endif /* OPENSSL_HAS_ECC */
#endif /* WITH_OPENSSL */
	struct sshbuf *b = NULL;
>>>>>>> 86bdd385

	TEST_START("new invalid");
	k1 = sshkey_new(-42);
	ASSERT_PTR_EQ(k1, NULL);
	TEST_DONE();

	TEST_START("new/free KEY_UNSPEC");
	k1 = sshkey_new(KEY_UNSPEC);
	ASSERT_PTR_NE(k1, NULL);
	sshkey_free(k1);
	TEST_DONE();

#ifdef WITH_BEARSSL
	TEST_START("new/free KEY_RSA");
	k1 = sshkey_new(KEY_RSA);
	ASSERT_PTR_NE(k1, NULL);
<<<<<<< HEAD
	/* These should be blank until key loaded or generated */
	ASSERT_PTR_EQ(k1->rsa_sk, NULL);
	ASSERT_PTR_EQ(k1->rsa_pk, NULL);
=======
	ASSERT_PTR_NE(k1->rsa, NULL);
	sshkey_free(k1);
	TEST_DONE();

#ifdef WITH_DSA
	TEST_START("new/free KEY_DSA");
	k1 = sshkey_new(KEY_DSA);
	ASSERT_PTR_NE(k1, NULL);
	ASSERT_PTR_NE(k1->dsa, NULL);
>>>>>>> 86bdd385
	sshkey_free(k1);
	TEST_DONE();
#endif

	TEST_START("new/free KEY_ECDSA");
	k1 = sshkey_new(KEY_ECDSA);
	ASSERT_PTR_NE(k1, NULL);
	/* These should be blank until key loaded or generated */
	ASSERT_PTR_EQ(k1->ecdsa_sk, NULL);
	ASSERT_PTR_EQ(k1->ecdsa_pk, NULL);
	sshkey_free(k1);
	TEST_DONE();

	TEST_START("new/free KEY_ED25519");
	k1 = sshkey_new(KEY_ED25519);
	ASSERT_PTR_NE(k1, NULL);
	/* These should be blank until key loaded or generated */
	ASSERT_PTR_EQ(k1->ed25519_sk, NULL);
	ASSERT_PTR_EQ(k1->ed25519_pk, NULL);
	sshkey_free(k1);
	TEST_DONE();

	TEST_START("generate KEY_RSA too small modulus");
	ASSERT_INT_EQ(sshkey_generate(KEY_RSA, 128, &k1),
	    SSH_ERR_KEY_LENGTH);
	ASSERT_PTR_EQ(k1, NULL);
	TEST_DONE();

	TEST_START("generate KEY_RSA too large modulus");
	ASSERT_INT_EQ(sshkey_generate(KEY_RSA, 1 << 20, &k1),
	    SSH_ERR_KEY_LENGTH);
	ASSERT_PTR_EQ(k1, NULL);
	TEST_DONE();

<<<<<<< HEAD
=======
#ifdef WITH_DSA
	TEST_START("generate KEY_DSA wrong bits");
	ASSERT_INT_EQ(sshkey_generate(KEY_DSA, 2048, &k1),
	    SSH_ERR_KEY_LENGTH);
	ASSERT_PTR_EQ(k1, NULL);
	sshkey_free(k1);
	TEST_DONE();
#endif

#ifdef OPENSSL_HAS_ECC
>>>>>>> 86bdd385
	TEST_START("generate KEY_ECDSA wrong bits");
	ASSERT_INT_EQ(sshkey_generate(KEY_ECDSA, 42, &k1),
	    SSH_ERR_KEY_LENGTH);
	ASSERT_PTR_EQ(k1, NULL);
	sshkey_free(k1);
	TEST_DONE();

	TEST_START("generate KEY_RSA");
	ASSERT_INT_EQ(sshkey_generate(KEY_RSA, 767, &kr),
	    SSH_ERR_KEY_LENGTH);
	ASSERT_INT_EQ(sshkey_generate(KEY_RSA, 1024, &kr), 0);
	ASSERT_PTR_NE(kr, NULL);
<<<<<<< HEAD
	ASSERT_PTR_NE(kr->rsa_pk, NULL);
	ASSERT_PTR_NE(kr->rsa_pk->key.n, NULL);
	ASSERT_SIZE_T_EQ(kr->rsa_pk->key.nlen, 128);
	ASSERT_PTR_NE(kr->rsa_pk->key.e, NULL);
	ASSERT_PTR_NE(kr->rsa_sk, NULL);
	ASSERT_U32_EQ(kr->rsa_sk->key.n_bitlen, 1024);
	ASSERT_PTR_NE(kr->rsa_sk->key.p, NULL);
	ASSERT_SIZE_T_NE(kr->rsa_sk->key.plen, 0);
	ASSERT_PTR_NE(kr->rsa_sk->key.q, NULL);
	ASSERT_SIZE_T_NE(kr->rsa_sk->key.qlen, 0);
	ASSERT_PTR_NE(kr->rsa_sk->key.dp, NULL);
	ASSERT_SIZE_T_EQ(kr->rsa_sk->key.dplen, kr->rsa_sk->key.plen);
	ASSERT_PTR_NE(kr->rsa_sk->key.dq, NULL);
	ASSERT_SIZE_T_EQ(kr->rsa_sk->key.dqlen, kr->rsa_sk->key.qlen);
	ASSERT_PTR_NE(kr->rsa_sk->key.iq, NULL);
	ASSERT_SIZE_T_NE(kr->rsa_sk->key.iqlen, 0);
=======
	ASSERT_PTR_NE(kr->rsa, NULL);
	ASSERT_PTR_NE(rsa_n(kr), NULL);
	ASSERT_PTR_NE(rsa_e(kr), NULL);
	ASSERT_PTR_NE(rsa_p(kr), NULL);
	ASSERT_INT_EQ(BN_num_bits(rsa_n(kr)), 1024);
	TEST_DONE();

#ifdef WITH_DSA
	TEST_START("generate KEY_DSA");
	ASSERT_INT_EQ(sshkey_generate(KEY_DSA, 1024, &kd), 0);
	ASSERT_PTR_NE(kd, NULL);
	ASSERT_PTR_NE(kd->dsa, NULL);
	ASSERT_PTR_NE(dsa_g(kd), NULL);
	ASSERT_PTR_NE(dsa_priv_key(kd), NULL);
>>>>>>> 86bdd385
	TEST_DONE();
#endif

	TEST_START("generate KEY_ECDSA");
	ASSERT_INT_EQ(sshkey_generate(KEY_ECDSA, 256, &ke), 0);
	ASSERT_PTR_NE(ke, NULL);
	ASSERT_INT_EQ(ke->ecdsa_nid, BR_EC_secp256r1);
	ASSERT_PTR_NE(ke->ecdsa_pk, NULL);
	ASSERT_INT_EQ(ke->ecdsa_pk->key.curve, BR_EC_secp256r1);
	ASSERT_PTR_NE(ke->ecdsa_pk->key.q, NULL);
	ASSERT_SIZE_T_EQ(ke->ecdsa_pk->key.qlen, 65);
	ASSERT_PTR_NE(ke->ecdsa_sk, NULL);
	ASSERT_INT_EQ(ke->ecdsa_sk->key.curve, BR_EC_secp256r1);
	ASSERT_PTR_NE(ke->ecdsa_sk->key.x, NULL);
	ASSERT_SIZE_T_NE(ke->ecdsa_sk->key.xlen, 0);
	TEST_DONE();
#endif /* WITH_BEARSSL */

	TEST_START("generate KEY_ED25519");
	ASSERT_INT_EQ(sshkey_generate(KEY_ED25519, 256, &kf), 0);
	ASSERT_PTR_NE(kf, NULL);
	ASSERT_INT_EQ(kf->type, KEY_ED25519);
	ASSERT_PTR_NE(kf->ed25519_pk, NULL);
	ASSERT_PTR_NE(kf->ed25519_sk, NULL);
	TEST_DONE();

#ifdef WITH_BEARSSL
	TEST_START("demote KEY_RSA");
	ASSERT_INT_EQ(sshkey_from_private(kr, &k1), 0);
	ASSERT_PTR_NE(k1, NULL);
	ASSERT_PTR_NE(kr, k1);
	ASSERT_INT_EQ(k1->type, KEY_RSA);
	ASSERT_PTR_NE(k1->rsa_pk, NULL);
	ASSERT_PTR_NE(kr->rsa_pk->key.n, NULL);
	ASSERT_SIZE_T_EQ(kr->rsa_pk->key.nlen, 128);
	ASSERT_PTR_NE(kr->rsa_pk->key.e, NULL);
	ASSERT_PTR_EQ(k1->rsa_sk, NULL);
	TEST_DONE();

	TEST_START("equal KEY_RSA/demoted KEY_RSA");
	ASSERT_INT_EQ(sshkey_equal(kr, k1), 1);
	sshkey_free(k1);
	TEST_DONE();

<<<<<<< HEAD
=======
#ifdef WITH_DSA
	TEST_START("demote KEY_DSA");
	ASSERT_INT_EQ(sshkey_from_private(kd, &k1), 0);
	ASSERT_PTR_NE(k1, NULL);
	ASSERT_PTR_NE(kd, k1);
	ASSERT_INT_EQ(k1->type, KEY_DSA);
	ASSERT_PTR_NE(k1->dsa, NULL);
	ASSERT_PTR_NE(dsa_g(k1), NULL);
	ASSERT_PTR_EQ(dsa_priv_key(k1), NULL);
	TEST_DONE();

	TEST_START("equal KEY_DSA/demoted KEY_DSA");
	ASSERT_INT_EQ(sshkey_equal(kd, k1), 1);
	sshkey_free(k1);
	TEST_DONE();
#endif

#ifdef OPENSSL_HAS_ECC
>>>>>>> 86bdd385
	TEST_START("demote KEY_ECDSA");
	ASSERT_INT_EQ(sshkey_from_private(ke, &k1), 0);
	ASSERT_PTR_NE(k1, NULL);
	ASSERT_PTR_NE(ke, k1);
	ASSERT_INT_EQ(k1->type, KEY_ECDSA);
	ASSERT_PTR_NE(k1->ecdsa_pk, NULL);
	ASSERT_INT_EQ(ke->ecdsa_pk->key.curve, BR_EC_secp256r1);
	ASSERT_PTR_NE(ke->ecdsa_pk->key.q, NULL);
	ASSERT_SIZE_T_EQ(ke->ecdsa_pk->key.qlen, 65);
	ASSERT_PTR_EQ(k1->ecdsa_sk, NULL);
	ASSERT_INT_EQ(k1->ecdsa_nid, ke->ecdsa_nid);
	TEST_DONE();

	TEST_START("equal KEY_ECDSA/demoted KEY_ECDSA");
	ASSERT_INT_EQ(sshkey_equal(ke, k1), 1);
	sshkey_free(k1);
	TEST_DONE();
#endif /* WITH_BEARSSL */

	TEST_START("demote KEY_ED25519");
	ASSERT_INT_EQ(sshkey_from_private(kf, &k1), 0);
	ASSERT_PTR_NE(k1, NULL);
	ASSERT_PTR_NE(kf, k1);
	ASSERT_INT_EQ(k1->type, KEY_ED25519);
	ASSERT_PTR_NE(k1->ed25519_pk, NULL);
	ASSERT_PTR_EQ(k1->ed25519_sk, NULL);
	TEST_DONE();

	TEST_START("equal KEY_ED25519/demoted KEY_ED25519");
	ASSERT_INT_EQ(sshkey_equal(kf, k1), 1);
	sshkey_free(k1);
	TEST_DONE();

#ifdef WITH_BEARSSL
	TEST_START("equal mismatched key types");
	ASSERT_INT_EQ(sshkey_equal(kr, ke), 0);
	ASSERT_INT_EQ(sshkey_equal(ke, kf), 0);
	TEST_DONE();
#endif /* WITH_BEARSSL */

	TEST_START("equal different keys");
#ifdef WITH_BEARSSL
	ASSERT_INT_EQ(sshkey_generate(KEY_RSA, 1024, &k1), 0);
	ASSERT_INT_EQ(sshkey_equal(kr, k1), 0);
	sshkey_free(k1);
<<<<<<< HEAD
=======
#ifdef OPENSSL_HAS_ECC
>>>>>>> 86bdd385
	ASSERT_INT_EQ(sshkey_generate(KEY_ECDSA, 256, &k1), 0);
	ASSERT_INT_EQ(sshkey_equal(ke, k1), 0);
	sshkey_free(k1);
#endif /* WITH_BEARSSL */
	ASSERT_INT_EQ(sshkey_generate(KEY_ED25519, 256, &k1), 0);
	ASSERT_INT_EQ(sshkey_equal(kf, k1), 0);
	sshkey_free(k1);
	TEST_DONE();

#ifdef WITH_BEARSSL
	sshkey_free(kr);
	sshkey_free(ke);
#endif /* WITH_BEARSSL */
	sshkey_free(kf);

	TEST_START("certify key");
	ASSERT_INT_EQ(sshkey_load_public(test_data_file("ed25519_1.pub"),
	    &k1, NULL), 0);
	k2 = get_private("ed25519_2");
	ASSERT_INT_EQ(sshkey_to_certified(k1), 0);
	ASSERT_PTR_NE(k1->cert, NULL);
	k1->cert->type = SSH2_CERT_TYPE_USER;
	k1->cert->serial = 1234;
	k1->cert->key_id = strdup("estragon");
	ASSERT_PTR_NE(k1->cert->key_id, NULL);
	k1->cert->principals = calloc(4, sizeof(*k1->cert->principals));
	ASSERT_PTR_NE(k1->cert->principals, NULL);
	k1->cert->principals[0] = strdup("estragon");
	k1->cert->principals[1] = strdup("vladimir");
	k1->cert->principals[2] = strdup("pozzo");
	k1->cert->principals[3] = strdup("lucky");
	ASSERT_PTR_NE(k1->cert->principals[0], NULL);
	ASSERT_PTR_NE(k1->cert->principals[1], NULL);
	ASSERT_PTR_NE(k1->cert->principals[2], NULL);
	ASSERT_PTR_NE(k1->cert->principals[3], NULL);
	k1->cert->nprincipals = 4;
	k1->cert->valid_after = 0;
	k1->cert->valid_before = (u_int64_t)-1;
	sshbuf_free(k1->cert->critical);
	k1->cert->critical = sshbuf_new();
	ASSERT_PTR_NE(k1->cert->critical, NULL);
	sshbuf_free(k1->cert->extensions);
	k1->cert->extensions = sshbuf_new();
	ASSERT_PTR_NE(k1->cert->extensions, NULL);
	put_opt(k1->cert->critical, "force-command", "/usr/bin/true");
	put_opt(k1->cert->critical, "source-address", "127.0.0.1");
	put_opt(k1->cert->extensions, "permit-X11-forwarding", NULL);
	put_opt(k1->cert->extensions, "permit-agent-forwarding", NULL);
	ASSERT_INT_EQ(sshkey_from_private(k2, &k1->cert->signature_key), 0);
	ASSERT_INT_EQ(sshkey_certify(k1, k2, NULL, NULL, NULL), 0);
	b = sshbuf_new();
	ASSERT_PTR_NE(b, NULL);
	ASSERT_INT_EQ(sshkey_putb(k1, b), 0);
	ASSERT_INT_EQ(sshkey_from_blob(sshbuf_ptr(b), sshbuf_len(b), &k3), 0);

	sshkey_free(k1);
	sshkey_free(k2);
	sshkey_free(k3);
	sshbuf_reset(b);
	TEST_DONE();

#ifdef WITH_BEARSSL
	TEST_START("sign and verify RSA");
	k1 = get_private("rsa_1");
	ASSERT_INT_EQ(sshkey_load_public(test_data_file("rsa_2.pub"), &k2,
	    NULL), 0);
	signature_tests(k1, k2, "ssh-rsa");
	sshkey_free(k1);
	sshkey_free(k2);
	TEST_DONE();

	TEST_START("sign and verify RSA-SHA256");
	k1 = get_private("rsa_1");
	ASSERT_INT_EQ(sshkey_load_public(test_data_file("rsa_2.pub"), &k2,
	    NULL), 0);
	signature_tests(k1, k2, "rsa-sha2-256");
	sshkey_free(k1);
	sshkey_free(k2);
	TEST_DONE();

	TEST_START("sign and verify RSA-SHA512");
	k1 = get_private("rsa_1");
	ASSERT_INT_EQ(sshkey_load_public(test_data_file("rsa_2.pub"), &k2,
	    NULL), 0);
	signature_tests(k1, k2, "rsa-sha2-512");
	sshkey_free(k1);
	sshkey_free(k2);
	TEST_DONE();

<<<<<<< HEAD
=======
#ifdef WITH_DSA
	TEST_START("sign and verify DSA");
	k1 = get_private("dsa_1");
	ASSERT_INT_EQ(sshkey_load_public(test_data_file("dsa_2.pub"), &k2,
	    NULL), 0);
	signature_tests(k1, k2, NULL);
	sshkey_free(k1);
	sshkey_free(k2);
	TEST_DONE();
#endif

#ifdef OPENSSL_HAS_ECC
>>>>>>> 86bdd385
	TEST_START("sign and verify ECDSA");
	k1 = get_private("ecdsa_1");
	ASSERT_INT_EQ(sshkey_load_public(test_data_file("ecdsa_2.pub"), &k2,
	    NULL), 0);
	signature_tests(k1, k2, NULL);
	sshkey_free(k1);
	sshkey_free(k2);
	TEST_DONE();
#endif /* WITH_BEARSSL */

	TEST_START("sign and verify ED25519");
	k1 = get_private("ed25519_1");
	ASSERT_INT_EQ(sshkey_load_public(test_data_file("ed25519_2.pub"), &k2,
	    NULL), 0);
	signature_tests(k1, k2, NULL);
	sshkey_free(k1);
	sshkey_free(k2);
	TEST_DONE();

#ifdef WITH_BEARSSL
	TEST_START("nested certificate");
	ASSERT_INT_EQ(sshkey_load_cert(test_data_file("rsa_1"), &k1), 0);
	ASSERT_INT_EQ(sshkey_load_public(test_data_file("rsa_1.pub"), &k2,
	    NULL), 0);
	k3 = get_private("rsa_1");
	build_cert(b, k2, "ssh-rsa-cert-v01@openssh.com", k3, k1, NULL);
	ASSERT_INT_EQ(sshkey_from_blob(sshbuf_ptr(b), sshbuf_len(b), &k4),
	    SSH_ERR_KEY_CERT_INVALID_SIGN_KEY);
	ASSERT_PTR_EQ(k4, NULL);
	sshkey_free(k1);
	sshkey_free(k2);
	sshkey_free(k3);
	sshbuf_free(b);
	TEST_DONE();
#endif /* WITH_BEARSSL */
}<|MERGE_RESOLUTION|>--- conflicted
+++ resolved
@@ -175,23 +175,12 @@
 void
 sshkey_tests(void)
 {
-<<<<<<< HEAD
-	struct sshkey *k1, *k2, *k3, *kf;
-#ifdef WITH_BEARSSL
-	struct sshkey *k4, *kr;
-	struct sshkey *ke;
-#endif /* WITH_BEARSSL */
-	struct sshbuf *b;
-=======
 	struct sshkey *k1 = NULL, *k2 = NULL, *k3 = NULL, *kf = NULL;
-#ifdef WITH_OPENSSL
-	struct sshkey *k4 = NULL, *kr = NULL, *kd = NULL;
-#ifdef OPENSSL_HAS_ECC
+#ifdef WITH_BEARSSL
+	struct sshkey *k4 = NULL, *kr = NULL;
 	struct sshkey *ke = NULL;
-#endif /* OPENSSL_HAS_ECC */
-#endif /* WITH_OPENSSL */
+#endif /* WITH_BEARSSL */
 	struct sshbuf *b = NULL;
->>>>>>> 86bdd385
 
 	TEST_START("new invalid");
 	k1 = sshkey_new(-42);
@@ -208,24 +197,11 @@
 	TEST_START("new/free KEY_RSA");
 	k1 = sshkey_new(KEY_RSA);
 	ASSERT_PTR_NE(k1, NULL);
-<<<<<<< HEAD
 	/* These should be blank until key loaded or generated */
 	ASSERT_PTR_EQ(k1->rsa_sk, NULL);
 	ASSERT_PTR_EQ(k1->rsa_pk, NULL);
-=======
-	ASSERT_PTR_NE(k1->rsa, NULL);
-	sshkey_free(k1);
-	TEST_DONE();
-
-#ifdef WITH_DSA
-	TEST_START("new/free KEY_DSA");
-	k1 = sshkey_new(KEY_DSA);
-	ASSERT_PTR_NE(k1, NULL);
-	ASSERT_PTR_NE(k1->dsa, NULL);
->>>>>>> 86bdd385
-	sshkey_free(k1);
-	TEST_DONE();
-#endif
+	sshkey_free(k1);
+	TEST_DONE();
 
 	TEST_START("new/free KEY_ECDSA");
 	k1 = sshkey_new(KEY_ECDSA);
@@ -257,19 +233,6 @@
 	ASSERT_PTR_EQ(k1, NULL);
 	TEST_DONE();
 
-<<<<<<< HEAD
-=======
-#ifdef WITH_DSA
-	TEST_START("generate KEY_DSA wrong bits");
-	ASSERT_INT_EQ(sshkey_generate(KEY_DSA, 2048, &k1),
-	    SSH_ERR_KEY_LENGTH);
-	ASSERT_PTR_EQ(k1, NULL);
-	sshkey_free(k1);
-	TEST_DONE();
-#endif
-
-#ifdef OPENSSL_HAS_ECC
->>>>>>> 86bdd385
 	TEST_START("generate KEY_ECDSA wrong bits");
 	ASSERT_INT_EQ(sshkey_generate(KEY_ECDSA, 42, &k1),
 	    SSH_ERR_KEY_LENGTH);
@@ -282,7 +245,6 @@
 	    SSH_ERR_KEY_LENGTH);
 	ASSERT_INT_EQ(sshkey_generate(KEY_RSA, 1024, &kr), 0);
 	ASSERT_PTR_NE(kr, NULL);
-<<<<<<< HEAD
 	ASSERT_PTR_NE(kr->rsa_pk, NULL);
 	ASSERT_PTR_NE(kr->rsa_pk->key.n, NULL);
 	ASSERT_SIZE_T_EQ(kr->rsa_pk->key.nlen, 128);
@@ -299,24 +261,7 @@
 	ASSERT_SIZE_T_EQ(kr->rsa_sk->key.dqlen, kr->rsa_sk->key.qlen);
 	ASSERT_PTR_NE(kr->rsa_sk->key.iq, NULL);
 	ASSERT_SIZE_T_NE(kr->rsa_sk->key.iqlen, 0);
-=======
-	ASSERT_PTR_NE(kr->rsa, NULL);
-	ASSERT_PTR_NE(rsa_n(kr), NULL);
-	ASSERT_PTR_NE(rsa_e(kr), NULL);
-	ASSERT_PTR_NE(rsa_p(kr), NULL);
-	ASSERT_INT_EQ(BN_num_bits(rsa_n(kr)), 1024);
-	TEST_DONE();
-
-#ifdef WITH_DSA
-	TEST_START("generate KEY_DSA");
-	ASSERT_INT_EQ(sshkey_generate(KEY_DSA, 1024, &kd), 0);
-	ASSERT_PTR_NE(kd, NULL);
-	ASSERT_PTR_NE(kd->dsa, NULL);
-	ASSERT_PTR_NE(dsa_g(kd), NULL);
-	ASSERT_PTR_NE(dsa_priv_key(kd), NULL);
->>>>>>> 86bdd385
-	TEST_DONE();
-#endif
+	TEST_DONE();
 
 	TEST_START("generate KEY_ECDSA");
 	ASSERT_INT_EQ(sshkey_generate(KEY_ECDSA, 256, &ke), 0);
@@ -359,27 +304,6 @@
 	sshkey_free(k1);
 	TEST_DONE();
 
-<<<<<<< HEAD
-=======
-#ifdef WITH_DSA
-	TEST_START("demote KEY_DSA");
-	ASSERT_INT_EQ(sshkey_from_private(kd, &k1), 0);
-	ASSERT_PTR_NE(k1, NULL);
-	ASSERT_PTR_NE(kd, k1);
-	ASSERT_INT_EQ(k1->type, KEY_DSA);
-	ASSERT_PTR_NE(k1->dsa, NULL);
-	ASSERT_PTR_NE(dsa_g(k1), NULL);
-	ASSERT_PTR_EQ(dsa_priv_key(k1), NULL);
-	TEST_DONE();
-
-	TEST_START("equal KEY_DSA/demoted KEY_DSA");
-	ASSERT_INT_EQ(sshkey_equal(kd, k1), 1);
-	sshkey_free(k1);
-	TEST_DONE();
-#endif
-
-#ifdef OPENSSL_HAS_ECC
->>>>>>> 86bdd385
 	TEST_START("demote KEY_ECDSA");
 	ASSERT_INT_EQ(sshkey_from_private(ke, &k1), 0);
 	ASSERT_PTR_NE(k1, NULL);
@@ -425,10 +349,6 @@
 	ASSERT_INT_EQ(sshkey_generate(KEY_RSA, 1024, &k1), 0);
 	ASSERT_INT_EQ(sshkey_equal(kr, k1), 0);
 	sshkey_free(k1);
-<<<<<<< HEAD
-=======
-#ifdef OPENSSL_HAS_ECC
->>>>>>> 86bdd385
 	ASSERT_INT_EQ(sshkey_generate(KEY_ECDSA, 256, &k1), 0);
 	ASSERT_INT_EQ(sshkey_equal(ke, k1), 0);
 	sshkey_free(k1);
@@ -518,21 +438,6 @@
 	sshkey_free(k2);
 	TEST_DONE();
 
-<<<<<<< HEAD
-=======
-#ifdef WITH_DSA
-	TEST_START("sign and verify DSA");
-	k1 = get_private("dsa_1");
-	ASSERT_INT_EQ(sshkey_load_public(test_data_file("dsa_2.pub"), &k2,
-	    NULL), 0);
-	signature_tests(k1, k2, NULL);
-	sshkey_free(k1);
-	sshkey_free(k2);
-	TEST_DONE();
-#endif
-
-#ifdef OPENSSL_HAS_ECC
->>>>>>> 86bdd385
 	TEST_START("sign and verify ECDSA");
 	k1 = get_private("ecdsa_1");
 	ASSERT_INT_EQ(sshkey_load_public(test_data_file("ecdsa_2.pub"), &k2,
