/* 	$OpenBSD: test_file.c,v 1.12 2024/08/15 00:52:23 djm Exp $ */
/*
 * Regress test for sshkey.h key management API
 *
 * Placed in the public domain
 */

#include "includes.h"

#include <sys/types.h>
#include <sys/stat.h>
#include <fcntl.h>
#include <stdio.h>
#ifdef HAVE_STDINT_H
#include <stdint.h>
#endif
#include <stdlib.h>
#include <string.h>
#include <unistd.h>

#ifdef WITH_BEARSSL
#include <bearssl.h>
#endif /* WITH_BEARSSL */

#include "../test_helper/test_helper.h"

#include "ssherr.h"
#include "authfile.h"
#include "sshkey.h"
#include "sshbuf.h"
#include "digest.h"

#include "common.h"

void sshkey_file_tests(void);

void
sshkey_file_tests(void)
{
	struct sshkey *k1, *k2;
	struct sshbuf *buf, *pw;
#ifdef WITH_BEARSSL
	struct bignum a, b, c;
#endif
	char *cp;

	TEST_START("load passphrase");
	pw = load_text_file("pw");
	TEST_DONE();


#ifdef WITH_BEARSSL
	TEST_START("parse RSA from private");
	buf = load_file("rsa_1");
	ASSERT_INT_EQ(sshkey_parse_private_fileblob(buf, "", &k1, NULL), 0);
	sshbuf_free(buf);
	ASSERT_PTR_NE(k1, NULL);
	ASSERT_PTR_NE(k1->rsa_pk, NULL);
	ASSERT_PTR_NE(k1->rsa_sk, NULL);
	load_bignum("rsa_1.param.n", &a);
	load_bignum("rsa_1.param.p", &b);
	load_bignum("rsa_1.param.q", &c);
	ASSERT_SIZE_T_EQ(k1->rsa_pk->key.nlen, a.len);
	ASSERT_MEM_EQ(k1->rsa_pk->key.n, a.num, a.len);
	ASSERT_SIZE_T_EQ(k1->rsa_sk->key.plen, b.len);
	ASSERT_MEM_EQ(k1->rsa_sk->key.p, b.num, b.len);
	ASSERT_SIZE_T_EQ(k1->rsa_sk->key.qlen, c.len);
	ASSERT_MEM_EQ(k1->rsa_sk->key.q, c.num, c.len);
	free(a.num);
	free(b.num);
	free(c.num);
	TEST_DONE();

#if 0 /* not supported by BearSSL */
	TEST_START("parse RSA from private w/ passphrase");
	buf = load_file("rsa_1_pw");
	ASSERT_INT_EQ(sshkey_parse_private_fileblob(buf,
	    (const char *)sshbuf_ptr(pw), &k2, NULL), 0);
	sshbuf_free(buf);
	ASSERT_PTR_NE(k2, NULL);
	ASSERT_INT_EQ(sshkey_equal(k1, k2), 1);
	sshkey_free(k2);
	TEST_DONE();
#endif

	TEST_START("parse RSA from new-format");
	buf = load_file("rsa_n");
	ASSERT_INT_EQ(sshkey_parse_private_fileblob(buf, "", &k2, NULL), 0);
	sshbuf_free(buf);
	ASSERT_PTR_NE(k2, NULL);
	ASSERT_INT_EQ(sshkey_equal(k1, k2), 1);
	sshkey_free(k2);
	TEST_DONE();

	TEST_START("parse RSA from new-format w/ passphrase");
	buf = load_file("rsa_n_pw");
	ASSERT_INT_EQ(sshkey_parse_private_fileblob(buf,
	    (const char *)sshbuf_ptr(pw), &k2, NULL), 0);
	sshbuf_free(buf);
	ASSERT_PTR_NE(k2, NULL);
	ASSERT_INT_EQ(sshkey_equal(k1, k2), 1);
	sshkey_free(k2);
	TEST_DONE();

	TEST_START("load RSA from public");
	ASSERT_INT_EQ(sshkey_load_public(test_data_file("rsa_1.pub"), &k2,
	    NULL), 0);
	ASSERT_PTR_NE(k2, NULL);
	ASSERT_INT_EQ(sshkey_equal(k1, k2), 1);
	sshkey_free(k2);
	TEST_DONE();

	TEST_START("load RSA cert with SHA1 signature");
	ASSERT_INT_EQ(sshkey_load_cert(test_data_file("rsa_1_sha1"), &k2), 0);
	ASSERT_PTR_NE(k2, NULL);
	ASSERT_INT_EQ(k2->type, KEY_RSA_CERT);
	ASSERT_INT_EQ(sshkey_equal_public(k1, k2), 1);
	ASSERT_STRING_EQ(k2->cert->signature_type, "ssh-rsa");
	sshkey_free(k2);
	TEST_DONE();

	TEST_START("load RSA cert with SHA512 signature");
	ASSERT_INT_EQ(sshkey_load_cert(test_data_file("rsa_1_sha512"), &k2), 0);
	ASSERT_PTR_NE(k2, NULL);
	ASSERT_INT_EQ(k2->type, KEY_RSA_CERT);
	ASSERT_INT_EQ(sshkey_equal_public(k1, k2), 1);
	ASSERT_STRING_EQ(k2->cert->signature_type, "rsa-sha2-512");
	sshkey_free(k2);
	TEST_DONE();

	TEST_START("load RSA cert");
	ASSERT_INT_EQ(sshkey_load_cert(test_data_file("rsa_1"), &k2), 0);
	ASSERT_PTR_NE(k2, NULL);
	ASSERT_INT_EQ(k2->type, KEY_RSA_CERT);
	ASSERT_INT_EQ(sshkey_equal(k1, k2), 0);
	ASSERT_INT_EQ(sshkey_equal_public(k1, k2), 1);
	TEST_DONE();

	TEST_START("RSA key hex fingerprint");
	buf = load_text_file("rsa_1.fp");
	cp = sshkey_fingerprint(k1, SSH_DIGEST_SHA256, SSH_FP_BASE64);
	ASSERT_PTR_NE(cp, NULL);
	ASSERT_STRING_EQ(cp, (const char *)sshbuf_ptr(buf));
	sshbuf_free(buf);
	free(cp);
	TEST_DONE();

	TEST_START("RSA cert hex fingerprint");
	buf = load_text_file("rsa_1-cert.fp");
	cp = sshkey_fingerprint(k2, SSH_DIGEST_SHA256, SSH_FP_BASE64);
	ASSERT_PTR_NE(cp, NULL);
	ASSERT_STRING_EQ(cp, (const char *)sshbuf_ptr(buf));
	sshbuf_free(buf);
	free(cp);
	sshkey_free(k2);
	TEST_DONE();

	TEST_START("RSA key bubblebabble fingerprint");
	buf = load_text_file("rsa_1.fp.bb");
	cp = sshkey_fingerprint(k1, SSH_DIGEST_SHA1, SSH_FP_BUBBLEBABBLE);
	ASSERT_PTR_NE(cp, NULL);
	ASSERT_STRING_EQ(cp, (const char *)sshbuf_ptr(buf));
	sshbuf_free(buf);
	free(cp);
	TEST_DONE();

	sshkey_free(k1);

	TEST_START("parse ECDSA from private");
	buf = load_file("ecdsa_1");
	ASSERT_INT_EQ(sshkey_parse_private_fileblob(buf, "", &k1, NULL), 0);
	sshbuf_free(buf);
	ASSERT_PTR_NE(k1, NULL);
	ASSERT_PTR_NE(k1->ecdsa_pk, NULL);
	ASSERT_PTR_NE(k1->ecdsa_sk, NULL);
	buf = load_text_file("ecdsa_1.param.curve");
	ASSERT_STRING_EQ((const char *)sshbuf_ptr(buf),
	    sshkey_curve_nid_to_name(k1->ecdsa_nid));
	ASSERT_INT_EQ(sshkey_curve_name_to_nid((const char *)sshbuf_ptr(buf)),
	    k1->ecdsa_nid);
	sshbuf_free(buf);
<<<<<<< HEAD
	load_bignum("ecdsa_1.param.priv", &a);
	load_bignum("ecdsa_1.param.pub", &b);
	ASSERT_SIZE_T_EQ(k1->ecdsa_sk->key.xlen, a.len);
	ASSERT_MEM_EQ(k1->ecdsa_sk->key.x, a.num, a.len);
	ASSERT_SIZE_T_EQ(k1->ecdsa_pk->key.qlen, b.len);
	ASSERT_MEM_EQ(k1->ecdsa_pk->key.q, b.num, b.len);
	free(a.num);
	free(b.num);
=======
#ifndef OPENSSL_IS_BORINGSSL /* lacks EC_POINT_point2bn() */
	a = load_bignum("ecdsa_1.param.priv");
	b = load_bignum("ecdsa_1.param.pub");
	c = EC_POINT_point2bn(EC_KEY_get0_group(EVP_PKEY_get0_EC_KEY(k1->pkey)),
	    EC_KEY_get0_public_key(EVP_PKEY_get0_EC_KEY(k1->pkey)),
	    POINT_CONVERSION_UNCOMPRESSED, NULL, NULL);
	ASSERT_PTR_NE(c, NULL);
	ASSERT_BIGNUM_EQ(
	    EC_KEY_get0_private_key(EVP_PKEY_get0_EC_KEY(k1->pkey)), a);
	ASSERT_BIGNUM_EQ(b, c);
	BN_free(a);
	BN_free(b);
	BN_free(c);
#endif /* OPENSSL_IS_BORINGSSL */
>>>>>>> 53a80baa
	TEST_DONE();

#if 0 /* not supported by BearSSL */
	TEST_START("parse ECDSA from private w/ passphrase");
	buf = load_file("ecdsa_1_pw");
	ASSERT_INT_EQ(sshkey_parse_private_fileblob(buf,
	    (const char *)sshbuf_ptr(pw), &k2, NULL), 0);
	sshbuf_free(buf);
	ASSERT_PTR_NE(k2, NULL);
	ASSERT_INT_EQ(sshkey_equal(k1, k2), 1);
	sshkey_free(k2);
	TEST_DONE();
#endif

	TEST_START("parse ECDSA from new-format");
	buf = load_file("ecdsa_n");
	ASSERT_INT_EQ(sshkey_parse_private_fileblob(buf, "", &k2, NULL), 0);
	sshbuf_free(buf);
	ASSERT_PTR_NE(k2, NULL);
	ASSERT_INT_EQ(sshkey_equal(k1, k2), 1);
	sshkey_free(k2);
	TEST_DONE();

	TEST_START("parse ECDSA from new-format w/ passphrase");
	buf = load_file("ecdsa_n_pw");
	ASSERT_INT_EQ(sshkey_parse_private_fileblob(buf,
	    (const char *)sshbuf_ptr(pw), &k2, NULL), 0);
	sshbuf_free(buf);
	ASSERT_PTR_NE(k2, NULL);
	ASSERT_INT_EQ(sshkey_equal(k1, k2), 1);
	sshkey_free(k2);
	TEST_DONE();

	TEST_START("load ECDSA from public");
	ASSERT_INT_EQ(sshkey_load_public(test_data_file("ecdsa_1.pub"), &k2,
	    NULL), 0);
	ASSERT_PTR_NE(k2, NULL);
	ASSERT_INT_EQ(sshkey_equal(k1, k2), 1);
	sshkey_free(k2);
	TEST_DONE();

	TEST_START("load ECDSA cert");
	ASSERT_INT_EQ(sshkey_load_cert(test_data_file("ecdsa_1"), &k2), 0);
	ASSERT_PTR_NE(k2, NULL);
	ASSERT_INT_EQ(k2->type, KEY_ECDSA_CERT);
	ASSERT_INT_EQ(sshkey_equal(k1, k2), 0);
	ASSERT_INT_EQ(sshkey_equal_public(k1, k2), 1);
	TEST_DONE();

	TEST_START("ECDSA key hex fingerprint");
	buf = load_text_file("ecdsa_1.fp");
	cp = sshkey_fingerprint(k1, SSH_DIGEST_SHA256, SSH_FP_BASE64);
	ASSERT_PTR_NE(cp, NULL);
	ASSERT_STRING_EQ(cp, (const char *)sshbuf_ptr(buf));
	sshbuf_free(buf);
	free(cp);
	TEST_DONE();

	TEST_START("ECDSA cert hex fingerprint");
	buf = load_text_file("ecdsa_1-cert.fp");
	cp = sshkey_fingerprint(k2, SSH_DIGEST_SHA256, SSH_FP_BASE64);
	ASSERT_PTR_NE(cp, NULL);
	ASSERT_STRING_EQ(cp, (const char *)sshbuf_ptr(buf));
	sshbuf_free(buf);
	free(cp);
	sshkey_free(k2);
	TEST_DONE();

	TEST_START("ECDSA key bubblebabble fingerprint");
	buf = load_text_file("ecdsa_1.fp.bb");
	cp = sshkey_fingerprint(k1, SSH_DIGEST_SHA1, SSH_FP_BUBBLEBABBLE);
	ASSERT_PTR_NE(cp, NULL);
	ASSERT_STRING_EQ(cp, (const char *)sshbuf_ptr(buf));
	sshbuf_free(buf);
	free(cp);
	TEST_DONE();

	sshkey_free(k1);
#endif /* WITH_BEARSSL */

	TEST_START("parse Ed25519 from private");
	buf = load_file("ed25519_1");
	ASSERT_INT_EQ(sshkey_parse_private_fileblob(buf, "", &k1, NULL), 0);
	sshbuf_free(buf);
	ASSERT_PTR_NE(k1, NULL);
	ASSERT_INT_EQ(k1->type, KEY_ED25519);
	/* XXX check key contents */
	TEST_DONE();

	TEST_START("parse Ed25519 from private w/ passphrase");
	buf = load_file("ed25519_1_pw");
	ASSERT_INT_EQ(sshkey_parse_private_fileblob(buf,
	    (const char *)sshbuf_ptr(pw), &k2, NULL), 0);
	sshbuf_free(buf);
	ASSERT_PTR_NE(k2, NULL);
	ASSERT_INT_EQ(sshkey_equal(k1, k2), 1);
	sshkey_free(k2);
	TEST_DONE();

	TEST_START("load Ed25519 from public");
	ASSERT_INT_EQ(sshkey_load_public(test_data_file("ed25519_1.pub"), &k2,
	    NULL), 0);
	ASSERT_PTR_NE(k2, NULL);
	ASSERT_INT_EQ(sshkey_equal(k1, k2), 1);
	sshkey_free(k2);
	TEST_DONE();

	TEST_START("load Ed25519 cert");
	ASSERT_INT_EQ(sshkey_load_cert(test_data_file("ed25519_1"), &k2), 0);
	ASSERT_PTR_NE(k2, NULL);
	ASSERT_INT_EQ(k2->type, KEY_ED25519_CERT);
	ASSERT_INT_EQ(sshkey_equal(k1, k2), 0);
	ASSERT_INT_EQ(sshkey_equal_public(k1, k2), 1);
	TEST_DONE();

	TEST_START("Ed25519 key hex fingerprint");
	buf = load_text_file("ed25519_1.fp");
	cp = sshkey_fingerprint(k1, SSH_DIGEST_SHA256, SSH_FP_BASE64);
	ASSERT_PTR_NE(cp, NULL);
	ASSERT_STRING_EQ(cp, (const char *)sshbuf_ptr(buf));
	sshbuf_free(buf);
	free(cp);
	TEST_DONE();

	TEST_START("Ed25519 cert hex fingerprint");
	buf = load_text_file("ed25519_1-cert.fp");
	cp = sshkey_fingerprint(k2, SSH_DIGEST_SHA256, SSH_FP_BASE64);
	ASSERT_PTR_NE(cp, NULL);
	ASSERT_STRING_EQ(cp, (const char *)sshbuf_ptr(buf));
	sshbuf_free(buf);
	free(cp);
	sshkey_free(k2);
	TEST_DONE();

	TEST_START("Ed25519 key bubblebabble fingerprint");
	buf = load_text_file("ed25519_1.fp.bb");
	cp = sshkey_fingerprint(k1, SSH_DIGEST_SHA1, SSH_FP_BUBBLEBABBLE);
	ASSERT_PTR_NE(cp, NULL);
	ASSERT_STRING_EQ(cp, (const char *)sshbuf_ptr(buf));
	sshbuf_free(buf);
	free(cp);
	TEST_DONE();

	sshkey_free(k1);

#ifdef ENABLE_SK
#if defined(WITH_OPENSSL) && defined(OPENSSL_HAS_ECC)
	TEST_START("parse ECDSA-SK from private");
	buf = load_file("ecdsa_sk1");
	ASSERT_INT_EQ(sshkey_parse_private_fileblob(buf, "", &k1, NULL), 0);
	sshbuf_free(buf);
	ASSERT_PTR_NE(k1, NULL);
	ASSERT_INT_EQ(k1->type, KEY_ECDSA_SK);
	TEST_DONE();

	TEST_START("parse ECDSA-SK from private w/ passphrase");
	buf = load_file("ecdsa_sk1_pw");
	ASSERT_INT_EQ(sshkey_parse_private_fileblob(buf,
	    (const char *)sshbuf_ptr(pw), &k2, NULL), 0);
	sshbuf_free(buf);
	ASSERT_PTR_NE(k2, NULL);
	ASSERT_INT_EQ(sshkey_equal(k1, k2), 1);
	sshkey_free(k2);
	TEST_DONE();

	TEST_START("load ECDSA-SK from public");
	ASSERT_INT_EQ(sshkey_load_public(test_data_file("ecdsa_sk1.pub"), &k2,
	    NULL), 0);
	ASSERT_PTR_NE(k2, NULL);
	ASSERT_INT_EQ(sshkey_equal(k1, k2), 1);
	sshkey_free(k2);
	TEST_DONE();

	TEST_START("load ECDSA-SK cert");
	ASSERT_INT_EQ(sshkey_load_cert(test_data_file("ecdsa_sk1"), &k2), 0);
	ASSERT_PTR_NE(k2, NULL);
	ASSERT_INT_EQ(k2->type, KEY_ECDSA_SK_CERT);
	ASSERT_INT_EQ(sshkey_equal(k1, k2), 0);
	ASSERT_INT_EQ(sshkey_equal_public(k1, k2), 1);
	TEST_DONE();

	TEST_START("ECDSA-SK key hex fingerprint");
	buf = load_text_file("ecdsa_sk1.fp");
	cp = sshkey_fingerprint(k1, SSH_DIGEST_SHA256, SSH_FP_BASE64);
	ASSERT_PTR_NE(cp, NULL);
	ASSERT_STRING_EQ(cp, (const char *)sshbuf_ptr(buf));
	sshbuf_free(buf);
	free(cp);
	TEST_DONE();

	TEST_START("ECDSA-SK cert hex fingerprint");
	buf = load_text_file("ecdsa_sk1-cert.fp");
	cp = sshkey_fingerprint(k2, SSH_DIGEST_SHA256, SSH_FP_BASE64);
	ASSERT_PTR_NE(cp, NULL);
	ASSERT_STRING_EQ(cp, (const char *)sshbuf_ptr(buf));
	sshbuf_free(buf);
	free(cp);
	sshkey_free(k2);
	TEST_DONE();

	TEST_START("ECDSA-SK key bubblebabble fingerprint");
	buf = load_text_file("ecdsa_sk1.fp.bb");
	cp = sshkey_fingerprint(k1, SSH_DIGEST_SHA1, SSH_FP_BUBBLEBABBLE);
	ASSERT_PTR_NE(cp, NULL);
	ASSERT_STRING_EQ(cp, (const char *)sshbuf_ptr(buf));
	sshbuf_free(buf);
	free(cp);
	TEST_DONE();

	sshkey_free(k1);
#endif

	TEST_START("parse Ed25519-SK from private");
	buf = load_file("ed25519_sk1");
	ASSERT_INT_EQ(sshkey_parse_private_fileblob(buf, "", &k1, NULL), 0);
	sshbuf_free(buf);
	ASSERT_PTR_NE(k1, NULL);
	ASSERT_INT_EQ(k1->type, KEY_ED25519_SK);
	/* XXX check key contents */
	TEST_DONE();

	TEST_START("parse Ed25519-SK from private w/ passphrase");
	buf = load_file("ed25519_sk1_pw");
	ASSERT_INT_EQ(sshkey_parse_private_fileblob(buf,
	    (const char *)sshbuf_ptr(pw), &k2, NULL), 0);
	sshbuf_free(buf);
	ASSERT_PTR_NE(k2, NULL);
	ASSERT_INT_EQ(sshkey_equal(k1, k2), 1);
	sshkey_free(k2);
	TEST_DONE();

	TEST_START("load Ed25519-SK from public");
	ASSERT_INT_EQ(sshkey_load_public(test_data_file("ed25519_sk1.pub"),
	    &k2, NULL), 0);
	ASSERT_PTR_NE(k2, NULL);
	ASSERT_INT_EQ(sshkey_equal(k1, k2), 1);
	sshkey_free(k2);
	TEST_DONE();

	TEST_START("load Ed25519-SK cert");
	ASSERT_INT_EQ(sshkey_load_cert(test_data_file("ed25519_sk1"), &k2), 0);
	ASSERT_PTR_NE(k2, NULL);
	ASSERT_INT_EQ(k2->type, KEY_ED25519_SK_CERT);
	ASSERT_INT_EQ(sshkey_equal(k1, k2), 0);
	ASSERT_INT_EQ(sshkey_equal_public(k1, k2), 1);
	TEST_DONE();

	TEST_START("Ed25519-SK key hex fingerprint");
	buf = load_text_file("ed25519_sk1.fp");
	cp = sshkey_fingerprint(k1, SSH_DIGEST_SHA256, SSH_FP_BASE64);
	ASSERT_PTR_NE(cp, NULL);
	ASSERT_STRING_EQ(cp, (const char *)sshbuf_ptr(buf));
	sshbuf_free(buf);
	free(cp);
	TEST_DONE();

	TEST_START("Ed25519-SK cert hex fingerprint");
	buf = load_text_file("ed25519_sk1-cert.fp");
	cp = sshkey_fingerprint(k2, SSH_DIGEST_SHA256, SSH_FP_BASE64);
	ASSERT_PTR_NE(cp, NULL);
	ASSERT_STRING_EQ(cp, (const char *)sshbuf_ptr(buf));
	sshbuf_free(buf);
	free(cp);
	sshkey_free(k2);
	TEST_DONE();

	TEST_START("Ed25519-SK key bubblebabble fingerprint");
	buf = load_text_file("ed25519_sk1.fp.bb");
	cp = sshkey_fingerprint(k1, SSH_DIGEST_SHA1, SSH_FP_BUBBLEBABBLE);
	ASSERT_PTR_NE(cp, NULL);
	ASSERT_STRING_EQ(cp, (const char *)sshbuf_ptr(buf));
	sshbuf_free(buf);
	free(cp);
	TEST_DONE();

	sshkey_free(k1);
#endif /* ENABLE_SK */

	sshbuf_free(pw);

}<|MERGE_RESOLUTION|>--- conflicted
+++ resolved
@@ -179,7 +179,6 @@
 	ASSERT_INT_EQ(sshkey_curve_name_to_nid((const char *)sshbuf_ptr(buf)),
 	    k1->ecdsa_nid);
 	sshbuf_free(buf);
-<<<<<<< HEAD
 	load_bignum("ecdsa_1.param.priv", &a);
 	load_bignum("ecdsa_1.param.pub", &b);
 	ASSERT_SIZE_T_EQ(k1->ecdsa_sk->key.xlen, a.len);
@@ -188,22 +187,6 @@
 	ASSERT_MEM_EQ(k1->ecdsa_pk->key.q, b.num, b.len);
 	free(a.num);
 	free(b.num);
-=======
-#ifndef OPENSSL_IS_BORINGSSL /* lacks EC_POINT_point2bn() */
-	a = load_bignum("ecdsa_1.param.priv");
-	b = load_bignum("ecdsa_1.param.pub");
-	c = EC_POINT_point2bn(EC_KEY_get0_group(EVP_PKEY_get0_EC_KEY(k1->pkey)),
-	    EC_KEY_get0_public_key(EVP_PKEY_get0_EC_KEY(k1->pkey)),
-	    POINT_CONVERSION_UNCOMPRESSED, NULL, NULL);
-	ASSERT_PTR_NE(c, NULL);
-	ASSERT_BIGNUM_EQ(
-	    EC_KEY_get0_private_key(EVP_PKEY_get0_EC_KEY(k1->pkey)), a);
-	ASSERT_BIGNUM_EQ(b, c);
-	BN_free(a);
-	BN_free(b);
-	BN_free(c);
-#endif /* OPENSSL_IS_BORINGSSL */
->>>>>>> 53a80baa
 	TEST_DONE();
 
 #if 0 /* not supported by BearSSL */
