/* 	$OpenBSD: test_file.c,v 1.11 2024/01/11 01:45:58 djm Exp $ */
/*
 * Regress test for sshkey.h key management API
 *
 * Placed in the public domain
 */

#include "includes.h"

#include <sys/types.h>
#include <sys/stat.h>
#include <fcntl.h>
#include <stdio.h>
#ifdef HAVE_STDINT_H
#include <stdint.h>
#endif
#include <stdlib.h>
#include <string.h>
#include <unistd.h>

#ifdef WITH_BEARSSL
#include <bearssl.h>
#endif /* WITH_BEARSSL */

#include "../test_helper/test_helper.h"

#include "ssherr.h"
#include "authfile.h"
#include "sshkey.h"
#include "sshbuf.h"
#include "digest.h"

#include "common.h"

void sshkey_file_tests(void);

void
sshkey_file_tests(void)
{
	struct sshkey *k1, *k2;
	struct sshbuf *buf, *pw;
#ifdef WITH_BEARSSL
	struct bignum a, b, c;
#endif
	char *cp;

	TEST_START("load passphrase");
	pw = load_text_file("pw");
	TEST_DONE();


#ifdef WITH_BEARSSL
	TEST_START("parse RSA from private");
	buf = load_file("rsa_1");
	ASSERT_INT_EQ(sshkey_parse_private_fileblob(buf, "", &k1, NULL), 0);
	sshbuf_free(buf);
	ASSERT_PTR_NE(k1, NULL);
	ASSERT_PTR_NE(k1->rsa_pk, NULL);
	ASSERT_PTR_NE(k1->rsa_sk, NULL);
	load_bignum("rsa_1.param.n", &a);
	load_bignum("rsa_1.param.p", &b);
	load_bignum("rsa_1.param.q", &c);
	ASSERT_SIZE_T_EQ(k1->rsa_pk->key.nlen, a.len);
	ASSERT_MEM_EQ(k1->rsa_pk->key.n, a.num, a.len);
	ASSERT_SIZE_T_EQ(k1->rsa_sk->key.plen, b.len);
	ASSERT_MEM_EQ(k1->rsa_sk->key.p, b.num, b.len);
	ASSERT_SIZE_T_EQ(k1->rsa_sk->key.qlen, c.len);
	ASSERT_MEM_EQ(k1->rsa_sk->key.q, c.num, c.len);
	free(a.num);
	free(b.num);
	free(c.num);
	TEST_DONE();

#if 0 /* not supported by BearSSL */
	TEST_START("parse RSA from private w/ passphrase");
	buf = load_file("rsa_1_pw");
	ASSERT_INT_EQ(sshkey_parse_private_fileblob(buf,
	    (const char *)sshbuf_ptr(pw), &k2, NULL), 0);
	sshbuf_free(buf);
	ASSERT_PTR_NE(k2, NULL);
	ASSERT_INT_EQ(sshkey_equal(k1, k2), 1);
	sshkey_free(k2);
	TEST_DONE();
#endif

	TEST_START("parse RSA from new-format");
	buf = load_file("rsa_n");
	ASSERT_INT_EQ(sshkey_parse_private_fileblob(buf, "", &k2, NULL), 0);
	sshbuf_free(buf);
	ASSERT_PTR_NE(k2, NULL);
	ASSERT_INT_EQ(sshkey_equal(k1, k2), 1);
	sshkey_free(k2);
	TEST_DONE();

	TEST_START("parse RSA from new-format w/ passphrase");
	buf = load_file("rsa_n_pw");
	ASSERT_INT_EQ(sshkey_parse_private_fileblob(buf,
	    (const char *)sshbuf_ptr(pw), &k2, NULL), 0);
	sshbuf_free(buf);
	ASSERT_PTR_NE(k2, NULL);
	ASSERT_INT_EQ(sshkey_equal(k1, k2), 1);
	sshkey_free(k2);
	TEST_DONE();

	TEST_START("load RSA from public");
	ASSERT_INT_EQ(sshkey_load_public(test_data_file("rsa_1.pub"), &k2,
	    NULL), 0);
	ASSERT_PTR_NE(k2, NULL);
	ASSERT_INT_EQ(sshkey_equal(k1, k2), 1);
	sshkey_free(k2);
	TEST_DONE();

	TEST_START("load RSA cert with SHA1 signature");
	ASSERT_INT_EQ(sshkey_load_cert(test_data_file("rsa_1_sha1"), &k2), 0);
	ASSERT_PTR_NE(k2, NULL);
	ASSERT_INT_EQ(k2->type, KEY_RSA_CERT);
	ASSERT_INT_EQ(sshkey_equal_public(k1, k2), 1);
	ASSERT_STRING_EQ(k2->cert->signature_type, "ssh-rsa");
	sshkey_free(k2);
	TEST_DONE();

	TEST_START("load RSA cert with SHA512 signature");
	ASSERT_INT_EQ(sshkey_load_cert(test_data_file("rsa_1_sha512"), &k2), 0);
	ASSERT_PTR_NE(k2, NULL);
	ASSERT_INT_EQ(k2->type, KEY_RSA_CERT);
	ASSERT_INT_EQ(sshkey_equal_public(k1, k2), 1);
	ASSERT_STRING_EQ(k2->cert->signature_type, "rsa-sha2-512");
	sshkey_free(k2);
	TEST_DONE();

	TEST_START("load RSA cert");
	ASSERT_INT_EQ(sshkey_load_cert(test_data_file("rsa_1"), &k2), 0);
	ASSERT_PTR_NE(k2, NULL);
	ASSERT_INT_EQ(k2->type, KEY_RSA_CERT);
	ASSERT_INT_EQ(sshkey_equal(k1, k2), 0);
	ASSERT_INT_EQ(sshkey_equal_public(k1, k2), 1);
	TEST_DONE();

	TEST_START("RSA key hex fingerprint");
	buf = load_text_file("rsa_1.fp");
	cp = sshkey_fingerprint(k1, SSH_DIGEST_SHA256, SSH_FP_BASE64);
	ASSERT_PTR_NE(cp, NULL);
	ASSERT_STRING_EQ(cp, (const char *)sshbuf_ptr(buf));
	sshbuf_free(buf);
	free(cp);
	TEST_DONE();

	TEST_START("RSA cert hex fingerprint");
	buf = load_text_file("rsa_1-cert.fp");
	cp = sshkey_fingerprint(k2, SSH_DIGEST_SHA256, SSH_FP_BASE64);
	ASSERT_PTR_NE(cp, NULL);
	ASSERT_STRING_EQ(cp, (const char *)sshbuf_ptr(buf));
	sshbuf_free(buf);
	free(cp);
	sshkey_free(k2);
	TEST_DONE();

	TEST_START("RSA key bubblebabble fingerprint");
	buf = load_text_file("rsa_1.fp.bb");
	cp = sshkey_fingerprint(k1, SSH_DIGEST_SHA1, SSH_FP_BUBBLEBABBLE);
	ASSERT_PTR_NE(cp, NULL);
	ASSERT_STRING_EQ(cp, (const char *)sshbuf_ptr(buf));
	sshbuf_free(buf);
	free(cp);
	TEST_DONE();

	sshkey_free(k1);

<<<<<<< HEAD
=======
#ifdef WITH_DSA
	TEST_START("parse DSA from private");
	buf = load_file("dsa_1");
	ASSERT_INT_EQ(sshkey_parse_private_fileblob(buf, "", &k1, NULL), 0);
	sshbuf_free(buf);
	ASSERT_PTR_NE(k1, NULL);
	a = load_bignum("dsa_1.param.g");
	b = load_bignum("dsa_1.param.priv");
	c = load_bignum("dsa_1.param.pub");
	ASSERT_BIGNUM_EQ(dsa_g(k1), a);
	ASSERT_BIGNUM_EQ(dsa_priv_key(k1), b);
	ASSERT_BIGNUM_EQ(dsa_pub_key(k1), c);
	BN_free(a);
	BN_free(b);
	BN_free(c);
	TEST_DONE();

	TEST_START("parse DSA from private w/ passphrase");
	buf = load_file("dsa_1_pw");
	ASSERT_INT_EQ(sshkey_parse_private_fileblob(buf,
	    (const char *)sshbuf_ptr(pw), &k2, NULL), 0);
	sshbuf_free(buf);
	ASSERT_PTR_NE(k2, NULL);
	ASSERT_INT_EQ(sshkey_equal(k1, k2), 1);
	sshkey_free(k2);
	TEST_DONE();

	TEST_START("parse DSA from new-format");
	buf = load_file("dsa_n");
	ASSERT_INT_EQ(sshkey_parse_private_fileblob(buf, "", &k2, NULL), 0);
	sshbuf_free(buf);
	ASSERT_PTR_NE(k2, NULL);
	ASSERT_INT_EQ(sshkey_equal(k1, k2), 1);
	sshkey_free(k2);
	TEST_DONE();

	TEST_START("parse DSA from new-format w/ passphrase");
	buf = load_file("dsa_n_pw");
	ASSERT_INT_EQ(sshkey_parse_private_fileblob(buf,
	    (const char *)sshbuf_ptr(pw), &k2, NULL), 0);
	sshbuf_free(buf);
	ASSERT_PTR_NE(k2, NULL);
	ASSERT_INT_EQ(sshkey_equal(k1, k2), 1);
	sshkey_free(k2);
	TEST_DONE();

	TEST_START("load DSA from public");
	ASSERT_INT_EQ(sshkey_load_public(test_data_file("dsa_1.pub"), &k2,
	    NULL), 0);
	ASSERT_PTR_NE(k2, NULL);
	ASSERT_INT_EQ(sshkey_equal(k1, k2), 1);
	sshkey_free(k2);
	TEST_DONE();

	TEST_START("load DSA cert");
	ASSERT_INT_EQ(sshkey_load_cert(test_data_file("dsa_1"), &k2), 0);
	ASSERT_PTR_NE(k2, NULL);
	ASSERT_INT_EQ(k2->type, KEY_DSA_CERT);
	ASSERT_INT_EQ(sshkey_equal(k1, k2), 0);
	ASSERT_INT_EQ(sshkey_equal_public(k1, k2), 1);
	TEST_DONE();

	TEST_START("DSA key hex fingerprint");
	buf = load_text_file("dsa_1.fp");
	cp = sshkey_fingerprint(k1, SSH_DIGEST_SHA256, SSH_FP_BASE64);
	ASSERT_PTR_NE(cp, NULL);
	ASSERT_STRING_EQ(cp, (const char *)sshbuf_ptr(buf));
	sshbuf_free(buf);
	free(cp);
	TEST_DONE();

	TEST_START("DSA cert hex fingerprint");
	buf = load_text_file("dsa_1-cert.fp");
	cp = sshkey_fingerprint(k2, SSH_DIGEST_SHA256, SSH_FP_BASE64);
	ASSERT_PTR_NE(cp, NULL);
	ASSERT_STRING_EQ(cp, (const char *)sshbuf_ptr(buf));
	sshbuf_free(buf);
	free(cp);
	sshkey_free(k2);
	TEST_DONE();

	TEST_START("DSA key bubblebabble fingerprint");
	buf = load_text_file("dsa_1.fp.bb");
	cp = sshkey_fingerprint(k1, SSH_DIGEST_SHA1, SSH_FP_BUBBLEBABBLE);
	ASSERT_PTR_NE(cp, NULL);
	ASSERT_STRING_EQ(cp, (const char *)sshbuf_ptr(buf));
	sshbuf_free(buf);
	free(cp);
	TEST_DONE();

	sshkey_free(k1);
#endif

#ifdef OPENSSL_HAS_ECC
>>>>>>> 86bdd385
	TEST_START("parse ECDSA from private");
	buf = load_file("ecdsa_1");
	ASSERT_INT_EQ(sshkey_parse_private_fileblob(buf, "", &k1, NULL), 0);
	sshbuf_free(buf);
	ASSERT_PTR_NE(k1, NULL);
	ASSERT_PTR_NE(k1->ecdsa_pk, NULL);
	ASSERT_PTR_NE(k1->ecdsa_sk, NULL);
	buf = load_text_file("ecdsa_1.param.curve");
	ASSERT_STRING_EQ((const char *)sshbuf_ptr(buf),
	    sshkey_curve_nid_to_name(k1->ecdsa_nid));
	ASSERT_INT_EQ(sshkey_curve_name_to_nid((const char *)sshbuf_ptr(buf)),
	    k1->ecdsa_nid);
	sshbuf_free(buf);
	load_bignum("ecdsa_1.param.priv", &a);
	load_bignum("ecdsa_1.param.pub", &b);
	ASSERT_SIZE_T_EQ(k1->ecdsa_sk->key.xlen, a.len);
	ASSERT_MEM_EQ(k1->ecdsa_sk->key.x, a.num, a.len);
	ASSERT_SIZE_T_EQ(k1->ecdsa_pk->key.qlen, b.len);
	ASSERT_MEM_EQ(k1->ecdsa_pk->key.q, b.num, b.len);
	free(a.num);
	free(b.num);
	TEST_DONE();

#if 0 /* not supported by BearSSL */
	TEST_START("parse ECDSA from private w/ passphrase");
	buf = load_file("ecdsa_1_pw");
	ASSERT_INT_EQ(sshkey_parse_private_fileblob(buf,
	    (const char *)sshbuf_ptr(pw), &k2, NULL), 0);
	sshbuf_free(buf);
	ASSERT_PTR_NE(k2, NULL);
	ASSERT_INT_EQ(sshkey_equal(k1, k2), 1);
	sshkey_free(k2);
	TEST_DONE();
#endif

	TEST_START("parse ECDSA from new-format");
	buf = load_file("ecdsa_n");
	ASSERT_INT_EQ(sshkey_parse_private_fileblob(buf, "", &k2, NULL), 0);
	sshbuf_free(buf);
	ASSERT_PTR_NE(k2, NULL);
	ASSERT_INT_EQ(sshkey_equal(k1, k2), 1);
	sshkey_free(k2);
	TEST_DONE();

	TEST_START("parse ECDSA from new-format w/ passphrase");
	buf = load_file("ecdsa_n_pw");
	ASSERT_INT_EQ(sshkey_parse_private_fileblob(buf,
	    (const char *)sshbuf_ptr(pw), &k2, NULL), 0);
	sshbuf_free(buf);
	ASSERT_PTR_NE(k2, NULL);
	ASSERT_INT_EQ(sshkey_equal(k1, k2), 1);
	sshkey_free(k2);
	TEST_DONE();

	TEST_START("load ECDSA from public");
	ASSERT_INT_EQ(sshkey_load_public(test_data_file("ecdsa_1.pub"), &k2,
	    NULL), 0);
	ASSERT_PTR_NE(k2, NULL);
	ASSERT_INT_EQ(sshkey_equal(k1, k2), 1);
	sshkey_free(k2);
	TEST_DONE();

	TEST_START("load ECDSA cert");
	ASSERT_INT_EQ(sshkey_load_cert(test_data_file("ecdsa_1"), &k2), 0);
	ASSERT_PTR_NE(k2, NULL);
	ASSERT_INT_EQ(k2->type, KEY_ECDSA_CERT);
	ASSERT_INT_EQ(sshkey_equal(k1, k2), 0);
	ASSERT_INT_EQ(sshkey_equal_public(k1, k2), 1);
	TEST_DONE();

	TEST_START("ECDSA key hex fingerprint");
	buf = load_text_file("ecdsa_1.fp");
	cp = sshkey_fingerprint(k1, SSH_DIGEST_SHA256, SSH_FP_BASE64);
	ASSERT_PTR_NE(cp, NULL);
	ASSERT_STRING_EQ(cp, (const char *)sshbuf_ptr(buf));
	sshbuf_free(buf);
	free(cp);
	TEST_DONE();

	TEST_START("ECDSA cert hex fingerprint");
	buf = load_text_file("ecdsa_1-cert.fp");
	cp = sshkey_fingerprint(k2, SSH_DIGEST_SHA256, SSH_FP_BASE64);
	ASSERT_PTR_NE(cp, NULL);
	ASSERT_STRING_EQ(cp, (const char *)sshbuf_ptr(buf));
	sshbuf_free(buf);
	free(cp);
	sshkey_free(k2);
	TEST_DONE();

	TEST_START("ECDSA key bubblebabble fingerprint");
	buf = load_text_file("ecdsa_1.fp.bb");
	cp = sshkey_fingerprint(k1, SSH_DIGEST_SHA1, SSH_FP_BUBBLEBABBLE);
	ASSERT_PTR_NE(cp, NULL);
	ASSERT_STRING_EQ(cp, (const char *)sshbuf_ptr(buf));
	sshbuf_free(buf);
	free(cp);
	TEST_DONE();

	sshkey_free(k1);
#endif /* WITH_BEARSSL */

	TEST_START("parse Ed25519 from private");
	buf = load_file("ed25519_1");
	ASSERT_INT_EQ(sshkey_parse_private_fileblob(buf, "", &k1, NULL), 0);
	sshbuf_free(buf);
	ASSERT_PTR_NE(k1, NULL);
	ASSERT_INT_EQ(k1->type, KEY_ED25519);
	/* XXX check key contents */
	TEST_DONE();

	TEST_START("parse Ed25519 from private w/ passphrase");
	buf = load_file("ed25519_1_pw");
	ASSERT_INT_EQ(sshkey_parse_private_fileblob(buf,
	    (const char *)sshbuf_ptr(pw), &k2, NULL), 0);
	sshbuf_free(buf);
	ASSERT_PTR_NE(k2, NULL);
	ASSERT_INT_EQ(sshkey_equal(k1, k2), 1);
	sshkey_free(k2);
	TEST_DONE();

	TEST_START("load Ed25519 from public");
	ASSERT_INT_EQ(sshkey_load_public(test_data_file("ed25519_1.pub"), &k2,
	    NULL), 0);
	ASSERT_PTR_NE(k2, NULL);
	ASSERT_INT_EQ(sshkey_equal(k1, k2), 1);
	sshkey_free(k2);
	TEST_DONE();

	TEST_START("load Ed25519 cert");
	ASSERT_INT_EQ(sshkey_load_cert(test_data_file("ed25519_1"), &k2), 0);
	ASSERT_PTR_NE(k2, NULL);
	ASSERT_INT_EQ(k2->type, KEY_ED25519_CERT);
	ASSERT_INT_EQ(sshkey_equal(k1, k2), 0);
	ASSERT_INT_EQ(sshkey_equal_public(k1, k2), 1);
	TEST_DONE();

	TEST_START("Ed25519 key hex fingerprint");
	buf = load_text_file("ed25519_1.fp");
	cp = sshkey_fingerprint(k1, SSH_DIGEST_SHA256, SSH_FP_BASE64);
	ASSERT_PTR_NE(cp, NULL);
	ASSERT_STRING_EQ(cp, (const char *)sshbuf_ptr(buf));
	sshbuf_free(buf);
	free(cp);
	TEST_DONE();

	TEST_START("Ed25519 cert hex fingerprint");
	buf = load_text_file("ed25519_1-cert.fp");
	cp = sshkey_fingerprint(k2, SSH_DIGEST_SHA256, SSH_FP_BASE64);
	ASSERT_PTR_NE(cp, NULL);
	ASSERT_STRING_EQ(cp, (const char *)sshbuf_ptr(buf));
	sshbuf_free(buf);
	free(cp);
	sshkey_free(k2);
	TEST_DONE();

	TEST_START("Ed25519 key bubblebabble fingerprint");
	buf = load_text_file("ed25519_1.fp.bb");
	cp = sshkey_fingerprint(k1, SSH_DIGEST_SHA1, SSH_FP_BUBBLEBABBLE);
	ASSERT_PTR_NE(cp, NULL);
	ASSERT_STRING_EQ(cp, (const char *)sshbuf_ptr(buf));
	sshbuf_free(buf);
	free(cp);
	TEST_DONE();

	sshkey_free(k1);

#ifdef ENABLE_SK
#if defined(WITH_OPENSSL) && defined(OPENSSL_HAS_ECC)
	TEST_START("parse ECDSA-SK from private");
	buf = load_file("ecdsa_sk1");
	ASSERT_INT_EQ(sshkey_parse_private_fileblob(buf, "", &k1, NULL), 0);
	sshbuf_free(buf);
	ASSERT_PTR_NE(k1, NULL);
	ASSERT_INT_EQ(k1->type, KEY_ECDSA_SK);
	TEST_DONE();

	TEST_START("parse ECDSA-SK from private w/ passphrase");
	buf = load_file("ecdsa_sk1_pw");
	ASSERT_INT_EQ(sshkey_parse_private_fileblob(buf,
	    (const char *)sshbuf_ptr(pw), &k2, NULL), 0);
	sshbuf_free(buf);
	ASSERT_PTR_NE(k2, NULL);
	ASSERT_INT_EQ(sshkey_equal(k1, k2), 1);
	sshkey_free(k2);
	TEST_DONE();

	TEST_START("load ECDSA-SK from public");
	ASSERT_INT_EQ(sshkey_load_public(test_data_file("ecdsa_sk1.pub"), &k2,
	    NULL), 0);
	ASSERT_PTR_NE(k2, NULL);
	ASSERT_INT_EQ(sshkey_equal(k1, k2), 1);
	sshkey_free(k2);
	TEST_DONE();

	TEST_START("load ECDSA-SK cert");
	ASSERT_INT_EQ(sshkey_load_cert(test_data_file("ecdsa_sk1"), &k2), 0);
	ASSERT_PTR_NE(k2, NULL);
	ASSERT_INT_EQ(k2->type, KEY_ECDSA_SK_CERT);
	ASSERT_INT_EQ(sshkey_equal(k1, k2), 0);
	ASSERT_INT_EQ(sshkey_equal_public(k1, k2), 1);
	TEST_DONE();

	TEST_START("ECDSA-SK key hex fingerprint");
	buf = load_text_file("ecdsa_sk1.fp");
	cp = sshkey_fingerprint(k1, SSH_DIGEST_SHA256, SSH_FP_BASE64);
	ASSERT_PTR_NE(cp, NULL);
	ASSERT_STRING_EQ(cp, (const char *)sshbuf_ptr(buf));
	sshbuf_free(buf);
	free(cp);
	TEST_DONE();

	TEST_START("ECDSA-SK cert hex fingerprint");
	buf = load_text_file("ecdsa_sk1-cert.fp");
	cp = sshkey_fingerprint(k2, SSH_DIGEST_SHA256, SSH_FP_BASE64);
	ASSERT_PTR_NE(cp, NULL);
	ASSERT_STRING_EQ(cp, (const char *)sshbuf_ptr(buf));
	sshbuf_free(buf);
	free(cp);
	sshkey_free(k2);
	TEST_DONE();

	TEST_START("ECDSA-SK key bubblebabble fingerprint");
	buf = load_text_file("ecdsa_sk1.fp.bb");
	cp = sshkey_fingerprint(k1, SSH_DIGEST_SHA1, SSH_FP_BUBBLEBABBLE);
	ASSERT_PTR_NE(cp, NULL);
	ASSERT_STRING_EQ(cp, (const char *)sshbuf_ptr(buf));
	sshbuf_free(buf);
	free(cp);
	TEST_DONE();

	sshkey_free(k1);
#endif

	TEST_START("parse Ed25519-SK from private");
	buf = load_file("ed25519_sk1");
	ASSERT_INT_EQ(sshkey_parse_private_fileblob(buf, "", &k1, NULL), 0);
	sshbuf_free(buf);
	ASSERT_PTR_NE(k1, NULL);
	ASSERT_INT_EQ(k1->type, KEY_ED25519_SK);
	/* XXX check key contents */
	TEST_DONE();

	TEST_START("parse Ed25519-SK from private w/ passphrase");
	buf = load_file("ed25519_sk1_pw");
	ASSERT_INT_EQ(sshkey_parse_private_fileblob(buf,
	    (const char *)sshbuf_ptr(pw), &k2, NULL), 0);
	sshbuf_free(buf);
	ASSERT_PTR_NE(k2, NULL);
	ASSERT_INT_EQ(sshkey_equal(k1, k2), 1);
	sshkey_free(k2);
	TEST_DONE();

	TEST_START("load Ed25519-SK from public");
	ASSERT_INT_EQ(sshkey_load_public(test_data_file("ed25519_sk1.pub"),
	    &k2, NULL), 0);
	ASSERT_PTR_NE(k2, NULL);
	ASSERT_INT_EQ(sshkey_equal(k1, k2), 1);
	sshkey_free(k2);
	TEST_DONE();

	TEST_START("load Ed25519-SK cert");
	ASSERT_INT_EQ(sshkey_load_cert(test_data_file("ed25519_sk1"), &k2), 0);
	ASSERT_PTR_NE(k2, NULL);
	ASSERT_INT_EQ(k2->type, KEY_ED25519_SK_CERT);
	ASSERT_INT_EQ(sshkey_equal(k1, k2), 0);
	ASSERT_INT_EQ(sshkey_equal_public(k1, k2), 1);
	TEST_DONE();

	TEST_START("Ed25519-SK key hex fingerprint");
	buf = load_text_file("ed25519_sk1.fp");
	cp = sshkey_fingerprint(k1, SSH_DIGEST_SHA256, SSH_FP_BASE64);
	ASSERT_PTR_NE(cp, NULL);
	ASSERT_STRING_EQ(cp, (const char *)sshbuf_ptr(buf));
	sshbuf_free(buf);
	free(cp);
	TEST_DONE();

	TEST_START("Ed25519-SK cert hex fingerprint");
	buf = load_text_file("ed25519_sk1-cert.fp");
	cp = sshkey_fingerprint(k2, SSH_DIGEST_SHA256, SSH_FP_BASE64);
	ASSERT_PTR_NE(cp, NULL);
	ASSERT_STRING_EQ(cp, (const char *)sshbuf_ptr(buf));
	sshbuf_free(buf);
	free(cp);
	sshkey_free(k2);
	TEST_DONE();

	TEST_START("Ed25519-SK key bubblebabble fingerprint");
	buf = load_text_file("ed25519_sk1.fp.bb");
	cp = sshkey_fingerprint(k1, SSH_DIGEST_SHA1, SSH_FP_BUBBLEBABBLE);
	ASSERT_PTR_NE(cp, NULL);
	ASSERT_STRING_EQ(cp, (const char *)sshbuf_ptr(buf));
	sshbuf_free(buf);
	free(cp);
	TEST_DONE();

	sshkey_free(k1);
#endif /* ENABLE_SK */

	sshbuf_free(pw);

}<|MERGE_RESOLUTION|>--- conflicted
+++ resolved
@@ -166,103 +166,6 @@
 
 	sshkey_free(k1);
 
-<<<<<<< HEAD
-=======
-#ifdef WITH_DSA
-	TEST_START("parse DSA from private");
-	buf = load_file("dsa_1");
-	ASSERT_INT_EQ(sshkey_parse_private_fileblob(buf, "", &k1, NULL), 0);
-	sshbuf_free(buf);
-	ASSERT_PTR_NE(k1, NULL);
-	a = load_bignum("dsa_1.param.g");
-	b = load_bignum("dsa_1.param.priv");
-	c = load_bignum("dsa_1.param.pub");
-	ASSERT_BIGNUM_EQ(dsa_g(k1), a);
-	ASSERT_BIGNUM_EQ(dsa_priv_key(k1), b);
-	ASSERT_BIGNUM_EQ(dsa_pub_key(k1), c);
-	BN_free(a);
-	BN_free(b);
-	BN_free(c);
-	TEST_DONE();
-
-	TEST_START("parse DSA from private w/ passphrase");
-	buf = load_file("dsa_1_pw");
-	ASSERT_INT_EQ(sshkey_parse_private_fileblob(buf,
-	    (const char *)sshbuf_ptr(pw), &k2, NULL), 0);
-	sshbuf_free(buf);
-	ASSERT_PTR_NE(k2, NULL);
-	ASSERT_INT_EQ(sshkey_equal(k1, k2), 1);
-	sshkey_free(k2);
-	TEST_DONE();
-
-	TEST_START("parse DSA from new-format");
-	buf = load_file("dsa_n");
-	ASSERT_INT_EQ(sshkey_parse_private_fileblob(buf, "", &k2, NULL), 0);
-	sshbuf_free(buf);
-	ASSERT_PTR_NE(k2, NULL);
-	ASSERT_INT_EQ(sshkey_equal(k1, k2), 1);
-	sshkey_free(k2);
-	TEST_DONE();
-
-	TEST_START("parse DSA from new-format w/ passphrase");
-	buf = load_file("dsa_n_pw");
-	ASSERT_INT_EQ(sshkey_parse_private_fileblob(buf,
-	    (const char *)sshbuf_ptr(pw), &k2, NULL), 0);
-	sshbuf_free(buf);
-	ASSERT_PTR_NE(k2, NULL);
-	ASSERT_INT_EQ(sshkey_equal(k1, k2), 1);
-	sshkey_free(k2);
-	TEST_DONE();
-
-	TEST_START("load DSA from public");
-	ASSERT_INT_EQ(sshkey_load_public(test_data_file("dsa_1.pub"), &k2,
-	    NULL), 0);
-	ASSERT_PTR_NE(k2, NULL);
-	ASSERT_INT_EQ(sshkey_equal(k1, k2), 1);
-	sshkey_free(k2);
-	TEST_DONE();
-
-	TEST_START("load DSA cert");
-	ASSERT_INT_EQ(sshkey_load_cert(test_data_file("dsa_1"), &k2), 0);
-	ASSERT_PTR_NE(k2, NULL);
-	ASSERT_INT_EQ(k2->type, KEY_DSA_CERT);
-	ASSERT_INT_EQ(sshkey_equal(k1, k2), 0);
-	ASSERT_INT_EQ(sshkey_equal_public(k1, k2), 1);
-	TEST_DONE();
-
-	TEST_START("DSA key hex fingerprint");
-	buf = load_text_file("dsa_1.fp");
-	cp = sshkey_fingerprint(k1, SSH_DIGEST_SHA256, SSH_FP_BASE64);
-	ASSERT_PTR_NE(cp, NULL);
-	ASSERT_STRING_EQ(cp, (const char *)sshbuf_ptr(buf));
-	sshbuf_free(buf);
-	free(cp);
-	TEST_DONE();
-
-	TEST_START("DSA cert hex fingerprint");
-	buf = load_text_file("dsa_1-cert.fp");
-	cp = sshkey_fingerprint(k2, SSH_DIGEST_SHA256, SSH_FP_BASE64);
-	ASSERT_PTR_NE(cp, NULL);
-	ASSERT_STRING_EQ(cp, (const char *)sshbuf_ptr(buf));
-	sshbuf_free(buf);
-	free(cp);
-	sshkey_free(k2);
-	TEST_DONE();
-
-	TEST_START("DSA key bubblebabble fingerprint");
-	buf = load_text_file("dsa_1.fp.bb");
-	cp = sshkey_fingerprint(k1, SSH_DIGEST_SHA1, SSH_FP_BUBBLEBABBLE);
-	ASSERT_PTR_NE(cp, NULL);
-	ASSERT_STRING_EQ(cp, (const char *)sshbuf_ptr(buf));
-	sshbuf_free(buf);
-	free(cp);
-	TEST_DONE();
-
-	sshkey_free(k1);
-#endif
-
-#ifdef OPENSSL_HAS_ECC
->>>>>>> 86bdd385
 	TEST_START("parse ECDSA from private");
 	buf = load_file("ecdsa_1");
 	ASSERT_INT_EQ(sshkey_parse_private_fileblob(buf, "", &k1, NULL), 0);
