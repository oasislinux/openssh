/* 	$OpenBSD: test_kex.c,v 1.7 2024/01/11 01:45:58 djm Exp $ */
/*
 * Regress test KEX
 *
 * Placed in the public domain
 */

#include "includes.h"

#include <sys/types.h>
#include <stdio.h>
#ifdef HAVE_STDINT_H
#include <stdint.h>
#endif
#include <stdlib.h>
#include <string.h>

#include "../test_helper/test_helper.h"

#include "ssherr.h"
#include "ssh_api.h"
#include "sshbuf.h"
#include "packet.h"
#include "myproposal.h"

void kex_tests(void);
static int do_debug = 0;

static int
do_send_and_receive(struct ssh *from, struct ssh *to)
{
	u_char type;
	size_t len;
	const u_char *buf;
	int r;

	for (;;) {
		if ((r = ssh_packet_next(from, &type)) != 0) {
			fprintf(stderr, "ssh_packet_next: %s\n", ssh_err(r));
			return r;
		}
		if (type != 0)
			return 0;
		buf = ssh_output_ptr(from, &len);
		if (do_debug)
			printf("%zu", len);
		if (len == 0)
			return 0;
		if ((r = ssh_output_consume(from, len)) != 0 ||
		    (r = ssh_input_append(to, buf, len)) != 0)
			return r;
	}
}

static void
run_kex(struct ssh *client, struct ssh *server)
{
	int r = 0;

	while (!server->kex->done || !client->kex->done) {
		if (do_debug)
			printf(" S:");
		if ((r = do_send_and_receive(server, client)))
			break;
		if (do_debug)
			printf(" C:");
		if ((r = do_send_and_receive(client, server)))
			break;
	}
	if (do_debug)
		printf("done: %s\n", ssh_err(r));
	ASSERT_INT_EQ(r, 0);
	ASSERT_INT_EQ(server->kex->done, 1);
	ASSERT_INT_EQ(client->kex->done, 1);
}

static void
do_kex_with_key(char *kex, int keytype, int bits)
{
	struct ssh *client = NULL, *server = NULL, *server2 = NULL;
	struct sshkey *private, *public;
	struct sshbuf *state;
	struct kex_params kex_params;
	char *myproposal[PROPOSAL_MAX] = { KEX_CLIENT };
	char *keyname = NULL;

	TEST_START("sshkey_generate");
	ASSERT_INT_EQ(sshkey_generate(keytype, bits, &private), 0);
	TEST_DONE();

	TEST_START("sshkey_from_private");
	ASSERT_INT_EQ(sshkey_from_private(private, &public), 0);
	TEST_DONE();

	TEST_START("ssh_init");
	memcpy(kex_params.proposal, myproposal, sizeof(myproposal));
	if (kex != NULL)
		kex_params.proposal[PROPOSAL_KEX_ALGS] = kex;
	keyname = strdup(sshkey_ssh_name(private));
	ASSERT_PTR_NE(keyname, NULL);
	kex_params.proposal[PROPOSAL_SERVER_HOST_KEY_ALGS] = keyname;
	ASSERT_INT_EQ(ssh_init(&client, 0, &kex_params), 0);
	ASSERT_INT_EQ(ssh_init(&server, 1, &kex_params), 0);
	ASSERT_PTR_NE(client, NULL);
	ASSERT_PTR_NE(server, NULL);
	TEST_DONE();

	TEST_START("ssh_add_hostkey");
	ASSERT_INT_EQ(ssh_add_hostkey(server, private), 0);
	ASSERT_INT_EQ(ssh_add_hostkey(client, public), 0);
	TEST_DONE();

	TEST_START("kex");
	run_kex(client, server);
	TEST_DONE();

	TEST_START("rekeying client");
	ASSERT_INT_EQ(kex_send_kexinit(client), 0);
	run_kex(client, server);
	TEST_DONE();

	TEST_START("rekeying server");
	ASSERT_INT_EQ(kex_send_kexinit(server), 0);
	run_kex(client, server);
	TEST_DONE();

	TEST_START("ssh_packet_get_state");
	state = sshbuf_new();
	ASSERT_PTR_NE(state, NULL);
	ASSERT_INT_EQ(ssh_packet_get_state(server, state), 0);
	ASSERT_INT_GE(sshbuf_len(state), 1);
	TEST_DONE();

	TEST_START("ssh_packet_set_state");
	server2 = NULL;
	ASSERT_INT_EQ(ssh_init(&server2, 1, NULL), 0);
	ASSERT_PTR_NE(server2, NULL);
	ASSERT_INT_EQ(ssh_add_hostkey(server2, private), 0);
	ASSERT_INT_EQ(ssh_packet_set_state(server2, state), 0);
	ASSERT_INT_EQ(sshbuf_len(state), 0);
	sshbuf_free(state);
	ASSERT_PTR_NE(server2->kex, NULL);
	/* XXX we need to set the callbacks */
#ifdef WITH_BEARSSL
#if 0
	server2->kex->kex[KEX_DH_GRP1_SHA1] = kex_gen_server;
	server2->kex->kex[KEX_DH_GRP14_SHA1] = kex_gen_server;
	server2->kex->kex[KEX_DH_GEX_SHA1] = kexgex_server;
	server2->kex->kex[KEX_DH_GEX_SHA256] = kexgex_server;
#endif
	server2->kex->kex[KEX_ECDH_SHA2] = kex_gen_server;
#endif /* WITH_BEARSSL */
	server2->kex->kex[KEX_C25519_SHA256] = kex_gen_server;
	server2->kex->kex[KEX_KEM_SNTRUP761X25519_SHA512] = kex_gen_server;
	server2->kex->load_host_public_key = server->kex->load_host_public_key;
	server2->kex->load_host_private_key = server->kex->load_host_private_key;
	server2->kex->sign = server->kex->sign;
	TEST_DONE();

	TEST_START("rekeying server2");
	ASSERT_INT_EQ(kex_send_kexinit(server2), 0);
	run_kex(client, server2);
	ASSERT_INT_EQ(kex_send_kexinit(client), 0);
	run_kex(client, server2);
	TEST_DONE();

	TEST_START("cleanup");
	sshkey_free(private);
	sshkey_free(public);
	ssh_free(client);
	ssh_free(server);
	ssh_free(server2);
	free(keyname);
	TEST_DONE();
}

static void
do_kex(char *kex)
{
#ifdef WITH_BEARSSL
	do_kex_with_key(kex, KEY_RSA, 2048);
<<<<<<< HEAD
=======
#ifdef WITH_DSA
	do_kex_with_key(kex, KEY_DSA, 1024);
#endif
#ifdef OPENSSL_HAS_ECC
>>>>>>> 86bdd385
	do_kex_with_key(kex, KEY_ECDSA, 256);
#endif /* WITH_BEARSSL */
	do_kex_with_key(kex, KEY_ED25519, 256);
}

void
kex_tests(void)
{
	do_kex("curve25519-sha256@libssh.org");
#ifdef WITH_BEARSSL
	do_kex("ecdh-sha2-nistp256");
	do_kex("ecdh-sha2-nistp384");
	do_kex("ecdh-sha2-nistp521");
#if 0
	do_kex("diffie-hellman-group-exchange-sha256");
	do_kex("diffie-hellman-group-exchange-sha1");
	do_kex("diffie-hellman-group14-sha1");
	do_kex("diffie-hellman-group1-sha1");
#endif
# ifdef USE_SNTRUP761X25519
	do_kex("sntrup761x25519-sha512@openssh.com");
# endif /* USE_SNTRUP761X25519 */
#endif /* WITH_BEARSSL */
}<|MERGE_RESOLUTION|>--- conflicted
+++ resolved
@@ -179,13 +179,6 @@
 {
 #ifdef WITH_BEARSSL
 	do_kex_with_key(kex, KEY_RSA, 2048);
-<<<<<<< HEAD
-=======
-#ifdef WITH_DSA
-	do_kex_with_key(kex, KEY_DSA, 1024);
-#endif
-#ifdef OPENSSL_HAS_ECC
->>>>>>> 86bdd385
 	do_kex_with_key(kex, KEY_ECDSA, 256);
 #endif /* WITH_BEARSSL */
 	do_kex_with_key(kex, KEY_ED25519, 256);
