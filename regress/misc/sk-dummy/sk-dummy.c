/*
 * Copyright (c) 2019 Markus Friedl
 *
 * Permission to use, copy, modify, and distribute this software for any
 * purpose with or without fee is hereby granted, provided that the above
 * copyright notice and this permission notice appear in all copies.
 *
 * THE SOFTWARE IS PROVIDED "AS IS" AND THE AUTHOR DISCLAIMS ALL WARRANTIES
 * WITH REGARD TO THIS SOFTWARE INCLUDING ALL IMPLIED WARRANTIES OF
 * MERCHANTABILITY AND FITNESS. IN NO EVENT SHALL THE AUTHOR BE LIABLE FOR
 * ANY SPECIAL, DIRECT, INDIRECT, OR CONSEQUENTIAL DAMAGES OR ANY DAMAGES
 * WHATSOEVER RESULTING FROM LOSS OF USE, DATA OR PROFITS, WHETHER IN AN
 * ACTION OF CONTRACT, NEGLIGENCE OR OTHER TORTIOUS ACTION, ARISING OUT OF
 * OR IN CONNECTION WITH THE USE OR PERFORMANCE OF THIS SOFTWARE.
 */

#include "includes.h"

#ifdef HAVE_STDINT_H
#include <stdint.h>
#endif
#include <stdlib.h>
#include <string.h>
#include <stdio.h>
#include <stddef.h>
#include <stdarg.h>

#include "crypto_api.h"
#include "sk-api.h"

#include <bearssl.h>

/* #define SK_DEBUG 1 */

<<<<<<< HEAD
#if SSH_SK_VERSION_MAJOR != 0x00050000
=======
/* Compatibility with OpenSSH 1.0.x */
#if (OPENSSL_VERSION_NUMBER < 0x10100000L)
#define ECDSA_SIG_get0(sig, pr, ps) \
	do { \
		(*pr) = sig->r; \
		(*ps) = sig->s; \
	} while (0)
#endif

#if SSH_SK_VERSION_MAJOR != 0x00070000
>>>>>>> 53a33a0d
# error SK API has changed, sk-dummy.c needs an update
#endif

static void skdebug(const char *func, const char *fmt, ...)
    __attribute__((__format__ (printf, 2, 3)));

static void
skdebug(const char *func, const char *fmt, ...)
{
#if defined(SK_DEBUG)
	va_list ap;

	va_start(ap, fmt);
	fprintf(stderr, "sk-dummy %s: ", func);
	vfprintf(stderr, fmt, ap);
	fputc('\n', stderr);
	va_end(ap);
#else
	(void)func; /* XXX */
	(void)fmt; /* XXX */
#endif
}

uint32_t
sk_api_version(void)
{
	return SSH_SK_VERSION_MAJOR;
}

static int
pack_key_ecdsa(struct sk_enroll_response *response)
{
	br_ec_private_key sk;
	br_ec_public_key pk;
	const br_prng_class *rng = &arc4random_prng;
	unsigned char skbuf[BR_EC_KBUF_PRIV_MAX_SIZE];
	unsigned char pkbuf[BR_EC_KBUF_PUB_MAX_SIZE];
	int ret = -1;

	response->public_key = NULL;
	response->public_key_len = 0;
	response->key_handle = NULL;
	response->key_handle_len = 0;

	if (br_ec_keygen(&rng, br_ec_get_default(), &sk, skbuf,
	    BR_EC_secp256r1) == 0) {
		skdebug(__func__, "br_ec_keygen");
		goto out;
	}
	if (br_ec_compute_pub(br_ec_get_default(), &pk, pkbuf, &sk) == 0) {
		skdebug(__func__, "br_ec_compute_pub");
		goto out;
	}
	response->public_key_len = pk.qlen;
	if (response->public_key_len == 0 || response->public_key_len > 2048) {
		skdebug(__func__, "bad pubkey length %zu",
		    response->public_key_len);
		goto out;
	}
	if ((response->public_key = malloc(response->public_key_len)) == NULL) {
		skdebug(__func__, "malloc pubkey failed");
		goto out;
	}
	memcpy(response->public_key, pk.q, pk.qlen);
	/* Key handle contains serialized private key */
	response->key_handle_len = 1 + sk.xlen;
	if ((response->key_handle = malloc(response->key_handle_len)) == NULL) {
		skdebug(__func__, "malloc key_handle failed");
		goto out;
	}
	response->key_handle[0] = sk.curve;
	memcpy(response->key_handle + 1, sk.x, sk.xlen);
	/* success */
	ret = 0;
 out:
	if (ret != 0) {
		if (response->public_key != NULL) {
			memset(response->public_key, 0,
			    response->public_key_len);
			free(response->public_key);
			response->public_key = NULL;
		}
		if (response->key_handle != NULL) {
			memset(response->key_handle, 0,
			    response->key_handle_len);
			free(response->key_handle);
			response->key_handle = NULL;
		}
	}
	return ret;
}

static int
pack_key_ed25519(struct sk_enroll_response *response)
{
	int ret = -1;
	u_char pk[crypto_sign_ed25519_PUBLICKEYBYTES];
	u_char sk[crypto_sign_ed25519_SECRETKEYBYTES];

	response->public_key = NULL;
	response->public_key_len = 0;
	response->key_handle = NULL;
	response->key_handle_len = 0;

	memset(pk, 0, sizeof(pk));
	memset(sk, 0, sizeof(sk));
	crypto_sign_ed25519_keypair(pk, sk);

	response->public_key_len = sizeof(pk);
	if ((response->public_key = malloc(response->public_key_len)) == NULL) {
		skdebug(__func__, "malloc pubkey failed");
		goto out;
	}
	memcpy(response->public_key, pk, sizeof(pk));
	/* Key handle contains sk */
	response->key_handle_len = sizeof(sk);
	if ((response->key_handle = malloc(response->key_handle_len)) == NULL) {
		skdebug(__func__, "malloc key_handle failed");
		goto out;
	}
	memcpy(response->key_handle, sk, sizeof(sk));
	/* success */
	ret = 0;
 out:
	if (ret != 0)
		free(response->public_key);
	return ret;
}

static int
check_options(struct sk_option **options)
{
	size_t i;

	if (options == NULL)
		return 0;
	for (i = 0; options[i] != NULL; i++) {
		skdebug(__func__, "requested unsupported option %s",
		    options[i]->name);
		if (options[i]->required) {
			skdebug(__func__, "unknown required option");
			return -1;
		}
	}
	return 0;
}

int
sk_enroll(uint32_t alg, const uint8_t *challenge, size_t challenge_len,
    const char *application, uint8_t flags, const char *pin,
    struct sk_option **options, struct sk_enroll_response **enroll_response)
{
	struct sk_enroll_response *response = NULL;
	int ret = SSH_SK_ERR_GENERAL;

	(void)flags; /* XXX; unused */

	if (enroll_response == NULL) {
		skdebug(__func__, "enroll_response == NULL");
		goto out;
	}
	*enroll_response = NULL;
	if (check_options(options) != 0)
		goto out; /* error already logged */
	if ((response = calloc(1, sizeof(*response))) == NULL) {
		skdebug(__func__, "calloc response failed");
		goto out;
	}
	switch(alg) {
	case SSH_SK_ECDSA:
		if (pack_key_ecdsa(response) != 0)
			goto out;
		break;
	case SSH_SK_ED25519:
		if (pack_key_ed25519(response) != 0)
			goto out;
		break;
	default:
		skdebug(__func__, "unsupported key type %d", alg);
		return -1;
	}
	/* Have to return something here */
	if ((response->signature = calloc(1, 1)) == NULL) {
		skdebug(__func__, "calloc signature failed");
		goto out;
	}
	response->signature_len = 0;

	*enroll_response = response;
	response = NULL;
	ret = 0;
 out:
	if (response != NULL) {
		free(response->public_key);
		free(response->key_handle);
		free(response->signature);
		free(response->attestation_cert);
		free(response);
	}
	return ret;
}

static void
dump(const char *preamble, const void *sv, size_t l)
{
#ifdef SK_DEBUG
	const u_char *s = (const u_char *)sv;
	size_t i;

	fprintf(stderr, "%s (len %zu):\n", preamble, l);
	for (i = 0; i < l; i++) {
		if (i % 16 == 0)
			fprintf(stderr, "%04zu: ", i);
		fprintf(stderr, "%02x", s[i]);
		if (i % 16 == 15 || i == l - 1)
			fprintf(stderr, "\n");
	}
#endif
}

static int
sig_ecdsa(const uint8_t *message, size_t message_len,
    const char *application, uint32_t counter, uint8_t flags,
    const uint8_t *key_handle, size_t key_handle_len,
    struct sk_sign_response *response)
{
	int ret = -1;
	br_sha256_context ctx;
	br_ec_private_key sk;
	uint8_t sig[132];
	size_t siglen;
	uint8_t	apphash[br_sha256_SIZE];
	uint8_t	sighash[br_sha256_SIZE];
	uint8_t countbuf[4];

	/* Decode private key from key handle */
	if (key_handle_len == 0) {
		skdebug(__func__, "invalid key handle");
		goto out;
	}
	sk.curve = key_handle[0];
	sk.x = (unsigned char *)key_handle + 1;
	sk.xlen = key_handle_len - 1;
	/* Expect message to be pre-hashed */
	if (message_len != br_sha256_SIZE) {
		skdebug(__func__, "bad message len %zu", message_len);
		goto out;
	}
	/* Prepare data to be signed */
	dump("message", message, message_len);
	br_sha256_init(&ctx);
	br_sha256_update(&ctx, application, strlen(application));
	br_sha256_out(&ctx, apphash);
	dump("apphash", apphash, sizeof(apphash));
	countbuf[0] = (counter >> 24) & 0xff;
	countbuf[1] = (counter >> 16) & 0xff;
	countbuf[2] = (counter >> 8) & 0xff;
	countbuf[3] = counter & 0xff;
	dump("countbuf", countbuf, sizeof(countbuf));
	dump("flags", &flags, sizeof(flags));
	br_sha256_init(&ctx);
	br_sha256_update(&ctx, apphash, sizeof(apphash));
	br_sha256_update(&ctx, &flags, sizeof(flags));
	br_sha256_update(&ctx, countbuf, sizeof(countbuf));
	br_sha256_update(&ctx, message, message_len);
	br_sha256_out(&ctx, sighash);
	dump("sighash", sighash, sizeof(sighash));
	/* create and encode signature */
	if ((siglen = br_ecdsa_sign_raw_get_default()(br_ec_get_default(),
	    &br_sha256_vtable, sighash, &sk, sig)) == 0 ||
	    siglen % 2 != 0) {
		skdebug(__func__, "br_ecdsa_sign_raw failed");
		goto out;
	}
	response->sig_r_len = siglen / 2;
	response->sig_s_len = siglen / 2;
	if ((response->sig_r = calloc(1, response->sig_r_len)) == NULL ||
	    (response->sig_s = calloc(1, response->sig_s_len)) == NULL) {
		skdebug(__func__, "calloc signature failed");
		goto out;
	}
	memcpy(response->sig_r, sig, siglen / 2);
	memcpy(response->sig_s, sig + siglen / 2, siglen / 2);
	ret = 0;
 out:
	explicit_bzero(&ctx, sizeof(ctx));
	explicit_bzero(&apphash, sizeof(apphash));
	explicit_bzero(&sighash, sizeof(sighash));
	explicit_bzero(sig, sizeof(sig));
	if (ret != 0) {
		free(response->sig_r);
		free(response->sig_s);
		response->sig_r = NULL;
		response->sig_s = NULL;
	}
	return ret;
}

static int
sig_ed25519(const uint8_t *message, size_t message_len,
    const char *application, uint32_t counter, uint8_t flags,
    const uint8_t *key_handle, size_t key_handle_len,
    struct sk_sign_response *response)
{
	size_t o;
	int ret = -1;
	br_sha256_context ctx;
	uint8_t	apphash[br_sha256_SIZE];
	uint8_t signbuf[sizeof(apphash) + sizeof(flags) +
	    sizeof(counter) + br_sha256_SIZE];
	uint8_t sig[crypto_sign_ed25519_BYTES + sizeof(signbuf)];
	unsigned long long smlen;

	if (key_handle_len != crypto_sign_ed25519_SECRETKEYBYTES) {
		skdebug(__func__, "bad key handle length %zu", key_handle_len);
		goto out;
	}
	/* Expect message to be pre-hashed */
	if (message_len != br_sha256_SIZE) {
		skdebug(__func__, "bad message len %zu", message_len);
		goto out;
	}
	/* Prepare data to be signed */
	dump("message", message, message_len);
	br_sha256_init(&ctx);
	br_sha256_update(&ctx, application, strlen(application));
	br_sha256_out(&ctx, apphash);
	dump("apphash", apphash, sizeof(apphash));

	memcpy(signbuf, apphash, sizeof(apphash));
	o = sizeof(apphash);
	signbuf[o++] = flags;
	signbuf[o++] = (counter >> 24) & 0xff;
	signbuf[o++] = (counter >> 16) & 0xff;
	signbuf[o++] = (counter >> 8) & 0xff;
	signbuf[o++] = counter & 0xff;
	memcpy(signbuf + o, message, message_len);
	o += message_len;
	if (o != sizeof(signbuf)) {
		skdebug(__func__, "bad sign buf len %zu, expected %zu",
		    o, sizeof(signbuf));
		goto out;
	}
	dump("signbuf", signbuf, sizeof(signbuf));
	/* create and encode signature */
	smlen = sizeof(signbuf);
	if (crypto_sign_ed25519(sig, &smlen, signbuf, sizeof(signbuf),
	    key_handle) != 0) {
		skdebug(__func__, "crypto_sign_ed25519 failed");
		goto out;
	}
	if (smlen <= sizeof(signbuf)) {
		skdebug(__func__, "bad sign smlen %llu, expected min %zu",
		    smlen, sizeof(signbuf) + 1);
		goto out;
	}
	response->sig_r_len = (size_t)(smlen - sizeof(signbuf));
	if ((response->sig_r = calloc(1, response->sig_r_len)) == NULL) {
		skdebug(__func__, "calloc signature failed");
		goto out;
	}
	memcpy(response->sig_r, sig, response->sig_r_len);
	dump("sig_r", response->sig_r, response->sig_r_len);
	ret = 0;
 out:
	explicit_bzero(&ctx, sizeof(ctx));
	explicit_bzero(&apphash, sizeof(apphash));
	explicit_bzero(&signbuf, sizeof(signbuf));
	explicit_bzero(&sig, sizeof(sig));
	if (ret != 0) {
		free(response->sig_r);
		response->sig_r = NULL;
	}
	return ret;
}

int
sk_sign(uint32_t alg, const uint8_t *data, size_t datalen,
    const char *application, const uint8_t *key_handle, size_t key_handle_len,
    uint8_t flags, const char *pin, struct sk_option **options,
    struct sk_sign_response **sign_response)
{
	struct sk_sign_response *response = NULL;
	int ret = SSH_SK_ERR_GENERAL;
	br_sha256_context ctx;
	uint8_t message[32];

	if (sign_response == NULL) {
		skdebug(__func__, "sign_response == NULL");
		goto out;
	}
	*sign_response = NULL;
	if (check_options(options) != 0)
		goto out; /* error already logged */
	if ((response = calloc(1, sizeof(*response))) == NULL) {
		skdebug(__func__, "calloc response failed");
		goto out;
	}
	br_sha256_init(&ctx);
	br_sha256_update(&ctx, data, datalen);
	br_sha256_out(&ctx, message);
	response->flags = flags;
	response->counter = 0x12345678;
	switch(alg) {
	case SSH_SK_ECDSA:
		if (sig_ecdsa(message, sizeof(message), application,
		    response->counter, flags, key_handle, key_handle_len,
		    response) != 0)
			goto out;
		break;
	case SSH_SK_ED25519:
		if (sig_ed25519(message, sizeof(message), application,
		    response->counter, flags, key_handle, key_handle_len,
		    response) != 0)
			goto out;
		break;
	default:
		skdebug(__func__, "unsupported key type %d", alg);
		return -1;
	}
	*sign_response = response;
	response = NULL;
	ret = 0;
 out:
	explicit_bzero(message, sizeof(message));
	if (response != NULL) {
		free(response->sig_r);
		free(response->sig_s);
		free(response);
	}
	return ret;
}

int
sk_load_resident_keys(const char *pin, struct sk_option **options,
    struct sk_resident_key ***rks, size_t *nrks)
{
	return SSH_SK_ERR_UNSUPPORTED;
}<|MERGE_RESOLUTION|>--- conflicted
+++ resolved
@@ -32,20 +32,7 @@
 
 /* #define SK_DEBUG 1 */
 
-<<<<<<< HEAD
-#if SSH_SK_VERSION_MAJOR != 0x00050000
-=======
-/* Compatibility with OpenSSH 1.0.x */
-#if (OPENSSL_VERSION_NUMBER < 0x10100000L)
-#define ECDSA_SIG_get0(sig, pr, ps) \
-	do { \
-		(*pr) = sig->r; \
-		(*ps) = sig->s; \
-	} while (0)
-#endif
-
 #if SSH_SK_VERSION_MAJOR != 0x00070000
->>>>>>> 53a33a0d
 # error SK API has changed, sk-dummy.c needs an update
 #endif
 
