/*
 * Copyright (c) 2019 Markus Friedl
 *
 * Permission to use, copy, modify, and distribute this software for any
 * purpose with or without fee is hereby granted, provided that the above
 * copyright notice and this permission notice appear in all copies.
 *
 * THE SOFTWARE IS PROVIDED "AS IS" AND THE AUTHOR DISCLAIMS ALL WARRANTIES
 * WITH REGARD TO THIS SOFTWARE INCLUDING ALL IMPLIED WARRANTIES OF
 * MERCHANTABILITY AND FITNESS. IN NO EVENT SHALL THE AUTHOR BE LIABLE FOR
 * ANY SPECIAL, DIRECT, INDIRECT, OR CONSEQUENTIAL DAMAGES OR ANY DAMAGES
 * WHATSOEVER RESULTING FROM LOSS OF USE, DATA OR PROFITS, WHETHER IN AN
 * ACTION OF CONTRACT, NEGLIGENCE OR OTHER TORTIOUS ACTION, ARISING OUT OF
 * OR IN CONNECTION WITH THE USE OR PERFORMANCE OF THIS SOFTWARE.
 */

#include "includes.h"

#ifdef HAVE_STDINT_H
#include <stdint.h>
#endif
#include <stdlib.h>
#include <string.h>
#include <stdio.h>
#include <stddef.h>
#include <stdarg.h>
#ifdef HAVE_SHA2_H
#include <sha2.h>
#endif

#include "crypto_api.h"
#include "sk-api.h"

<<<<<<< HEAD
#include <bearssl.h>

/* #define SK_DEBUG 1 */

#if SSH_SK_VERSION_MAJOR != 0x00070000
=======
#if defined(WITH_OPENSSL) && !defined(OPENSSL_HAS_ECC)
# undef WITH_OPENSSL
#endif

#ifdef WITH_OPENSSL
/* We don't use sha2 from OpenSSL and they can conflict with system sha2.h */
#define OPENSSL_NO_SHA
#define USE_LIBC_SHA2	/* NetBSD 9 */
#include <openssl/opensslv.h>
#include <openssl/crypto.h>
#include <openssl/evp.h>
#include <openssl/bn.h>
#include <openssl/ec.h>
#include <openssl/ecdsa.h>
#include <openssl/pem.h>

/* Compatibility with OpenSSH 1.0.x */
#if (OPENSSL_VERSION_NUMBER < 0x10100000L)
#define ECDSA_SIG_get0(sig, pr, ps) \
	do { \
		(*pr) = sig->r; \
		(*ps) = sig->s; \
	} while (0)
#endif
#endif /* WITH_OPENSSL */

/* #define SK_DEBUG 1 */

#if SSH_SK_VERSION_MAJOR != 0x00090000
>>>>>>> 166456ce
# error SK API has changed, sk-dummy.c needs an update
#endif

#ifdef SK_DUMMY_INTEGRATE
# define sk_api_version		ssh_sk_api_version
# define sk_enroll		ssh_sk_enroll
# define sk_sign		ssh_sk_sign
# define sk_load_resident_keys	ssh_sk_load_resident_keys
#endif /* !SK_STANDALONE */

static void skdebug(const char *func, const char *fmt, ...)
    __attribute__((__format__ (printf, 2, 3)));

static void
skdebug(const char *func, const char *fmt, ...)
{
#if defined(SK_DEBUG)
	va_list ap;

	va_start(ap, fmt);
	fprintf(stderr, "sk-dummy %s: ", func);
	vfprintf(stderr, fmt, ap);
	fputc('\n', stderr);
	va_end(ap);
#else
	(void)func; /* XXX */
	(void)fmt; /* XXX */
#endif
}

uint32_t
sk_api_version(void)
{
	return SSH_SK_VERSION_MAJOR;
}

static int
pack_key_ecdsa(struct sk_enroll_response *response)
{
	br_ec_private_key sk;
	br_ec_public_key pk;
	const br_prng_class *rng = &arc4random_prng;
	unsigned char skbuf[BR_EC_KBUF_PRIV_MAX_SIZE];
	unsigned char pkbuf[BR_EC_KBUF_PUB_MAX_SIZE];
	int ret = -1;

	response->public_key = NULL;
	response->public_key_len = 0;
	response->key_handle = NULL;
	response->key_handle_len = 0;

	if (br_ec_keygen(&rng, br_ec_get_default(), &sk, skbuf,
	    BR_EC_secp256r1) == 0) {
		skdebug(__func__, "br_ec_keygen");
		goto out;
	}
	if (br_ec_compute_pub(br_ec_get_default(), &pk, pkbuf, &sk) == 0) {
		skdebug(__func__, "br_ec_compute_pub");
		goto out;
	}
	response->public_key_len = pk.qlen;
	if (response->public_key_len == 0 || response->public_key_len > 2048) {
		skdebug(__func__, "bad pubkey length %zu",
		    response->public_key_len);
		goto out;
	}
	if ((response->public_key = malloc(response->public_key_len)) == NULL) {
		skdebug(__func__, "malloc pubkey failed");
		goto out;
	}
	memcpy(response->public_key, pk.q, pk.qlen);
	/* Key handle contains serialized private key */
	response->key_handle_len = 1 + sk.xlen;
	if ((response->key_handle = malloc(response->key_handle_len)) == NULL) {
		skdebug(__func__, "malloc key_handle failed");
		goto out;
	}
	response->key_handle[0] = sk.curve;
	memcpy(response->key_handle + 1, sk.x, sk.xlen);
	/* success */
	ret = 0;
 out:
	if (ret != 0) {
		if (response->public_key != NULL) {
			memset(response->public_key, 0,
			    response->public_key_len);
			free(response->public_key);
			response->public_key = NULL;
		}
		if (response->key_handle != NULL) {
			memset(response->key_handle, 0,
			    response->key_handle_len);
			free(response->key_handle);
			response->key_handle = NULL;
		}
	}
	return ret;
}

static int
pack_key_ed25519(struct sk_enroll_response *response)
{
	int ret = -1;
	u_char pk[crypto_sign_ed25519_PUBLICKEYBYTES];
	u_char sk[crypto_sign_ed25519_SECRETKEYBYTES];

	response->public_key = NULL;
	response->public_key_len = 0;
	response->key_handle = NULL;
	response->key_handle_len = 0;

	memset(pk, 0, sizeof(pk));
	memset(sk, 0, sizeof(sk));
	crypto_sign_ed25519_keypair(pk, sk);

	response->public_key_len = sizeof(pk);
	if ((response->public_key = malloc(response->public_key_len)) == NULL) {
		skdebug(__func__, "malloc pubkey failed");
		goto out;
	}
	memcpy(response->public_key, pk, sizeof(pk));
	/* Key handle contains sk */
	response->key_handle_len = sizeof(sk);
	if ((response->key_handle = malloc(response->key_handle_len)) == NULL) {
		skdebug(__func__, "malloc key_handle failed");
		goto out;
	}
	memcpy(response->key_handle, sk, sizeof(sk));
	/* success */
	ret = 0;
 out:
	if (ret != 0)
		free(response->public_key);
	return ret;
}

static int
check_options(struct sk_option **options)
{
	size_t i;

	if (options == NULL)
		return 0;
	for (i = 0; options[i] != NULL; i++) {
		skdebug(__func__, "requested unsupported option %s",
		    options[i]->name);
		if (options[i]->required) {
			skdebug(__func__, "unknown required option");
			return -1;
		}
	}
	return 0;
}

int
sk_enroll(uint32_t alg, const uint8_t *challenge, size_t challenge_len,
    const char *application, uint8_t flags, const char *pin,
    struct sk_option **options, struct sk_enroll_response **enroll_response)
{
	struct sk_enroll_response *response = NULL;
	int ret = SSH_SK_ERR_GENERAL;

	(void)flags; /* XXX; unused */

	if (enroll_response == NULL) {
		skdebug(__func__, "enroll_response == NULL");
		goto out;
	}
	*enroll_response = NULL;
	if (check_options(options) != 0)
		goto out; /* error already logged */
	if ((response = calloc(1, sizeof(*response))) == NULL) {
		skdebug(__func__, "calloc response failed");
		goto out;
	}
	response->flags = flags;
	switch(alg) {
	case SSH_SK_ECDSA:
		if (pack_key_ecdsa(response) != 0)
			goto out;
		break;
	case SSH_SK_ED25519:
		if (pack_key_ed25519(response) != 0)
			goto out;
		break;
	default:
		skdebug(__func__, "unsupported key type %d", alg);
		return -1;
	}
	/* Have to return something here */
	if ((response->signature = calloc(1, 1)) == NULL) {
		skdebug(__func__, "calloc signature failed");
		goto out;
	}
	response->signature_len = 0;

	*enroll_response = response;
	response = NULL;
	ret = 0;
 out:
	if (response != NULL) {
		free(response->public_key);
		free(response->key_handle);
		free(response->signature);
		free(response->attestation_cert);
		free(response);
	}
	return ret;
}

static void
dump(const char *preamble, const void *sv, size_t l)
{
#ifdef SK_DEBUG
	const u_char *s = (const u_char *)sv;
	size_t i;

	fprintf(stderr, "%s (len %zu):\n", preamble, l);
	for (i = 0; i < l; i++) {
		if (i % 16 == 0)
			fprintf(stderr, "%04zu: ", i);
		fprintf(stderr, "%02x", s[i]);
		if (i % 16 == 15 || i == l - 1)
			fprintf(stderr, "\n");
	}
#endif
}

static int
sig_ecdsa(const uint8_t *message, size_t message_len,
    const char *application, uint32_t counter, uint8_t flags,
    const uint8_t *key_handle, size_t key_handle_len,
    struct sk_sign_response *response)
{
	int ret = -1;
<<<<<<< HEAD
	br_sha256_context ctx;
	br_ec_private_key sk;
	uint8_t sig[132];
	size_t siglen;
	uint8_t	apphash[br_sha256_SIZE];
	uint8_t	sighash[br_sha256_SIZE];
=======
	BIO *bio = NULL;
	EVP_PKEY *pk = NULL;
	EC_KEY *ec = NULL;
	SHA2_CTX ctx;
	uint8_t	apphash[SHA256_DIGEST_LENGTH];
	uint8_t	sighash[SHA256_DIGEST_LENGTH];
>>>>>>> 166456ce
	uint8_t countbuf[4];

	/* Decode private key from key handle */
	if (key_handle_len == 0) {
		skdebug(__func__, "invalid key handle");
		goto out;
	}
	sk.curve = key_handle[0];
	sk.x = (unsigned char *)key_handle + 1;
	sk.xlen = key_handle_len - 1;
	/* Expect message to be pre-hashed */
	if (message_len != br_sha256_SIZE) {
		skdebug(__func__, "bad message len %zu", message_len);
		goto out;
	}
	/* Prepare data to be signed */
	dump("message", message, message_len);
<<<<<<< HEAD
	br_sha256_init(&ctx);
	br_sha256_update(&ctx, application, strlen(application));
	br_sha256_out(&ctx, apphash);
=======
	SHA256Init(&ctx);
	SHA256Update(&ctx, (const u_char *)application, strlen(application));
	SHA256Final(apphash, &ctx);
>>>>>>> 166456ce
	dump("apphash", apphash, sizeof(apphash));
	countbuf[0] = (counter >> 24) & 0xff;
	countbuf[1] = (counter >> 16) & 0xff;
	countbuf[2] = (counter >> 8) & 0xff;
	countbuf[3] = counter & 0xff;
	dump("countbuf", countbuf, sizeof(countbuf));
	dump("flags", &flags, sizeof(flags));
<<<<<<< HEAD
	br_sha256_init(&ctx);
	br_sha256_update(&ctx, apphash, sizeof(apphash));
	br_sha256_update(&ctx, &flags, sizeof(flags));
	br_sha256_update(&ctx, countbuf, sizeof(countbuf));
	br_sha256_update(&ctx, message, message_len);
	br_sha256_out(&ctx, sighash);
=======
	SHA256Init(&ctx);
	SHA256Update(&ctx, apphash, sizeof(apphash));
	SHA256Update(&ctx, &flags, sizeof(flags));
	SHA256Update(&ctx, countbuf, sizeof(countbuf));
	SHA256Update(&ctx, message, message_len);
	SHA256Final(sighash, &ctx);
>>>>>>> 166456ce
	dump("sighash", sighash, sizeof(sighash));
	/* create and encode signature */
	if ((siglen = br_ecdsa_sign_raw_get_default()(br_ec_get_default(),
	    &br_sha256_vtable, sighash, &sk, sig)) == 0 ||
	    siglen % 2 != 0) {
		skdebug(__func__, "br_ecdsa_sign_raw failed");
		goto out;
	}
	response->sig_r_len = siglen / 2;
	response->sig_s_len = siglen / 2;
	if ((response->sig_r = calloc(1, response->sig_r_len)) == NULL ||
	    (response->sig_s = calloc(1, response->sig_s_len)) == NULL) {
		skdebug(__func__, "calloc signature failed");
		goto out;
	}
	memcpy(response->sig_r, sig, siglen / 2);
	memcpy(response->sig_s, sig + siglen / 2, siglen / 2);
	ret = 0;
 out:
	explicit_bzero(&ctx, sizeof(ctx));
	explicit_bzero(&apphash, sizeof(apphash));
	explicit_bzero(&sighash, sizeof(sighash));
	explicit_bzero(sig, sizeof(sig));
	if (ret != 0) {
		free(response->sig_r);
		free(response->sig_s);
		response->sig_r = NULL;
		response->sig_s = NULL;
	}
	return ret;
}

static int
sig_ed25519(const uint8_t *message, size_t message_len,
    const char *application, uint32_t counter, uint8_t flags,
    const uint8_t *key_handle, size_t key_handle_len,
    struct sk_sign_response *response)
{
	size_t o;
	int ret = -1;
<<<<<<< HEAD
	br_sha256_context ctx;
	uint8_t	apphash[br_sha256_SIZE];
=======
	SHA2_CTX ctx;
	uint8_t	apphash[SHA256_DIGEST_LENGTH];
>>>>>>> 166456ce
	uint8_t signbuf[sizeof(apphash) + sizeof(flags) +
	    sizeof(counter) + br_sha256_SIZE];
	uint8_t sig[crypto_sign_ed25519_BYTES + sizeof(signbuf)];
	unsigned long long smlen;

	if (key_handle_len != crypto_sign_ed25519_SECRETKEYBYTES) {
		skdebug(__func__, "bad key handle length %zu", key_handle_len);
		goto out;
	}
	/* Expect message to be pre-hashed */
	if (message_len != br_sha256_SIZE) {
		skdebug(__func__, "bad message len %zu", message_len);
		goto out;
	}
	/* Prepare data to be signed */
	dump("message", message, message_len);
<<<<<<< HEAD
	br_sha256_init(&ctx);
	br_sha256_update(&ctx, application, strlen(application));
	br_sha256_out(&ctx, apphash);
=======
	SHA256Init(&ctx);
	SHA256Update(&ctx, (const u_char *)application, strlen(application));
	SHA256Final(apphash, &ctx);
>>>>>>> 166456ce
	dump("apphash", apphash, sizeof(apphash));

	memcpy(signbuf, apphash, sizeof(apphash));
	o = sizeof(apphash);
	signbuf[o++] = flags;
	signbuf[o++] = (counter >> 24) & 0xff;
	signbuf[o++] = (counter >> 16) & 0xff;
	signbuf[o++] = (counter >> 8) & 0xff;
	signbuf[o++] = counter & 0xff;
	memcpy(signbuf + o, message, message_len);
	o += message_len;
	if (o != sizeof(signbuf)) {
		skdebug(__func__, "bad sign buf len %zu, expected %zu",
		    o, sizeof(signbuf));
		goto out;
	}
	dump("signbuf", signbuf, sizeof(signbuf));
	/* create and encode signature */
	smlen = sizeof(signbuf);
	if (crypto_sign_ed25519(sig, &smlen, signbuf, sizeof(signbuf),
	    key_handle) != 0) {
		skdebug(__func__, "crypto_sign_ed25519 failed");
		goto out;
	}
	if (smlen <= sizeof(signbuf)) {
		skdebug(__func__, "bad sign smlen %llu, expected min %zu",
		    smlen, sizeof(signbuf) + 1);
		goto out;
	}
	response->sig_r_len = (size_t)(smlen - sizeof(signbuf));
	if ((response->sig_r = calloc(1, response->sig_r_len)) == NULL) {
		skdebug(__func__, "calloc signature failed");
		goto out;
	}
	memcpy(response->sig_r, sig, response->sig_r_len);
	dump("sig_r", response->sig_r, response->sig_r_len);
	ret = 0;
 out:
	explicit_bzero(&ctx, sizeof(ctx));
	explicit_bzero(&apphash, sizeof(apphash));
	explicit_bzero(&signbuf, sizeof(signbuf));
	explicit_bzero(&sig, sizeof(sig));
	if (ret != 0) {
		free(response->sig_r);
		response->sig_r = NULL;
	}
	return ret;
}

int
sk_sign(uint32_t alg, const uint8_t *data, size_t datalen,
    const char *application, const uint8_t *key_handle, size_t key_handle_len,
    uint8_t flags, const char *pin, struct sk_option **options,
    struct sk_sign_response **sign_response)
{
	struct sk_sign_response *response = NULL;
	int ret = SSH_SK_ERR_GENERAL;
<<<<<<< HEAD
	br_sha256_context ctx;
=======
	SHA2_CTX ctx;
>>>>>>> 166456ce
	uint8_t message[32];

	if (sign_response == NULL) {
		skdebug(__func__, "sign_response == NULL");
		goto out;
	}
	*sign_response = NULL;
	if (check_options(options) != 0)
		goto out; /* error already logged */
	if ((response = calloc(1, sizeof(*response))) == NULL) {
		skdebug(__func__, "calloc response failed");
		goto out;
	}
<<<<<<< HEAD
	br_sha256_init(&ctx);
	br_sha256_update(&ctx, data, datalen);
	br_sha256_out(&ctx, message);
=======
	SHA256Init(&ctx);
	SHA256Update(&ctx, data, datalen);
	SHA256Final(message, &ctx);
>>>>>>> 166456ce
	response->flags = flags;
	response->counter = 0x12345678;
	switch(alg) {
	case SSH_SK_ECDSA:
		if (sig_ecdsa(message, sizeof(message), application,
		    response->counter, flags, key_handle, key_handle_len,
		    response) != 0)
			goto out;
		break;
	case SSH_SK_ED25519:
		if (sig_ed25519(message, sizeof(message), application,
		    response->counter, flags, key_handle, key_handle_len,
		    response) != 0)
			goto out;
		break;
	default:
		skdebug(__func__, "unsupported key type %d", alg);
		return -1;
	}
	*sign_response = response;
	response = NULL;
	ret = 0;
 out:
	explicit_bzero(message, sizeof(message));
	if (response != NULL) {
		free(response->sig_r);
		free(response->sig_s);
		free(response);
	}
	return ret;
}

int
sk_load_resident_keys(const char *pin, struct sk_option **options,
    struct sk_resident_key ***rks, size_t *nrks)
{
	return SSH_SK_ERR_UNSUPPORTED;
}<|MERGE_RESOLUTION|>--- conflicted
+++ resolved
@@ -31,43 +31,13 @@
 #include "crypto_api.h"
 #include "sk-api.h"
 
-<<<<<<< HEAD
+#ifdef WITH_BEARSSL
 #include <bearssl.h>
+#endif /* WITH_BEARSSL */
 
 /* #define SK_DEBUG 1 */
 
-#if SSH_SK_VERSION_MAJOR != 0x00070000
-=======
-#if defined(WITH_OPENSSL) && !defined(OPENSSL_HAS_ECC)
-# undef WITH_OPENSSL
-#endif
-
-#ifdef WITH_OPENSSL
-/* We don't use sha2 from OpenSSL and they can conflict with system sha2.h */
-#define OPENSSL_NO_SHA
-#define USE_LIBC_SHA2	/* NetBSD 9 */
-#include <openssl/opensslv.h>
-#include <openssl/crypto.h>
-#include <openssl/evp.h>
-#include <openssl/bn.h>
-#include <openssl/ec.h>
-#include <openssl/ecdsa.h>
-#include <openssl/pem.h>
-
-/* Compatibility with OpenSSH 1.0.x */
-#if (OPENSSL_VERSION_NUMBER < 0x10100000L)
-#define ECDSA_SIG_get0(sig, pr, ps) \
-	do { \
-		(*pr) = sig->r; \
-		(*ps) = sig->s; \
-	} while (0)
-#endif
-#endif /* WITH_OPENSSL */
-
-/* #define SK_DEBUG 1 */
-
 #if SSH_SK_VERSION_MAJOR != 0x00090000
->>>>>>> 166456ce
 # error SK API has changed, sk-dummy.c needs an update
 #endif
 
@@ -107,6 +77,7 @@
 static int
 pack_key_ecdsa(struct sk_enroll_response *response)
 {
+#ifdef WITH_BEARSSL
 	br_ec_private_key sk;
 	br_ec_public_key pk;
 	const br_prng_class *rng = &arc4random_prng;
@@ -165,6 +136,9 @@
 		}
 	}
 	return ret;
+#else
+	return -1;
+#endif
 }
 
 static int
@@ -302,22 +276,14 @@
     const uint8_t *key_handle, size_t key_handle_len,
     struct sk_sign_response *response)
 {
+#ifdef WITH_BEARSSL
 	int ret = -1;
-<<<<<<< HEAD
 	br_sha256_context ctx;
 	br_ec_private_key sk;
 	uint8_t sig[132];
 	size_t siglen;
 	uint8_t	apphash[br_sha256_SIZE];
 	uint8_t	sighash[br_sha256_SIZE];
-=======
-	BIO *bio = NULL;
-	EVP_PKEY *pk = NULL;
-	EC_KEY *ec = NULL;
-	SHA2_CTX ctx;
-	uint8_t	apphash[SHA256_DIGEST_LENGTH];
-	uint8_t	sighash[SHA256_DIGEST_LENGTH];
->>>>>>> 166456ce
 	uint8_t countbuf[4];
 
 	/* Decode private key from key handle */
@@ -335,15 +301,9 @@
 	}
 	/* Prepare data to be signed */
 	dump("message", message, message_len);
-<<<<<<< HEAD
 	br_sha256_init(&ctx);
 	br_sha256_update(&ctx, application, strlen(application));
 	br_sha256_out(&ctx, apphash);
-=======
-	SHA256Init(&ctx);
-	SHA256Update(&ctx, (const u_char *)application, strlen(application));
-	SHA256Final(apphash, &ctx);
->>>>>>> 166456ce
 	dump("apphash", apphash, sizeof(apphash));
 	countbuf[0] = (counter >> 24) & 0xff;
 	countbuf[1] = (counter >> 16) & 0xff;
@@ -351,21 +311,12 @@
 	countbuf[3] = counter & 0xff;
 	dump("countbuf", countbuf, sizeof(countbuf));
 	dump("flags", &flags, sizeof(flags));
-<<<<<<< HEAD
 	br_sha256_init(&ctx);
 	br_sha256_update(&ctx, apphash, sizeof(apphash));
 	br_sha256_update(&ctx, &flags, sizeof(flags));
 	br_sha256_update(&ctx, countbuf, sizeof(countbuf));
 	br_sha256_update(&ctx, message, message_len);
 	br_sha256_out(&ctx, sighash);
-=======
-	SHA256Init(&ctx);
-	SHA256Update(&ctx, apphash, sizeof(apphash));
-	SHA256Update(&ctx, &flags, sizeof(flags));
-	SHA256Update(&ctx, countbuf, sizeof(countbuf));
-	SHA256Update(&ctx, message, message_len);
-	SHA256Final(sighash, &ctx);
->>>>>>> 166456ce
 	dump("sighash", sighash, sizeof(sighash));
 	/* create and encode signature */
 	if ((siglen = br_ecdsa_sign_raw_get_default()(br_ec_get_default(),
@@ -396,6 +347,9 @@
 		response->sig_s = NULL;
 	}
 	return ret;
+#else
+	return -1;
+#endif
 }
 
 static int
@@ -406,15 +360,10 @@
 {
 	size_t o;
 	int ret = -1;
-<<<<<<< HEAD
-	br_sha256_context ctx;
-	uint8_t	apphash[br_sha256_SIZE];
-=======
 	SHA2_CTX ctx;
 	uint8_t	apphash[SHA256_DIGEST_LENGTH];
->>>>>>> 166456ce
 	uint8_t signbuf[sizeof(apphash) + sizeof(flags) +
-	    sizeof(counter) + br_sha256_SIZE];
+	    sizeof(counter) + SHA256_DIGEST_LENGTH];
 	uint8_t sig[crypto_sign_ed25519_BYTES + sizeof(signbuf)];
 	unsigned long long smlen;
 
@@ -423,21 +372,15 @@
 		goto out;
 	}
 	/* Expect message to be pre-hashed */
-	if (message_len != br_sha256_SIZE) {
+	if (message_len != SHA256_DIGEST_LENGTH) {
 		skdebug(__func__, "bad message len %zu", message_len);
 		goto out;
 	}
 	/* Prepare data to be signed */
 	dump("message", message, message_len);
-<<<<<<< HEAD
-	br_sha256_init(&ctx);
-	br_sha256_update(&ctx, application, strlen(application));
-	br_sha256_out(&ctx, apphash);
-=======
 	SHA256Init(&ctx);
 	SHA256Update(&ctx, (const u_char *)application, strlen(application));
 	SHA256Final(apphash, &ctx);
->>>>>>> 166456ce
 	dump("apphash", apphash, sizeof(apphash));
 
 	memcpy(signbuf, apphash, sizeof(apphash));
@@ -495,11 +438,7 @@
 {
 	struct sk_sign_response *response = NULL;
 	int ret = SSH_SK_ERR_GENERAL;
-<<<<<<< HEAD
-	br_sha256_context ctx;
-=======
 	SHA2_CTX ctx;
->>>>>>> 166456ce
 	uint8_t message[32];
 
 	if (sign_response == NULL) {
@@ -513,15 +452,9 @@
 		skdebug(__func__, "calloc response failed");
 		goto out;
 	}
-<<<<<<< HEAD
-	br_sha256_init(&ctx);
-	br_sha256_update(&ctx, data, datalen);
-	br_sha256_out(&ctx, message);
-=======
 	SHA256Init(&ctx);
 	SHA256Update(&ctx, data, datalen);
 	SHA256Final(message, &ctx);
->>>>>>> 166456ce
 	response->flags = flags;
 	response->counter = 0x12345678;
 	switch(alg) {
