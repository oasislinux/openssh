--- conflicted
+++ resolved
@@ -648,13 +648,9 @@
 # endif /* WORDS_BIGENDIAN */
 #endif /* BYTE_ORDER */
 
-<<<<<<< HEAD
-#ifndef HAVE_ENDIAN_H
-=======
 #if (defined(HAVE_DECL_LE32TOH) && HAVE_DECL_LE32TOH == 0) || \
     (defined(HAVE_DECL_LE64TOH) && HAVE_DECL_LE64TOH == 0) || \
     (defined(HAVE_DECL_HTOLE64) && HAVE_DECL_HTOLE64 == 0)
->>>>>>> 2593769f
 # define openssh_swap32(v)					\
 	(uint32_t)(((uint32_t)(v) & 0xff) << 24 |		\
 	((uint32_t)(v) & 0xff00) << 8 |				\
@@ -670,15 +666,6 @@
 	((uint64_t)(v) & 0xff000000000000ULL) >> 40 |		\
 	((uint64_t)(v) & 0xff00000000000000ULL) >> 56)
 # ifdef WORDS_BIGENDIAN
-<<<<<<< HEAD
-#  define le32toh(v) (openssh_swap32(v))
-#  define le64toh(v) (openssh_swap64(v))
-#  define htole64(v) (openssh_swap64(v))
-# else
-#  define le32toh(v) ((uint32_t)v)
-#  define le64toh(v) ((uint64_t)v)
-#  define htole64(v) ((uint64_t)v)
-=======
 #  if defined(HAVE_DECL_LE32TOH) && HAVE_DECL_LE32TOH == 0
 #   define le32toh(v) (openssh_swap32(v))
 #  endif
@@ -698,7 +685,6 @@
 #  if defined(HAVE_DECL_HTOLE64) && HAVE_DECL_HTOLE64 == 0
 #   define htole64(v) ((uint64_t)v)
 #  endif
->>>>>>> 2593769f
 # endif
 #endif
 
