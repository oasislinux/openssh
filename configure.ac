#
# Copyright (c) 1999-2004 Damien Miller
#
# Permission to use, copy, modify, and distribute this software for any
# purpose with or without fee is hereby granted, provided that the above
# copyright notice and this permission notice appear in all copies.
#
# THE SOFTWARE IS PROVIDED "AS IS" AND THE AUTHOR DISCLAIMS ALL WARRANTIES
# WITH REGARD TO THIS SOFTWARE INCLUDING ALL IMPLIED WARRANTIES OF
# MERCHANTABILITY AND FITNESS. IN NO EVENT SHALL THE AUTHOR BE LIABLE FOR
# ANY SPECIAL, DIRECT, INDIRECT, OR CONSEQUENTIAL DAMAGES OR ANY DAMAGES
# WHATSOEVER RESULTING FROM LOSS OF USE, DATA OR PROFITS, WHETHER IN AN
# ACTION OF CONTRACT, NEGLIGENCE OR OTHER TORTIOUS ACTION, ARISING OUT OF
# OR IN CONNECTION WITH THE USE OR PERFORMANCE OF THIS SOFTWARE.

AC_INIT([OpenSSH], [Portable], [openssh-unix-dev@mindrot.org])
AC_CONFIG_MACRO_DIR([m4])
AC_CONFIG_SRCDIR([ssh.c])
AC_LANG([C])

AC_CONFIG_HEADERS([config.h])
AC_PROG_CC([cc gcc clang])

# XXX relax this after reimplementing logit() etc.
AC_MSG_CHECKING([if $CC supports C99-style variadic macros])
AC_COMPILE_IFELSE([AC_LANG_PROGRAM([[
int f(int a, int b, int c) { return a + b + c; }
#define F(a, ...) f(a, __VA_ARGS__)
]], [[return F(1, 2, -3);]])],
	[ AC_MSG_RESULT([yes]) ],
	[ AC_MSG_ERROR([*** OpenSSH requires support for C99-style variadic macros]) ]
)

AC_CANONICAL_HOST
AC_C_BIGENDIAN

# Checks for programs.
AC_PROG_AWK
AC_PROG_CPP
AC_PROG_RANLIB
AC_PROG_INSTALL
AC_PROG_EGREP
AC_PROG_MKDIR_P
AC_CHECK_TOOLS([AR], [ar])
AC_PATH_PROG([CAT], [cat])
AC_PATH_PROG([KILL], [kill])
AC_PATH_PROG([SED], [sed])
AC_PATH_PROG([TEST_MINUS_S_SH], [bash])
AC_PATH_PROG([TEST_MINUS_S_SH], [ksh])
AC_PATH_PROG([TEST_MINUS_S_SH], [sh])
AC_PATH_PROG([SH], [sh])
AC_PATH_PROG([GROFF], [groff])
AC_PATH_PROG([NROFF], [nroff awf])
AC_PATH_PROG([MANDOC], [mandoc])
AC_SUBST([TEST_SHELL], [sh])

dnl select manpage formatter to be used to build "cat" format pages.
if test "x$MANDOC" != "x" ; then
	MANFMT="$MANDOC"
elif test "x$NROFF" != "x" ; then
	MANFMT="$NROFF -mandoc"
elif test "x$GROFF" != "x" ; then
	MANFMT="$GROFF -mandoc -Tascii"
else
	AC_MSG_WARN([no manpage formatter found])
	MANFMT="false"
fi
AC_SUBST([MANFMT])

dnl for buildpkg.sh
AC_PATH_PROG([PATH_GROUPADD_PROG], [groupadd], [groupadd],
	[/usr/sbin${PATH_SEPARATOR}/etc])
AC_PATH_PROG([PATH_USERADD_PROG], [useradd], [useradd],
	[/usr/sbin${PATH_SEPARATOR}/etc])
AC_CHECK_PROG([MAKE_PACKAGE_SUPPORTED], [pkgmk], [yes], [no])
if test -x /sbin/sh; then
	AC_SUBST([STARTUP_SCRIPT_SHELL], [/sbin/sh])
else
	AC_SUBST([STARTUP_SCRIPT_SHELL], [/bin/sh])
fi

# System features
AC_SYS_LARGEFILE

if test -z "$AR" ; then
	AC_MSG_ERROR([*** 'ar' missing, please install or fix your \$PATH ***])
fi

AC_PATH_PROG([PATH_PASSWD_PROG], [passwd])
if test ! -z "$PATH_PASSWD_PROG" ; then
	AC_DEFINE_UNQUOTED([_PATH_PASSWD_PROG], ["$PATH_PASSWD_PROG"],
		[Full path of your "passwd" program])
fi

dnl Since autoconf doesn't support it very well,  we no longer allow users to
dnl override LD, however keeping the hook here for now in case there's a use
dnl use case we overlooked and someone needs to re-enable it.  Unless a good
dnl reason is found we'll be removing this in future.
LD="$CC"
AC_SUBST([LD])

AC_C_INLINE

AC_CHECK_DECL([LLONG_MAX], [have_llong_max=1], , [#include <limits.h>])
AC_CHECK_DECL([LONG_LONG_MAX], [have_long_long_max=1], , [#include <limits.h>])
AC_CHECK_DECL([SYSTR_POLICY_KILL], [have_systr_policy_kill=1], , [
	#include <sys/types.h>
	#include <sys/param.h>
	#include <dev/systrace.h>
])
AC_CHECK_DECL([RLIMIT_NPROC],
    [AC_DEFINE([HAVE_RLIMIT_NPROC], [], [sys/resource.h has RLIMIT_NPROC])], , [
	#include <sys/types.h>
	#include <sys/resource.h>
])
AC_CHECK_DECL([PR_SET_NO_NEW_PRIVS], [have_linux_no_new_privs=1], , [
	#include <sys/types.h>
	#include <linux/prctl.h>
])

bearssl=yes
AC_ARG_WITH([bearssl],
	[  --without-bearssl       Disable use of BearSSL; use only limited internal crypto ],
	[  if test "x$withval" = "xno" ; then
		bearssl=no
	   fi
	]
)
AC_MSG_CHECKING([whether BearSSL will be used for cryptography])
if test "x$bearssl" = "xyes" ; then
	AC_MSG_RESULT([yes])
	AC_DEFINE_UNQUOTED([WITH_BEARSSL], [1], [use BearSSL for cryptography])
else
	AC_MSG_RESULT([no])
fi

use_stack_protector=1
use_toolchain_hardening=1
AC_ARG_WITH([stackprotect],
    [  --without-stackprotect  Don't use compiler's stack protection], [
    if test "x$withval" = "xno"; then
	use_stack_protector=0
    fi ])
AC_ARG_WITH([hardening],
    [  --without-hardening     Don't use toolchain hardening flags], [
    if test "x$withval" = "xno"; then
	use_toolchain_hardening=0
    fi ])

# We use -Werror for the tests only so that we catch warnings like "this is
# on by default" for things like -fPIE.
AC_MSG_CHECKING([if $CC supports -Werror])
saved_CFLAGS="$CFLAGS"
CFLAGS="$CFLAGS -Werror"
AC_COMPILE_IFELSE([AC_LANG_SOURCE([[int main(void) { return 0; }]])],
	[ AC_MSG_RESULT([yes])
	  WERROR="-Werror"],
	[ AC_MSG_RESULT([no])
	  WERROR="" ]
)
CFLAGS="$saved_CFLAGS"

if test "$GCC" = "yes" || test "$GCC" = "egcs"; then
	OSSH_CHECK_CFLAG_COMPILE([-pipe])
	OSSH_CHECK_CFLAG_COMPILE([-Wunknown-warning-option])
	OSSH_CHECK_CFLAG_COMPILE([-Wno-error=format-truncation])
	OSSH_CHECK_CFLAG_COMPILE([-Qunused-arguments])
	OSSH_CHECK_CFLAG_COMPILE([-Wall])
	OSSH_CHECK_CFLAG_COMPILE([-Wextra])
	OSSH_CHECK_CFLAG_COMPILE([-Wpointer-arith])
	OSSH_CHECK_CFLAG_COMPILE([-Wuninitialized])
	OSSH_CHECK_CFLAG_COMPILE([-Wsign-compare])
	OSSH_CHECK_CFLAG_COMPILE([-Wformat-security])
	OSSH_CHECK_CFLAG_COMPILE([-Wsizeof-pointer-memaccess])
	OSSH_CHECK_CFLAG_COMPILE([-Wpointer-sign], [-Wno-pointer-sign])
	OSSH_CHECK_CFLAG_COMPILE([-Wunused-parameter], [-Wno-unused-parameter])
	OSSH_CHECK_CFLAG_COMPILE([-Wunused-result], [-Wno-unused-result])
	OSSH_CHECK_CFLAG_COMPILE([-Wimplicit-fallthrough])
	OSSH_CHECK_CFLAG_COMPILE([-Wmisleading-indentation])
	OSSH_CHECK_CFLAG_COMPILE([-Wbitwise-instead-of-logical])
	OSSH_CHECK_CFLAG_COMPILE([-fno-strict-aliasing])
    if test "x$use_toolchain_hardening" = "x1"; then
	OSSH_CHECK_CFLAG_COMPILE([-mretpoline]) # clang
	OSSH_CHECK_LDFLAG_LINK([-Wl,-z,retpolineplt])
	OSSH_CHECK_CFLAG_COMPILE([-D_FORTIFY_SOURCE=2])
	OSSH_CHECK_LDFLAG_LINK([-Wl,-z,relro])
	OSSH_CHECK_LDFLAG_LINK([-Wl,-z,now])
	OSSH_CHECK_LDFLAG_LINK([-Wl,-z,noexecstack])
	# NB. -ftrapv expects certain support functions to be present in
	# the compiler library (libgcc or similar) to detect integer operations
	# that can overflow. We must check that the result of enabling it
	# actually links. The test program compiled/linked includes a number
	# of integer operations that should exercise this.
	OSSH_CHECK_CFLAG_LINK([-ftrapv])
	OSSH_CHECK_CFLAG_COMPILE([-fzero-call-used-regs=all])
	OSSH_CHECK_CFLAG_COMPILE([-ftrivial-auto-var-init=zero])
    fi
	AC_MSG_CHECKING([gcc version])
	GCC_VER=`$CC -v 2>&1 | $AWK '/gcc version /{print $3}'`
	case $GCC_VER in
		1.*) no_attrib_nonnull=1 ;;
		2.8* | 2.9*)
		     no_attrib_nonnull=1
		     ;;
		2.*) no_attrib_nonnull=1 ;;
		*) ;;
	esac
	AC_MSG_RESULT([$GCC_VER])

	AC_MSG_CHECKING([if $CC accepts -fno-builtin-memset])
	saved_CFLAGS="$CFLAGS"
	CFLAGS="$CFLAGS -fno-builtin-memset"
	AC_LINK_IFELSE([AC_LANG_PROGRAM([[ #include <string.h> ]],
			[[ char b[10]; memset(b, 0, sizeof(b)); ]])],
		[ AC_MSG_RESULT([yes]) ],
		[ AC_MSG_RESULT([no])
		  CFLAGS="$saved_CFLAGS" ]
	)

	# -fstack-protector-all doesn't always work for some GCC versions
	# and/or platforms, so we test if we can.  If it's not supported
	# on a given platform gcc will emit a warning so we use -Werror.
	if test "x$use_stack_protector" = "x1"; then
	    for t in -fstack-protector-strong -fstack-protector-all \
		    -fstack-protector; do
		AC_MSG_CHECKING([if $CC supports $t])
		saved_CFLAGS="$CFLAGS"
		saved_LDFLAGS="$LDFLAGS"
		CFLAGS="$CFLAGS $t -Werror"
		LDFLAGS="$LDFLAGS $t -Werror"
		AC_LINK_IFELSE(
			[AC_LANG_PROGRAM([[
	#include <stdio.h>
	int func (int t) {char b[100]; snprintf(b,sizeof b,"%d",t); return t;}
			 ]],
			[[
	char x[256];
	snprintf(x, sizeof(x), "XXX%d", func(1));
			 ]])],
		    [ AC_MSG_RESULT([yes])
		      CFLAGS="$saved_CFLAGS $t"
		      LDFLAGS="$saved_LDFLAGS $t"
		      AC_MSG_CHECKING([if $t works])
		      AC_RUN_IFELSE(
			[AC_LANG_PROGRAM([[
	#include <stdio.h>
	int func (int t) {char b[100]; snprintf(b,sizeof b,"%d",t); return t;}
			]],
			[[
	char x[256];
	snprintf(x, sizeof(x), "XXX%d", func(1));
			]])],
			[ AC_MSG_RESULT([yes])
			  break ],
			[ AC_MSG_RESULT([no]) ],
			[ AC_MSG_WARN([cross compiling: cannot test])
			  break ]
		      )
		    ],
		    [ AC_MSG_RESULT([no]) ]
		)
		CFLAGS="$saved_CFLAGS"
		LDFLAGS="$saved_LDFLAGS"
	    done
	fi

	if test -z "$have_llong_max"; then
		# retry LLONG_MAX with -std=gnu99, needed on some Linuxes
		unset ac_cv_have_decl_LLONG_MAX
		saved_CFLAGS="$CFLAGS"
		CFLAGS="$CFLAGS -std=gnu99"
		AC_CHECK_DECL([LLONG_MAX],
		    [have_llong_max=1],
		    [CFLAGS="$saved_CFLAGS"],
		    [#include <limits.h>]
		)
	fi
fi

AC_MSG_CHECKING([if compiler allows __attribute__ on return types])
AC_COMPILE_IFELSE(
    [AC_LANG_PROGRAM([[
#include <stdlib.h>
__attribute__((__unused__)) static void foo(void){return;}]],
    [[ exit(0); ]])],
    [ AC_MSG_RESULT([yes]) ],
    [ AC_MSG_RESULT([no])
      AC_DEFINE(NO_ATTRIBUTE_ON_RETURN_TYPE, 1,
	 [compiler does not accept __attribute__ on return types]) ]
)

AC_MSG_CHECKING([if compiler allows __attribute__ prototype args])
AC_COMPILE_IFELSE(
    [AC_LANG_PROGRAM([[
#include <stdlib.h>
typedef void foo(const char *, ...) __attribute__((format(printf, 1, 2)));]],
    [[ exit(0); ]])],
    [ AC_MSG_RESULT([yes]) ],
    [ AC_MSG_RESULT([no])
      AC_DEFINE(NO_ATTRIBUTE_ON_PROTOTYPE_ARGS, 1,
	 [compiler does not accept __attribute__ on prototype args]) ]
)

AC_MSG_CHECKING([if compiler supports variable length arrays])
AC_COMPILE_IFELSE(
    [AC_LANG_PROGRAM([[#include <stdlib.h>]],
    [[ int i; for (i=0; i<3; i++){int a[i]; a[i-1]=0;} exit(0); ]])],
    [ AC_MSG_RESULT([yes])
      AC_DEFINE(VARIABLE_LENGTH_ARRAYS, [1],
	 [compiler supports variable length arrays]) ],
    [ AC_MSG_RESULT([no]) ]
)

AC_MSG_CHECKING([if compiler accepts variable declarations after code])
AC_COMPILE_IFELSE(
    [AC_LANG_PROGRAM([[#include <stdlib.h>]],
    [[ int a; a = 1; int b = 1; exit(a-b); ]])],
    [ AC_MSG_RESULT([yes])
      AC_DEFINE(VARIABLE_DECLARATION_AFTER_CODE, [1],
	 [compiler variable declarations after code]) ],
    [ AC_MSG_RESULT([no]) ]
)

if test "x$no_attrib_nonnull" != "x1" ; then
	AC_DEFINE([HAVE_ATTRIBUTE__NONNULL__], [1], [Have attribute nonnull])
fi

AC_ARG_WITH([rpath],
	[  --without-rpath         Disable auto-added -R linker paths],
	[
		if test "x$withval" = "xno" ; then
			rpath_opt=""
		elif test "x$withval" = "xyes" ; then
			rpath_opt="-R"
		else
			rpath_opt="$withval"
		fi
	]
)

# Allow user to specify flags
AC_ARG_WITH([cflags],
	[  --with-cflags           Specify additional flags to pass to compiler],
	[
		if test -n "$withval"  &&  test "x$withval" != "xno"  &&  \
		    test "x${withval}" != "xyes"; then
			CFLAGS="$CFLAGS $withval"
		fi
	]
)

AC_ARG_WITH([cflags-after],
	[  --with-cflags-after     Specify additional flags to pass to compiler after configure],
	[
		if test -n "$withval"  &&  test "x$withval" != "xno"  &&  \
		    test "x${withval}" != "xyes"; then
			CFLAGS_AFTER="$withval"
		fi
	]
)
AC_ARG_WITH([cppflags],
	[  --with-cppflags         Specify additional flags to pass to preprocessor] ,
	[
		if test -n "$withval"  &&  test "x$withval" != "xno"  &&  \
		    test "x${withval}" != "xyes"; then
			CPPFLAGS="$CPPFLAGS $withval"
		fi
	]
)
AC_ARG_WITH([ldflags],
	[  --with-ldflags          Specify additional flags to pass to linker],
	[
		if test -n "$withval"  &&  test "x$withval" != "xno"  &&  \
		    test "x${withval}" != "xyes"; then
			LDFLAGS="$LDFLAGS $withval"
		fi
	]
)
AC_ARG_WITH([ldflags-after],
	[  --with-ldflags-after    Specify additional flags to pass to linker after configure],
	[
		if test -n "$withval"  &&  test "x$withval" != "xno"  &&  \
		    test "x${withval}" != "xyes"; then
			LDFLAGS_AFTER="$withval"
		fi
	]
)
AC_ARG_WITH([libs],
	[  --with-libs             Specify additional libraries to link with],
	[
		if test -n "$withval"  &&  test "x$withval" != "xno"  &&  \
		    test "x${withval}" != "xyes"; then
			LIBS="$LIBS $withval"
		fi
	]
)
AC_ARG_WITH([Werror],
	[  --with-Werror           Build main code with -Werror],
	[
		if test -n "$withval"  &&  test "x$withval" != "xno"; then
			werror_flags="-Werror"
			if test "x${withval}" != "xyes"; then
				werror_flags="$withval"
			fi
		fi
	]
)

AC_CHECK_HEADERS([ \
	blf.h \
	bstring.h \
	crypt.h \
	crypto/sha2.h \
	dirent.h \
	endian.h \
	elf.h \
	err.h \
	features.h \
	fcntl.h \
	floatingpoint.h \
	fnmatch.h \
	getopt.h \
	glob.h \
	ia.h \
	iaf.h \
	ifaddrs.h \
	inttypes.h \
	langinfo.h \
	limits.h \
	locale.h \
	login.h \
	maillock.h \
	ndir.h \
	net/if_tun.h \
	netdb.h \
	netgroup.h \
	pam/pam_appl.h \
	paths.h \
	poll.h \
	pty.h \
	readpassphrase.h \
	rpc/types.h \
	security/pam_appl.h \
	sha2.h \
	shadow.h \
	stddef.h \
	stdint.h \
	string.h \
	strings.h \
	sys/bitypes.h \
	sys/byteorder.h \
	sys/bsdtty.h \
	sys/cdefs.h \
	sys/dir.h \
	sys/file.h \
	sys/mman.h \
	sys/label.h \
	sys/ndir.h \
	sys/param.h \
	sys/poll.h \
	sys/prctl.h \
	sys/procctl.h \
	sys/pstat.h \
	sys/ptrace.h \
	sys/random.h \
	sys/select.h \
	sys/stat.h \
	sys/stream.h \
	sys/stropts.h \
	sys/strtio.h \
	sys/statvfs.h \
	sys/sysmacros.h \
	sys/time.h \
	sys/timers.h \
	sys/vfs.h \
	time.h \
	tmpdir.h \
	ttyent.h \
	ucred.h \
	unistd.h \
	usersec.h \
	util.h \
	utime.h \
	utmp.h \
	utmpx.h \
	vis.h \
	wchar.h \
])

# On some platforms (eg SunOS4) sys/audit.h requires sys/[time|types|label.h]
# to be included first.
AC_CHECK_HEADERS([sys/audit.h], [], [], [
#ifdef HAVE_SYS_TIME_H
# include <sys/time.h>
#endif
#ifdef HAVE_SYS_TYPES_H
# include <sys/types.h>
#endif
#ifdef HAVE_SYS_LABEL_H
# include <sys/label.h>
#endif
])

# sys/capsicum.h requires sys/types.h
AC_CHECK_HEADERS([sys/capsicum.h], [], [], [
#ifdef HAVE_SYS_TYPES_H
# include <sys/types.h>
#endif
])

# net/route.h requires sys/socket.h and sys/types.h.
# sys/sysctl.h also requires sys/param.h
AC_CHECK_HEADERS([net/route.h sys/sysctl.h], [], [], [
#ifdef HAVE_SYS_TYPES_H
# include <sys/types.h>
#endif
#include <sys/param.h>
#include <sys/socket.h>
])

# lastlog.h requires sys/time.h to be included first on Solaris
AC_CHECK_HEADERS([lastlog.h], [], [], [
#ifdef HAVE_SYS_TIME_H
# include <sys/time.h>
#endif
])

# sys/ptms.h requires sys/stream.h to be included first on Solaris
AC_CHECK_HEADERS([sys/ptms.h], [], [], [
#ifdef HAVE_SYS_STREAM_H
# include <sys/stream.h>
#endif
])

# login_cap.h requires sys/types.h on NetBSD
AC_CHECK_HEADERS([login_cap.h], [], [], [
#include <sys/types.h>
])

# older BSDs need sys/param.h before sys/mount.h
AC_CHECK_HEADERS([sys/mount.h], [], [], [
#include <sys/param.h>
])

# Android requires sys/socket.h to be included before sys/un.h
AC_CHECK_HEADERS([sys/un.h], [], [], [
#include <sys/types.h>
#include <sys/socket.h>
])

# Messages for features tested for in target-specific section
SIA_MSG="no"
SPC_MSG="no"
SP_MSG="no"
SPP_MSG="no"

# Support for Solaris/Illumos privileges (this test is used by both
# the --with-solaris-privs option and --with-sandbox=solaris).
SOLARIS_PRIVS="no"

# Check for some target-specific stuff
case "$host" in
*-*-aix*)
	# Some versions of VAC won't allow macro redefinitions at
	# -qlanglevel=ansi, and autoconf 2.60 sometimes insists on using that
	# particularly with older versions of vac or xlc.
	# It also throws errors about null macro arguments, but these are
	# not fatal.
	AC_MSG_CHECKING([if compiler allows macro redefinitions])
	AC_COMPILE_IFELSE(
	    [AC_LANG_PROGRAM([[
#define testmacro foo
#define testmacro bar]],
	    [[ exit(0); ]])],
	    [ AC_MSG_RESULT([yes]) ],
	    [ AC_MSG_RESULT([no])
	      CC="`echo $CC | sed 's/-qlanglvl\=ansi//g'`"
	      CFLAGS="`echo $CFLAGS | sed 's/-qlanglvl\=ansi//g'`"
	      CPPFLAGS="`echo $CPPFLAGS | sed 's/-qlanglvl\=ansi//g'`"
	    ]
	)

	AC_MSG_CHECKING([how to specify blibpath for linker ($LD)])
	if (test -z "$blibpath"); then
		blibpath="/usr/lib:/lib"
	fi
	saved_LDFLAGS="$LDFLAGS"
	if test "$GCC" = "yes"; then
		flags="-Wl,-blibpath: -Wl,-rpath, -blibpath:"
	else
		flags="-blibpath: -Wl,-blibpath: -Wl,-rpath,"
	fi
	for tryflags in $flags ;do
		if (test -z "$blibflags"); then
			LDFLAGS="$saved_LDFLAGS $tryflags$blibpath"
			AC_LINK_IFELSE([AC_LANG_PROGRAM([[]], [[]])],
			[blibflags=$tryflags], [])
		fi
	done
	if (test -z "$blibflags"); then
		AC_MSG_RESULT([not found])
		AC_MSG_ERROR([*** must be able to specify blibpath on AIX - check config.log])
	else
		AC_MSG_RESULT([$blibflags])
	fi
	LDFLAGS="$saved_LDFLAGS"
	dnl Check for authenticate.  Might be in libs.a on older AIXes
	AC_CHECK_FUNC([authenticate], [AC_DEFINE([WITH_AIXAUTHENTICATE], [1],
		[Define if you want to enable AIX4's authenticate function])],
		[AC_CHECK_LIB([s], [authenticate],
			[ AC_DEFINE([WITH_AIXAUTHENTICATE])
				LIBS="$LIBS -ls"
			])
		])
	dnl Check for various auth function declarations in headers.
	AC_CHECK_DECLS([authenticate, loginrestrictions, loginsuccess,
	    passwdexpired, setauthdb], , , [#include <usersec.h>])
	dnl Check if loginfailed is declared and takes 4 arguments (AIX >= 5.2)
	AC_CHECK_DECLS([loginfailed],
	    [AC_MSG_CHECKING([if loginfailed takes 4 arguments])
	    AC_COMPILE_IFELSE([AC_LANG_PROGRAM([[ #include <usersec.h> ]],
		[[ (void)loginfailed("user","host","tty",0); ]])],
		[AC_MSG_RESULT([yes])
		AC_DEFINE([AIX_LOGINFAILED_4ARG], [1],
			[Define if your AIX loginfailed() function
			takes 4 arguments (AIX >= 5.2)])], [AC_MSG_RESULT([no])
	    ])],
	    [],
	    [#include <usersec.h>]
	)
	AC_CHECK_FUNCS([getgrset setauthdb])
	AC_CHECK_DECL([F_CLOSEM],
	    AC_DEFINE([HAVE_FCNTL_CLOSEM], [1], [Use F_CLOSEM fcntl for closefrom]),
	    [],
	    [ #include <limits.h>
	      #include <fcntl.h> ]
	)
	check_for_aix_broken_getaddrinfo=1
	AC_DEFINE([SETEUID_BREAKS_SETUID], [1],
	    [Define if your platform breaks doing a seteuid before a setuid])
	AC_DEFINE([BROKEN_SETREUID], [1], [Define if your setreuid() is broken])
	AC_DEFINE([BROKEN_SETREGID], [1], [Define if your setregid() is broken])
	dnl AIX handles lastlog as part of its login message
	AC_DEFINE([DISABLE_LASTLOG], [1], [Define if you don't want to use lastlog])
	AC_DEFINE([LOGIN_NEEDS_UTMPX], [1],
		[Some systems need a utmpx entry for /bin/login to work])
	AC_DEFINE([SPT_TYPE], [SPT_REUSEARGV],
		[Define to a Set Process Title type if your system is
		supported by bsd-setproctitle.c])
	AC_DEFINE([SSHPAM_CHAUTHTOK_NEEDS_RUID], [1],
	    [AIX 5.2 and 5.3 (and presumably newer) require this])
	AC_DEFINE([PTY_ZEROREAD], [1], [read(1) can return 0 for a non-closed fd])
	AC_DEFINE([PLATFORM_SYS_DIR_UID], 2, [System dirs owned by bin (uid 2)])
	AC_DEFINE([BROKEN_STRNDUP], 1, [strndup broken, see APAR IY61211])
	AC_DEFINE([BROKEN_STRNLEN], 1, [strnlen broken, see APAR IY62551])
	;;
*-*-android*)
	AC_DEFINE([DISABLE_UTMP], [1], [Define if you don't want to use utmp])
	AC_DEFINE([DISABLE_WTMP], [1], [Define if you don't want to use wtmp])
	;;
*-*-cygwin*)
	check_for_libcrypt_later=1
	LIBS="$LIBS /usr/lib/textreadmode.o"
	AC_DEFINE([HAVE_CYGWIN], [1], [Define if you are on Cygwin])
	AC_DEFINE([USE_PIPES], [1], [Use PIPES instead of a socketpair()])
	AC_DEFINE([NO_UID_RESTORATION_TEST], [1],
		[Define to disable UID restoration test])
	AC_DEFINE([DISABLE_SHADOW], [1],
		[Define if you want to disable shadow passwords])
	AC_DEFINE([NO_X11_UNIX_SOCKETS], [1],
		[Define if X11 doesn't support AF_UNIX sockets on that system])
	AC_DEFINE([DISABLE_FD_PASSING], [1],
		[Define if your platform needs to skip post auth
		file descriptor passing])
	AC_DEFINE([SSH_IOBUFSZ], [65535], [Windows is sensitive to read buffer size])
	AC_DEFINE([FILESYSTEM_NO_BACKSLASH], [1], [File names may not contain backslash characters])
	# Cygwin defines optargs, optargs as declspec(dllimport) for historical
	# reasons which cause compile warnings, so we disable those warnings.
	OSSH_CHECK_CFLAG_COMPILE([-Wno-attributes])
	;;
*-*-dgux*)
	AC_DEFINE([IP_TOS_IS_BROKEN], [1],
		[Define if your system choked on IP TOS setting])
	AC_DEFINE([SETEUID_BREAKS_SETUID])
	AC_DEFINE([BROKEN_SETREUID])
	AC_DEFINE([BROKEN_SETREGID])
	;;
*-*-darwin*)
	use_pie=auto
	AC_MSG_CHECKING([if we have working getaddrinfo])
	AC_RUN_IFELSE([AC_LANG_SOURCE([[
#include <mach-o/dyld.h>
#include <stdlib.h>
main() { if (NSVersionOfRunTimeLibrary("System") >= (60 << 16))
		exit(0);
	else
		exit(1);
}
			]])],
	[AC_MSG_RESULT([working])],
	[AC_MSG_RESULT([buggy])
	AC_DEFINE([BROKEN_GETADDRINFO], [1],
		[getaddrinfo is broken (if present)])
	],
	[AC_MSG_RESULT([assume it is working])])
	AC_DEFINE([SETEUID_BREAKS_SETUID])
	AC_DEFINE([BROKEN_SETREUID])
	AC_DEFINE([BROKEN_SETREGID])
	AC_DEFINE([BROKEN_GLOB], [1], [OS X glob does not do what we expect])
	AC_DEFINE_UNQUOTED([BIND_8_COMPAT], [1],
		[Define if your resolver libs need this for getrrsetbyname])
	AC_DEFINE([SSH_TUN_FREEBSD], [1], [Open tunnel devices the FreeBSD way])
	AC_DEFINE([SSH_TUN_COMPAT_AF], [1],
	    [Use tunnel device compatibility to OpenBSD])
	AC_DEFINE([SSH_TUN_PREPEND_AF], [1],
	    [Prepend the address family to IP tunnel traffic])
	m4_pattern_allow([AU_IPv])
	AC_CHECK_DECL([AU_IPv4], [],
	    AC_DEFINE([AU_IPv4], [0], [System only supports IPv4 audit records])
	    [#include <bsm/audit.h>]
	AC_DEFINE([LASTLOG_WRITE_PUTUTXLINE], [1],
	    [Define if pututxline updates lastlog too])
	)
	AC_DEFINE([SPT_TYPE], [SPT_REUSEARGV],
		[Define to a Set Process Title type if your system is
		supported by bsd-setproctitle.c])
	AC_CHECK_FUNCS([sandbox_init])
	AC_CHECK_HEADERS([sandbox.h])
	AC_CHECK_LIB([sandbox], [sandbox_apply], [
	    SSHDLIBS="$SSHDLIBS -lsandbox"
	])
	# proc_pidinfo()-based closefrom() replacement.
	AC_CHECK_HEADERS([libproc.h])
	AC_CHECK_FUNCS([proc_pidinfo])
	# poll(2) is broken for character-special devices (at least).
	# cf. Apple bug 3710161 (not public, but searchable)
	AC_DEFINE([BROKEN_POLL], [1],
	    [System poll(2) implementation is broken])
	;;
*-*-dragonfly*)
	SSHDLIBS="$SSHDLIBS -lcrypt"
	TEST_MALLOC_OPTIONS="AFGJPRX"
	;;
*-*-haiku*)
	LIBS="$LIBS -lbsd "
	CFLAGS="$CFLAGS -D_BSD_SOURCE"
	AC_CHECK_LIB([network], [socket])
	AC_DEFINE([HAVE_U_INT64_T])
	AC_DEFINE([DISABLE_UTMPX], [1], [no utmpx])
	MANTYPE=man
	;;
*-*-hpux*)
	# first we define all of the options common to all HP-UX releases
	CPPFLAGS="$CPPFLAGS -D_HPUX_SOURCE -D_XOPEN_SOURCE -D_XOPEN_SOURCE_EXTENDED=1"
	IPADDR_IN_DISPLAY=yes
	AC_DEFINE([USE_PIPES])
	AC_DEFINE([LOGIN_NEEDS_UTMPX])
	AC_DEFINE([LOCKED_PASSWD_STRING], ["*"],
		[String used in /etc/passwd to denote locked account])
	AC_DEFINE([SPT_TYPE], [SPT_PSTAT])
	AC_DEFINE([PLATFORM_SYS_DIR_UID], 2, [System dirs owned by bin (uid 2)])
	maildir="/var/mail"
	LIBS="$LIBS -lsec"
	AC_CHECK_LIB([xnet], [t_error], ,
	    [AC_MSG_ERROR([*** -lxnet needed on HP-UX - check config.log ***])])

	# next, we define all of the options specific to major releases
	case "$host" in
	*-*-hpux10*)
		if test -z "$GCC"; then
			CFLAGS="$CFLAGS -Ae"
		fi
		AC_DEFINE([BROKEN_GETLINE], [1], [getline is not what we expect])
		;;
	*-*-hpux11*)
		AC_DEFINE([PAM_SUN_CODEBASE], [1],
			[Define if you are using Solaris-derived PAM which
			passes pam_messages to the conversation function
			with an extra level of indirection])
		AC_DEFINE([DISABLE_UTMP], [1],
			[Define if you don't want to use utmp])
		AC_DEFINE([USE_BTMP], [1], [Use btmp to log bad logins])
		check_for_hpux_broken_getaddrinfo=1
		check_for_conflicting_getspnam=1
		;;
	esac

	# lastly, we define options specific to minor releases
	case "$host" in
	*-*-hpux10.26)
		AC_DEFINE([HAVE_SECUREWARE], [1],
			[Define if you have SecureWare-based
			protected password database])
		disable_ptmx_check=yes
		LIBS="$LIBS -lsecpw"
		;;
	esac
	;;
*-*-irix5*)
	PATH="$PATH:/usr/etc"
	AC_DEFINE([BROKEN_INET_NTOA], [1],
		[Define if you system's inet_ntoa is busted
		(e.g. Irix gcc issue)])
	AC_DEFINE([SETEUID_BREAKS_SETUID])
	AC_DEFINE([BROKEN_SETREUID])
	AC_DEFINE([BROKEN_SETREGID])
	AC_DEFINE([WITH_ABBREV_NO_TTY], [1],
		[Define if you shouldn't strip 'tty' from your
		ttyname in [uw]tmp])
	AC_DEFINE([LOCKED_PASSWD_STRING], ["*LK*"])
	;;
*-*-irix6*)
	PATH="$PATH:/usr/etc"
	AC_DEFINE([WITH_IRIX_ARRAY], [1],
		[Define if you have/want arrays
		(cluster-wide session management, not C arrays)])
	AC_DEFINE([WITH_IRIX_PROJECT], [1],
		[Define if you want IRIX project management])
	AC_DEFINE([WITH_IRIX_AUDIT], [1],
		[Define if you want IRIX audit trails])
	AC_CHECK_FUNC([jlimit_startjob], [AC_DEFINE([WITH_IRIX_JOBS], [1],
		[Define if you want IRIX kernel jobs])])
	AC_DEFINE([BROKEN_INET_NTOA])
	AC_DEFINE([SETEUID_BREAKS_SETUID])
	AC_DEFINE([BROKEN_SETREUID])
	AC_DEFINE([BROKEN_SETREGID])
	AC_DEFINE([BROKEN_UPDWTMPX], [1], [updwtmpx is broken (if present)])
	AC_DEFINE([WITH_ABBREV_NO_TTY])
	AC_DEFINE([LOCKED_PASSWD_STRING], ["*LK*"])
	;;
*-*-k*bsd*-gnu | *-*-kopensolaris*-gnu)
	check_for_libcrypt_later=1
	AC_DEFINE([PAM_TTY_KLUDGE])
	AC_DEFINE([LOCKED_PASSWD_PREFIX], ["!"])
	AC_DEFINE([SPT_TYPE], [SPT_REUSEARGV])
	AC_DEFINE([_PATH_BTMP], ["/var/log/btmp"], [log for bad login attempts])
	AC_DEFINE([USE_BTMP], [1], [Use btmp to log bad logins])
	;;
*-*-linux*)
	no_dev_ptmx=1
	use_pie=auto
	check_for_libcrypt_later=1
	check_for_openpty_ctty_bug=1
	dnl Target SUSv3/POSIX.1-2001 plus BSD specifics.
	dnl _DEFAULT_SOURCE is the new name for _BSD_SOURCE
	CPPFLAGS="$CPPFLAGS -D_XOPEN_SOURCE=600 -D_BSD_SOURCE -D_DEFAULT_SOURCE"
	AC_DEFINE([BROKEN_CLOSEFROM], [1], [broken in chroots on older kernels])
	AC_DEFINE([PAM_TTY_KLUDGE], [1],
		[Work around problematic Linux PAM modules handling of PAM_TTY])
	AC_DEFINE([LOCKED_PASSWD_PREFIX], ["!"],
		[String used in /etc/passwd to denote locked account])
	AC_DEFINE([SPT_TYPE], [SPT_REUSEARGV])
	AC_DEFINE([LINK_OPNOTSUPP_ERRNO], [EPERM],
		[Define to whatever link() returns for "not supported"
		if it doesn't return EOPNOTSUPP.])
	AC_DEFINE([_PATH_BTMP], ["/var/log/btmp"], [log for bad login attempts])
	AC_DEFINE([USE_BTMP])
	AC_DEFINE([LINUX_OOM_ADJUST], [1], [Adjust Linux out-of-memory killer])
	inet6_default_4in6=yes
	case `uname -r` in
	1.*|2.0.*)
		AC_DEFINE([BROKEN_CMSG_TYPE], [1],
			[Define if cmsg_type is not passed correctly])
		;;
	esac
	# tun(4) forwarding compat code
	AC_CHECK_HEADERS([linux/if_tun.h])
	if test "x$ac_cv_header_linux_if_tun_h" = "xyes" ; then
		AC_DEFINE([SSH_TUN_LINUX], [1],
		    [Open tunnel devices the Linux tun/tap way])
		AC_DEFINE([SSH_TUN_COMPAT_AF], [1],
		    [Use tunnel device compatibility to OpenBSD])
		AC_DEFINE([SSH_TUN_PREPEND_AF], [1],
		    [Prepend the address family to IP tunnel traffic])
	fi
	AC_CHECK_HEADER([linux/if.h],
	    AC_DEFINE([SYS_RDOMAIN_LINUX], [1],
		[Support routing domains using Linux VRF]), [], [
#ifdef HAVE_SYS_TYPES_H
# include <sys/types.h>
#endif
	    ])
	AC_CHECK_HEADERS([linux/seccomp.h linux/filter.h linux/audit.h], [],
	    [], [#include <linux/types.h>])
	# Obtain MIPS ABI
	case "$host" in
	mips*)
		AC_COMPILE_IFELSE([AC_LANG_PROGRAM([[
#if _MIPS_SIM != _ABIO32
#error
#endif
			]])],[mips_abi="o32"],[AC_COMPILE_IFELSE([AC_LANG_PROGRAM([[
#if _MIPS_SIM != _ABIN32
#error
#endif
				]])],[mips_abi="n32"],[AC_COMPILE_IFELSE([AC_LANG_PROGRAM([[
#if _MIPS_SIM != _ABI64
#error
#endif
					]])],[mips_abi="n64"],[AC_MSG_ERROR([unknown MIPS ABI])
				])
			])
		])
		;;
	esac
	AC_MSG_CHECKING([for seccomp architecture])
	seccomp_audit_arch=
	case "$host" in
	x86_64-*)
		seccomp_audit_arch=AUDIT_ARCH_X86_64
		;;
	i*86-*)
		seccomp_audit_arch=AUDIT_ARCH_I386
		;;
	arm*-*)
		seccomp_audit_arch=AUDIT_ARCH_ARM
		;;
	aarch64*-*)
		seccomp_audit_arch=AUDIT_ARCH_AARCH64
		;;
	s390x-*)
		seccomp_audit_arch=AUDIT_ARCH_S390X
		;;
	s390-*)
		seccomp_audit_arch=AUDIT_ARCH_S390
		;;
	powerpc64-*)
		seccomp_audit_arch=AUDIT_ARCH_PPC64
		;;
	powerpc64le-*)
		seccomp_audit_arch=AUDIT_ARCH_PPC64LE
		;;
	mips-*)
		seccomp_audit_arch=AUDIT_ARCH_MIPS
		;;
	mipsel-*)
		seccomp_audit_arch=AUDIT_ARCH_MIPSEL
		;;
	mips64-*)
		case "$mips_abi" in
		"n32")
			seccomp_audit_arch=AUDIT_ARCH_MIPS64N32
			;;
		"n64")
			seccomp_audit_arch=AUDIT_ARCH_MIPS64
			;;
		esac
		;;
	mips64el-*)
		case "$mips_abi" in
		"n32")
			seccomp_audit_arch=AUDIT_ARCH_MIPSEL64N32
			;;
		"n64")
			seccomp_audit_arch=AUDIT_ARCH_MIPSEL64
			;;
		esac
		;;
	riscv64-*)
		seccomp_audit_arch=AUDIT_ARCH_RISCV64
		;;
	esac
	if test "x$seccomp_audit_arch" != "x" ; then
		AC_MSG_RESULT(["$seccomp_audit_arch"])
		AC_DEFINE_UNQUOTED([SECCOMP_AUDIT_ARCH], [$seccomp_audit_arch],
		    [Specify the system call convention in use])
	else
		AC_MSG_RESULT([architecture not supported])
	fi
	;;
*-*-minix)
	AC_DEFINE([SETEUID_BREAKS_SETUID])
	# poll(2) seems to choke on /dev/null; "Bad file descriptor"
	AC_DEFINE([BROKEN_POLL], [1],
	    [System poll(2) implementation is broken])
	;;
mips-sony-bsd|mips-sony-newsos4)
	AC_DEFINE([NEED_SETPGRP], [1], [Need setpgrp to acquire controlling tty])
	SONY=1
	;;
*-*-netbsd*)
	check_for_libcrypt_before=1
	if test "x$withval" != "xno" ; then
		rpath_opt="-R"
	fi
	CPPFLAGS="$CPPFLAGS -D_OPENBSD_SOURCE"
	AC_DEFINE([SSH_TUN_FREEBSD], [1], [Open tunnel devices the FreeBSD way])
	AC_CHECK_HEADER([net/if_tap.h], ,
	    AC_DEFINE([SSH_TUN_NO_L2], [1], [No layer 2 tunnel support]))
	AC_DEFINE([SSH_TUN_PREPEND_AF], [1],
	    [Prepend the address family to IP tunnel traffic])
	TEST_MALLOC_OPTIONS="AJRX"
	AC_DEFINE([BROKEN_READ_COMPARISON], [1],
	    [NetBSD read function is sometimes redirected, breaking atomicio comparisons against it])
	;;
*-*-freebsd*)
	check_for_libcrypt_later=1
	AC_DEFINE([LOCKED_PASSWD_PREFIX], ["*LOCKED*"], [Account locked with pw(1)])
	AC_DEFINE([SSH_TUN_FREEBSD], [1], [Open tunnel devices the FreeBSD way])
	AC_CHECK_HEADER([net/if_tap.h], ,
	    AC_DEFINE([SSH_TUN_NO_L2], [1], [No layer 2 tunnel support]))
	AC_DEFINE([BROKEN_GLOB], [1], [FreeBSD glob does not do what we need])
	TEST_MALLOC_OPTIONS="AJRX"
	# Preauth crypto occasionally uses file descriptors for crypto offload
	# and will crash if they cannot be opened.
	AC_DEFINE([SANDBOX_SKIP_RLIMIT_NOFILE], [1],
	    [define if setrlimit RLIMIT_NOFILE breaks things])
	case "$host" in
	*-*-freebsd9.*|*-*-freebsd10.*)
		# Capsicum on 9 and 10 do not allow ppoll() so don't auto-enable.
		disable_capsicum=yes
	esac
	;;
*-*-bsdi*)
	AC_DEFINE([SETEUID_BREAKS_SETUID])
	AC_DEFINE([BROKEN_SETREUID])
	AC_DEFINE([BROKEN_SETREGID])
	;;
*-next-*)
	conf_lastlog_location="/usr/adm/lastlog"
	conf_utmp_location=/etc/utmp
	conf_wtmp_location=/usr/adm/wtmp
	maildir=/usr/spool/mail
	AC_DEFINE([HAVE_NEXT], [1], [Define if you are on NeXT])
	AC_DEFINE([USE_PIPES])
	AC_DEFINE([BROKEN_SAVED_UIDS], [1], [Needed for NeXT])
	;;
*-*-openbsd*)
	use_pie=auto
	AC_DEFINE([HAVE_ATTRIBUTE__SENTINEL__], [1], [OpenBSD's gcc has sentinel])
	AC_DEFINE([HAVE_ATTRIBUTE__BOUNDED__], [1], [OpenBSD's gcc has bounded])
	AC_DEFINE([SSH_TUN_OPENBSD], [1], [Open tunnel devices the OpenBSD way])
	AC_DEFINE([SYSLOG_R_SAFE_IN_SIGHAND], [1],
	    [syslog_r function is safe to use in in a signal handler])
	TEST_MALLOC_OPTIONS="AFGJPRX"
	;;
*-*-solaris*)
	if test "x$withval" != "xno" ; then
		rpath_opt="-R"
	fi
	AC_DEFINE([PAM_SUN_CODEBASE])
	AC_DEFINE([LOGIN_NEEDS_UTMPX])
	AC_DEFINE([PAM_TTY_KLUDGE])
	AC_DEFINE([SSHPAM_CHAUTHTOK_NEEDS_RUID], [1],
		[Define if pam_chauthtok wants real uid set
		to the unpriv'ed user])
	AC_DEFINE([LOCKED_PASSWD_STRING], ["*LK*"])
	# Pushing STREAMS modules will cause sshd to acquire a controlling tty.
	AC_DEFINE([SSHD_ACQUIRES_CTTY], [1],
		[Define if sshd somehow reacquires a controlling TTY
		after setsid()])
	AC_DEFINE([PASSWD_NEEDS_USERNAME], [1], [must supply username to passwd
		in case the name is longer than 8 chars])
	AC_DEFINE([BROKEN_TCGETATTR_ICANON], [1], [tcgetattr with ICANON may hang])
	external_path_file=/etc/default/login
	# hardwire lastlog location (can't detect it on some versions)
	conf_lastlog_location="/var/adm/lastlog"
	AC_MSG_CHECKING([for obsolete utmp and wtmp in solaris2.x])
	sol2ver=`echo "$host"| sed -e 's/.*[[0-9]]\.//'`
	if test "$sol2ver" -ge 8; then
		AC_MSG_RESULT([yes])
		AC_DEFINE([DISABLE_UTMP])
		AC_DEFINE([DISABLE_WTMP], [1],
			[Define if you don't want to use wtmp])
	else
		AC_MSG_RESULT([no])
	fi
	AC_CHECK_FUNCS([setpflags])
	AC_CHECK_FUNCS([setppriv])
	AC_CHECK_FUNCS([priv_basicset])
	AC_CHECK_HEADERS([priv.h])
	AC_ARG_WITH([solaris-contracts],
		[  --with-solaris-contracts Enable Solaris process contracts (experimental)],
		[
		AC_CHECK_LIB([contract], [ct_tmpl_activate],
			[ AC_DEFINE([USE_SOLARIS_PROCESS_CONTRACTS], [1],
				[Define if you have Solaris process contracts])
			  LIBS="$LIBS -lcontract"
			  SPC_MSG="yes" ], )
		],
	)
	AC_ARG_WITH([solaris-projects],
		[  --with-solaris-projects Enable Solaris projects (experimental)],
		[
		AC_CHECK_LIB([project], [setproject],
			[ AC_DEFINE([USE_SOLARIS_PROJECTS], [1],
				[Define if you have Solaris projects])
			LIBS="$LIBS -lproject"
			SP_MSG="yes" ], )
		],
	)
	AC_ARG_WITH([solaris-privs],
		[  --with-solaris-privs    Enable Solaris/Illumos privileges (experimental)],
		[
		AC_MSG_CHECKING([for Solaris/Illumos privilege support])
		if test "x$ac_cv_func_setppriv" = "xyes" -a \
			"x$ac_cv_header_priv_h" = "xyes" ; then
			SOLARIS_PRIVS=yes
			AC_MSG_RESULT([found])
			AC_DEFINE([NO_UID_RESTORATION_TEST], [1],
				[Define to disable UID restoration test])
			AC_DEFINE([USE_SOLARIS_PRIVS], [1],
				[Define if you have Solaris privileges])
			SPP_MSG="yes"
		else
			AC_MSG_RESULT([not found])
			AC_MSG_ERROR([*** must have support for Solaris privileges to use --with-solaris-privs])
		fi
		],
	)
	TEST_SHELL=$SHELL	# let configure find us a capable shell
	;;
*-*-sunos4*)
	CPPFLAGS="$CPPFLAGS -DSUNOS4"
	AC_CHECK_FUNCS([getpwanam])
	AC_DEFINE([PAM_SUN_CODEBASE])
	conf_utmp_location=/etc/utmp
	conf_wtmp_location=/var/adm/wtmp
	conf_lastlog_location=/var/adm/lastlog
	AC_DEFINE([USE_PIPES])
	AC_DEFINE([DISABLE_UTMPX], [1], [no utmpx])
	;;
*-ncr-sysv*)
	LIBS="$LIBS -lc89"
	AC_DEFINE([USE_PIPES])
	AC_DEFINE([SSHD_ACQUIRES_CTTY])
	AC_DEFINE([SETEUID_BREAKS_SETUID])
	AC_DEFINE([BROKEN_SETREUID])
	AC_DEFINE([BROKEN_SETREGID])
	;;
*-sni-sysv*)
	# /usr/ucblib MUST NOT be searched on ReliantUNIX
	AC_CHECK_LIB([dl], [dlsym], ,)
	# -lresolv needs to be at the end of LIBS or DNS lookups break
	AC_CHECK_LIB([resolv], [res_query], [ LIBS="$LIBS -lresolv" ])
	IPADDR_IN_DISPLAY=yes
	AC_DEFINE([USE_PIPES])
	AC_DEFINE([IP_TOS_IS_BROKEN])
	AC_DEFINE([SETEUID_BREAKS_SETUID])
	AC_DEFINE([BROKEN_SETREUID])
	AC_DEFINE([BROKEN_SETREGID])
	AC_DEFINE([SSHD_ACQUIRES_CTTY])
	external_path_file=/etc/default/login
	# /usr/ucblib/libucb.a no longer needed on ReliantUNIX
	# Attention: always take care to bind libsocket and libnsl before libc,
	# otherwise you will find lots of "SIOCGPGRP errno 22" on syslog
	;;
# UnixWare 1.x, UnixWare 2.x, and others based on code from Univel.
*-*-sysv4.2*)
	AC_DEFINE([USE_PIPES])
	AC_DEFINE([SETEUID_BREAKS_SETUID])
	AC_DEFINE([BROKEN_SETREUID])
	AC_DEFINE([BROKEN_SETREGID])
	AC_DEFINE([PASSWD_NEEDS_USERNAME], [1], [must supply username to passwd])
	AC_DEFINE([LOCKED_PASSWD_STRING], ["*LK*"])
	TEST_SHELL=$SHELL	# let configure find us a capable shell
	;;
# UnixWare 7.x, OpenUNIX 8
*-*-sysv5*)
	CPPFLAGS="$CPPFLAGS -Dvsnprintf=_xvsnprintf -Dsnprintf=_xsnprintf"
	AC_DEFINE([UNIXWARE_LONG_PASSWORDS], [1], [Support passwords > 8 chars])
	AC_DEFINE([USE_PIPES])
	AC_DEFINE([SETEUID_BREAKS_SETUID])
	AC_DEFINE([BROKEN_GETADDRINFO])
	AC_DEFINE([BROKEN_SETREUID])
	AC_DEFINE([BROKEN_SETREGID])
	AC_DEFINE([PASSWD_NEEDS_USERNAME])
	AC_DEFINE([BROKEN_TCGETATTR_ICANON])
	TEST_SHELL=$SHELL	# let configure find us a capable shell
	check_for_libcrypt_later=1
	case "$host" in
	*-*-sysv5SCO_SV*)	# SCO OpenServer 6.x
		maildir=/var/spool/mail
		AC_DEFINE([BROKEN_UPDWTMPX])
		AC_CHECK_LIB([prot], [getluid], [ LIBS="$LIBS -lprot"
			AC_CHECK_FUNCS([getluid setluid], , , [-lprot])
			], , )
		;;
	*)	AC_DEFINE([LOCKED_PASSWD_STRING], ["*LK*"])
		;;
	esac
	;;
*-*-sysv*)
	;;
# SCO UNIX and OEM versions of SCO UNIX
*-*-sco3.2v4*)
	AC_MSG_ERROR("This Platform is no longer supported.")
	;;
# SCO OpenServer 5.x
*-*-sco3.2v5*)
	if test -z "$GCC"; then
		CFLAGS="$CFLAGS -belf"
	fi
	LIBS="$LIBS -lprot -lx -ltinfo -lm"
	no_dev_ptmx=1
	AC_DEFINE([USE_PIPES])
	AC_DEFINE([HAVE_SECUREWARE])
	AC_DEFINE([DISABLE_SHADOW])
	AC_DEFINE([DISABLE_FD_PASSING])
	AC_DEFINE([SETEUID_BREAKS_SETUID])
	AC_DEFINE([BROKEN_GETADDRINFO])
	AC_DEFINE([BROKEN_SETREUID])
	AC_DEFINE([BROKEN_SETREGID])
	AC_DEFINE([WITH_ABBREV_NO_TTY])
	AC_DEFINE([BROKEN_UPDWTMPX])
	AC_DEFINE([PASSWD_NEEDS_USERNAME])
	AC_CHECK_FUNCS([getluid setluid])
	MANTYPE=man
	TEST_SHELL=$SHELL	# let configure find us a capable shell
	SKIP_DISABLE_LASTLOG_DEFINE=yes
	;;
*-dec-osf*)
	AC_MSG_CHECKING([for Digital Unix SIA])
	no_osfsia=""
	AC_ARG_WITH([osfsia],
		[  --with-osfsia           Enable Digital Unix SIA],
		[
			if test "x$withval" = "xno" ; then
				AC_MSG_RESULT([disabled])
				no_osfsia=1
			fi
		],
	)
	if test -z "$no_osfsia" ; then
		if test -f /etc/sia/matrix.conf; then
			AC_MSG_RESULT([yes])
			AC_DEFINE([HAVE_OSF_SIA], [1],
				[Define if you have Digital Unix Security
				Integration Architecture])
			AC_DEFINE([DISABLE_LOGIN], [1],
				[Define if you don't want to use your
				system's login() call])
			AC_DEFINE([DISABLE_FD_PASSING])
			LIBS="$LIBS -lsecurity -ldb -lm -laud"
			SIA_MSG="yes"
		else
			AC_MSG_RESULT([no])
			AC_DEFINE([LOCKED_PASSWD_SUBSTR], ["Nologin"],
			  [String used in /etc/passwd to denote locked account])
		fi
	fi
	AC_DEFINE([BROKEN_GETADDRINFO])
	AC_DEFINE([SETEUID_BREAKS_SETUID])
	AC_DEFINE([BROKEN_SETREUID])
	AC_DEFINE([BROKEN_SETREGID])
	AC_DEFINE([BROKEN_READV_COMPARISON], [1], [Can't do comparisons on readv])
	;;

*-*-nto-qnx*)
	AC_DEFINE([USE_PIPES])
	AC_DEFINE([NO_X11_UNIX_SOCKETS])
	AC_DEFINE([DISABLE_LASTLOG])
	AC_DEFINE([SSHD_ACQUIRES_CTTY])
	AC_DEFINE([BROKEN_SHADOW_EXPIRE], [1], [QNX shadow support is broken])
	enable_etc_default_login=no	# has incompatible /etc/default/login
	case "$host" in
	*-*-nto-qnx6*)
		AC_DEFINE([DISABLE_FD_PASSING])
		;;
	esac
	;;

*-*-ultrix*)
	AC_DEFINE([BROKEN_GETGROUPS], [1], [getgroups(0,NULL) will return -1])
	AC_DEFINE([NEED_SETPGRP], [1], [Need setpgrp to for controlling tty])
	AC_DEFINE([HAVE_SYS_SYSLOG_H], [1], [Force use of sys/syslog.h on Ultrix])
	AC_DEFINE([DISABLE_UTMPX], [1], [Disable utmpx])
	# DISABLE_FD_PASSING so that we call setpgrp as root, otherwise we
	# don't get a controlling tty.
	AC_DEFINE([DISABLE_FD_PASSING], [1], [Need to call setpgrp as root])
	# On Ultrix some headers are not protected against multiple includes,
	# so we create wrappers and put it where the compiler will find it.
	AC_MSG_WARN([creating compat wrappers for headers])
	mkdir -p netinet
	for header in netinet/ip.h netdb.h resolv.h; do
		name=`echo $header | tr 'a-z/.' 'A-Z__'`
		cat >$header <<EOD
#ifndef _SSH_COMPAT_${name}
#define _SSH_COMPAT_${name}
#include "/usr/include/${header}"
#endif
EOD
	done
	;;

*-*-lynxos)
	CFLAGS="$CFLAGS -D__NO_INCLUDE_WARN__"
	AC_DEFINE([BROKEN_SETVBUF], [1],
	    [LynxOS has broken setvbuf() implementation])
	;;
esac

AC_MSG_CHECKING([compiler and flags for sanity])
AC_RUN_IFELSE([AC_LANG_PROGRAM([[ #include <stdlib.h> ]], [[ exit(0); ]])],
	[	AC_MSG_RESULT([yes]) ],
	[
		AC_MSG_RESULT([no])
		AC_MSG_ERROR([*** compiler cannot create working executables, check config.log ***])
	],
	[	AC_MSG_WARN([cross compiling: not checking compiler sanity]) ]
)

dnl Checks for header files.
# Checks for libraries.
AC_CHECK_FUNC([setsockopt], , [AC_CHECK_LIB([socket], [setsockopt])])

dnl IRIX and Solaris 2.5.1 have dirname() in libgen
AC_CHECK_FUNCS([dirname], [AC_CHECK_HEADERS([libgen.h])] , [
	AC_CHECK_LIB([gen], [dirname], [
		AC_CACHE_CHECK([for broken dirname],
			ac_cv_have_broken_dirname, [
			save_LIBS="$LIBS"
			LIBS="$LIBS -lgen"
			AC_RUN_IFELSE(
				[AC_LANG_SOURCE([[
#include <libgen.h>
#include <string.h>
#include <stdlib.h>

int main(int argc, char **argv) {
    char *s, buf[32];

    strncpy(buf,"/etc", 32);
    s = dirname(buf);
    if (!s || strncmp(s, "/", 32) != 0) {
	exit(1);
    } else {
	exit(0);
    }
}
				]])],
				[ ac_cv_have_broken_dirname="no" ],
				[ ac_cv_have_broken_dirname="yes" ],
				[ ac_cv_have_broken_dirname="no" ],
			)
			LIBS="$save_LIBS"
		])
		if test "x$ac_cv_have_broken_dirname" = "xno" ; then
			LIBS="$LIBS -lgen"
			AC_DEFINE([HAVE_DIRNAME])
			AC_CHECK_HEADERS([libgen.h])
		fi
	])
])

AC_CHECK_FUNC([getspnam], ,
	[AC_CHECK_LIB([gen], [getspnam], [LIBS="$LIBS -lgen"])])
AC_SEARCH_LIBS([basename], [gen], [AC_DEFINE([HAVE_BASENAME], [1],
	[Define if you have the basename function.])])

dnl zlib defaults to enabled
zlib=yes
AC_ARG_WITH([zlib],
	[  --with-zlib=PATH        Use zlib in PATH],
	[ if test "x$withval" = "xno" ; then
		zlib=no
	  elif test "x$withval" != "xyes"; then
		if test -d "$withval/lib"; then
			if test -n "${rpath_opt}"; then
				LDFLAGS="-L${withval}/lib ${rpath_opt}${withval}/lib ${LDFLAGS}"
			else
				LDFLAGS="-L${withval}/lib ${LDFLAGS}"
			fi
		else
			if test -n "${rpath_opt}"; then
				LDFLAGS="-L${withval} ${rpath_opt}${withval} ${LDFLAGS}"
			else
				LDFLAGS="-L${withval} ${LDFLAGS}"
			fi
		fi
		if test -d "$withval/include"; then
			CPPFLAGS="-I${withval}/include ${CPPFLAGS}"
		else
			CPPFLAGS="-I${withval} ${CPPFLAGS}"
		fi
	fi ]
)

AC_MSG_CHECKING([for zlib])
if test "x${zlib}" = "xno"; then
	AC_MSG_RESULT([no])
else
	AC_MSG_RESULT([yes])
	AC_DEFINE([WITH_ZLIB], [1], [Enable zlib])
    AC_CHECK_HEADER([zlib.h], ,[AC_MSG_ERROR([*** zlib.h missing - please install first or check config.log ***])])
    AC_CHECK_LIB([z], [deflate], ,
	[
		saved_CPPFLAGS="$CPPFLAGS"
		saved_LDFLAGS="$LDFLAGS"
		save_LIBS="$LIBS"
		dnl Check default zlib install dir
		if test -n "${rpath_opt}"; then
			LDFLAGS="-L/usr/local/lib ${rpath_opt}/usr/local/lib ${saved_LDFLAGS}"
		else
			LDFLAGS="-L/usr/local/lib ${saved_LDFLAGS}"
		fi
		CPPFLAGS="-I/usr/local/include ${saved_CPPFLAGS}"
		LIBS="$LIBS -lz"
		AC_TRY_LINK_FUNC([deflate], [AC_DEFINE([HAVE_LIBZ])],
			[
				AC_MSG_ERROR([*** zlib missing - please install first or check config.log ***])
			]
		)
	]
    )

    AC_ARG_WITH([zlib-version-check],
	[  --without-zlib-version-check Disable zlib version check],
	[  if test "x$withval" = "xno" ; then
		zlib_check_nonfatal=1
	   fi
	]
    )

    AC_MSG_CHECKING([for possibly buggy zlib])
    AC_RUN_IFELSE([AC_LANG_PROGRAM([[
#include <stdio.h>
#include <stdlib.h>
#include <zlib.h>
	]],
	[[
	int a=0, b=0, c=0, d=0, n, v;
	n = sscanf(ZLIB_VERSION, "%d.%d.%d.%d", &a, &b, &c, &d);
	if (n != 3 && n != 4)
		exit(1);
	v = a*1000000 + b*10000 + c*100 + d;
	fprintf(stderr, "found zlib version %s (%d)\n", ZLIB_VERSION, v);

	/* 1.1.4 is OK */
	if (a == 1 && b == 1 && c >= 4)
		exit(0);

	/* 1.2.3 and up are OK */
	if (v >= 1020300)
		exit(0);

	exit(2);
	]])],
	AC_MSG_RESULT([no]),
	[ AC_MSG_RESULT([yes])
	  if test -z "$zlib_check_nonfatal" ; then
		AC_MSG_ERROR([*** zlib too old - check config.log ***
Your reported zlib version has known security problems.  It's possible your
vendor has fixed these problems without changing the version number.  If you
are sure this is the case, you can disable the check by running
"./configure --without-zlib-version-check".
If you are in doubt, upgrade zlib to version 1.2.3 or greater.
See http://www.gzip.org/zlib/ for details.])
	  else
		AC_MSG_WARN([zlib version may have security problems])
	  fi
	],
	[	AC_MSG_WARN([cross compiling: not checking zlib version]) ]
    )
fi

dnl UnixWare 2.x
AC_CHECK_FUNC([strcasecmp],
	[], [ AC_CHECK_LIB([resolv], [strcasecmp], [LIBS="$LIBS -lresolv"]) ]
)
AC_CHECK_FUNCS([utimes],
	[], [ AC_CHECK_LIB([c89], [utimes], [AC_DEFINE([HAVE_UTIMES])
					LIBS="$LIBS -lc89"]) ]
)

dnl    Checks for libutil functions
AC_CHECK_HEADERS([bsd/libutil.h libutil.h])
AC_SEARCH_LIBS([fmt_scaled], [util bsd])
AC_SEARCH_LIBS([scan_scaled], [util bsd])
AC_SEARCH_LIBS([login], [util bsd])
AC_SEARCH_LIBS([logout], [util bsd])
AC_SEARCH_LIBS([logwtmp], [util bsd])
AC_SEARCH_LIBS([openpty], [util bsd])
AC_SEARCH_LIBS([updwtmp], [util bsd])
AC_CHECK_FUNCS([fmt_scaled scan_scaled login logout openpty updwtmp logwtmp])

# On some platforms, inet_ntop and gethostbyname may be found in libresolv
# or libnsl.
AC_SEARCH_LIBS([inet_ntop], [resolv nsl])
AC_SEARCH_LIBS([gethostbyname], [resolv nsl])

# Some Linux distribtions ship the BSD libc hashing functions in
# separate libraries.
AC_SEARCH_LIBS([SHA256Update], [md bsd])

# "Particular Function Checks"
# see https://www.gnu.org/software/autoconf/manual/autoconf-2.69/html_node/Particular-Functions.html
AC_FUNC_STRFTIME
AC_FUNC_MALLOC
AC_FUNC_REALLOC
# autoconf doesn't have AC_FUNC_CALLOC so fake it if malloc returns NULL;
AC_MSG_CHECKING([if calloc(0, N) returns non-null])
AC_RUN_IFELSE(
	[AC_LANG_PROGRAM(
		[[ #include <stdlib.h> ]],
		[[ void *p = calloc(0, 1); exit(p == NULL); ]]
	)],
	[ func_calloc_0_nonnull=yes ],
	[ func_calloc_0_nonnull=no ],
	[ AC_MSG_WARN([cross compiling: assuming same as malloc])
	  func_calloc_0_nonnull="$ac_cv_func_malloc_0_nonnull"]
)
AC_MSG_RESULT([$func_calloc_0_nonnull])

if test "x$func_calloc_0_nonnull" = "xyes"; then
	AC_DEFINE(HAVE_CALLOC, 1, [calloc(0, x) returns non-null])
else
	AC_DEFINE(HAVE_CALLOC, 0, [calloc(0, x) returns NULL])
	AC_DEFINE(calloc, rpl_calloc,
	    [Define to rpl_calloc if the replacement function should be used.])
fi

# Check for ALTDIRFUNC glob() extension
AC_MSG_CHECKING([for GLOB_ALTDIRFUNC support])
AC_EGREP_CPP([FOUNDIT],
	[
		#include <glob.h>
		#ifdef GLOB_ALTDIRFUNC
		FOUNDIT
		#endif
	],
	[
		AC_DEFINE([GLOB_HAS_ALTDIRFUNC], [1],
			[Define if your system glob() function has
			the GLOB_ALTDIRFUNC extension])
		AC_MSG_RESULT([yes])
	],
	[
		AC_MSG_RESULT([no])
	]
)

# Check for g.gl_matchc glob() extension
AC_MSG_CHECKING([for gl_matchc field in glob_t])
AC_COMPILE_IFELSE([AC_LANG_PROGRAM([[ #include <glob.h> ]],
	[[ glob_t g; g.gl_matchc = 1; ]])],
	[
		AC_DEFINE([GLOB_HAS_GL_MATCHC], [1],
			[Define if your system glob() function has
			gl_matchc options in glob_t])
		AC_MSG_RESULT([yes])
	], [
		AC_MSG_RESULT([no])
])

# Check for g.gl_statv glob() extension
AC_MSG_CHECKING([for gl_statv and GLOB_KEEPSTAT extensions for glob])
AC_COMPILE_IFELSE([AC_LANG_PROGRAM([[ #include <glob.h> ]], [[
#ifndef GLOB_KEEPSTAT
#error "glob does not support GLOB_KEEPSTAT extension"
#endif
glob_t g;
g.gl_statv = NULL;
]])],
	[
		AC_DEFINE([GLOB_HAS_GL_STATV], [1],
			[Define if your system glob() function has
			gl_statv options in glob_t])
		AC_MSG_RESULT([yes])
	], [
		AC_MSG_RESULT([no])

])

AC_CHECK_DECLS([GLOB_NOMATCH], , , [#include <glob.h>])

AC_CHECK_DECL([VIS_ALL], ,
    AC_DEFINE(BROKEN_STRNVIS, 1, [missing VIS_ALL]), [#include <vis.h>])

AC_MSG_CHECKING([whether struct dirent allocates space for d_name])
AC_RUN_IFELSE(
	[AC_LANG_PROGRAM([[
#include <sys/types.h>
#include <dirent.h>
#include <stdlib.h>
	]],
	[[
	struct dirent d;
	exit(sizeof(d.d_name)<=sizeof(char));
	]])],
	[AC_MSG_RESULT([yes])],
	[
		AC_MSG_RESULT([no])
		AC_DEFINE([BROKEN_ONE_BYTE_DIRENT_D_NAME], [1],
			[Define if your struct dirent expects you to
			allocate extra space for d_name])
	],
	[
		AC_MSG_WARN([cross compiling: assuming BROKEN_ONE_BYTE_DIRENT_D_NAME])
		AC_DEFINE([BROKEN_ONE_BYTE_DIRENT_D_NAME])
	]
)

AC_MSG_CHECKING([for /proc/pid/fd directory])
if test -d "/proc/$$/fd" ; then
	AC_DEFINE([HAVE_PROC_PID], [1], [Define if you have /proc/$pid/fd])
	AC_MSG_RESULT([yes])
else
	AC_MSG_RESULT([no])
fi

# Check whether user wants to use ldns
LDNS_MSG="no"
AC_ARG_WITH(ldns,
	[  --with-ldns[[=PATH]]      Use ldns for DNSSEC support (optionally in PATH)],
	[
	ldns=""
	if test "x$withval" = "xyes" ; then
		AC_PATH_TOOL([LDNSCONFIG], [ldns-config], [no])
		if test "x$LDNSCONFIG" = "xno"; then
			LIBS="-lldns $LIBS"
			ldns=yes
		else
			LIBS="$LIBS `$LDNSCONFIG --libs`"
			CPPFLAGS="$CPPFLAGS `$LDNSCONFIG --cflags`"
			ldns=yes
		fi
	elif test "x$withval" != "xno" ; then
			CPPFLAGS="$CPPFLAGS -I${withval}/include"
			LDFLAGS="$LDFLAGS -L${withval}/lib"
			LIBS="-lldns $LIBS"
			ldns=yes
	fi

	# Verify that it works.
	if test "x$ldns" = "xyes" ; then
		AC_DEFINE(HAVE_LDNS, 1, [Define if you want ldns support])
		LDNS_MSG="yes"
		AC_MSG_CHECKING([for ldns support])
		AC_LINK_IFELSE(
			[AC_LANG_SOURCE([[
#include <stdio.h>
#include <stdlib.h>
#ifdef HAVE_STDINT_H
# include <stdint.h>
#endif
#include <ldns/ldns.h>
int main() { ldns_status status = ldns_verify_trusted(NULL, NULL, NULL, NULL); status=LDNS_STATUS_OK; exit(0); }
			]])
		],
			[AC_MSG_RESULT(yes)],
				[
					AC_MSG_RESULT(no)
					AC_MSG_ERROR([** Incomplete or missing ldns libraries.])
				])
	fi
])

# Check whether user wants libedit support
LIBEDIT_MSG="no"
AC_ARG_WITH([libedit],
	[  --with-libedit[[=PATH]]   Enable libedit support for sftp],
	[ if test "x$withval" != "xno" ; then
		if test "x$withval" = "xyes" ; then
			AC_PATH_TOOL([PKGCONFIG], [pkg-config], [no])
			if test "x$PKGCONFIG" != "xno"; then
				AC_MSG_CHECKING([if $PKGCONFIG knows about libedit])
				if "$PKGCONFIG" libedit; then
					AC_MSG_RESULT([yes])
					use_pkgconfig_for_libedit=yes
				else
					AC_MSG_RESULT([no])
				fi
			fi
		else
			CPPFLAGS="$CPPFLAGS -I${withval}/include"
			if test -n "${rpath_opt}"; then
				LDFLAGS="-L${withval}/lib ${rpath_opt}${withval}/lib ${LDFLAGS}"
			else
				LDFLAGS="-L${withval}/lib ${LDFLAGS}"
			fi
		fi
		if test "x$use_pkgconfig_for_libedit" = "xyes"; then
			LIBEDIT=`$PKGCONFIG --libs libedit`
			CPPFLAGS="$CPPFLAGS `$PKGCONFIG --cflags libedit`"
		else
			LIBEDIT="-ledit -lcurses"
		fi
		OTHERLIBS=`echo $LIBEDIT | sed 's/-ledit//'`
		AC_CHECK_LIB([edit], [el_init],
			[ AC_DEFINE([USE_LIBEDIT], [1], [Use libedit for sftp])
			  LIBEDIT_MSG="yes"
			  AC_SUBST([LIBEDIT])
			],
			[ AC_MSG_ERROR([libedit not found]) ],
			[ $OTHERLIBS ]
		)
		AC_MSG_CHECKING([if libedit version is compatible])
		AC_COMPILE_IFELSE(
		    [AC_LANG_PROGRAM([[
#include <histedit.h>
#include <stdlib.h>
		    ]],
		    [[
	int i = H_SETSIZE;
	el_init("", NULL, NULL, NULL);
	exit(0);
		    ]])],
		    [ AC_MSG_RESULT([yes]) ],
		    [ AC_MSG_RESULT([no])
		      AC_MSG_ERROR([libedit version is not compatible]) ]
		)
	fi ]
)

AUDIT_MODULE=none
AC_ARG_WITH([audit],
	[  --with-audit=module     Enable audit support (modules=debug,bsm,linux)],
	[
	  AC_MSG_CHECKING([for supported audit module])
	  case "$withval" in
	  bsm)
		AC_MSG_RESULT([bsm])
		AUDIT_MODULE=bsm
		dnl    Checks for headers, libs and functions
		AC_CHECK_HEADERS([bsm/audit.h], [],
		    [AC_MSG_ERROR([BSM enabled and bsm/audit.h not found])],
		    [
#ifdef HAVE_TIME_H
# include <time.h>
#endif
		    ]
)
		AC_CHECK_LIB([bsm], [getaudit], [],
		    [AC_MSG_ERROR([BSM enabled and required library not found])])
		AC_CHECK_FUNCS([getaudit], [],
		    [AC_MSG_ERROR([BSM enabled and required function not found])])
		# These are optional
		AC_CHECK_FUNCS([getaudit_addr aug_get_machine])
		AC_DEFINE([USE_BSM_AUDIT], [1], [Use BSM audit module])
		if test "$sol2ver" -ge 11; then
			SSHDLIBS="$SSHDLIBS -lscf"
			AC_DEFINE([BROKEN_BSM_API], [1],
				[The system has incomplete BSM API])
		fi
		;;
	  linux)
		AC_MSG_RESULT([linux])
		AUDIT_MODULE=linux
		dnl    Checks for headers, libs and functions
		AC_CHECK_HEADERS([libaudit.h])
		SSHDLIBS="$SSHDLIBS -laudit"
		AC_DEFINE([USE_LINUX_AUDIT], [1], [Use Linux audit module])
		;;
	  debug)
		AUDIT_MODULE=debug
		AC_MSG_RESULT([debug])
		AC_DEFINE([SSH_AUDIT_EVENTS], [1], [Use audit debugging module])
		;;
	  no)
		AC_MSG_RESULT([no])
		;;
	  *)
		AC_MSG_ERROR([Unknown audit module $withval])
		;;
	esac ]
)

AC_ARG_WITH([pie],
    [  --with-pie              Build Position Independent Executables if possible], [
	if test "x$withval" = "xno"; then
		use_pie=no
	fi
	if test "x$withval" = "xyes"; then
		use_pie=yes
	fi
    ]
)
if test "x$use_pie" = "x"; then
	use_pie=no
fi
if test "x$use_toolchain_hardening" != "x1" && test "x$use_pie" = "xauto"; then
	# Turn off automatic PIE when toolchain hardening is off.
	use_pie=no
fi
if test "x$use_pie" = "xauto"; then
	# Automatic PIE requires gcc >= 4.x
	AC_MSG_CHECKING([for gcc >= 4.x])
	AC_COMPILE_IFELSE([AC_LANG_SOURCE([[
#if !defined(__GNUC__) || __GNUC__ < 4
#error gcc is too old
#endif
]])],
	[ AC_MSG_RESULT([yes]) ],
	[ AC_MSG_RESULT([no])
	  use_pie=no ]
)
fi
if test "x$use_pie" != "xno"; then
	SAVED_CFLAGS="$CFLAGS"
	SAVED_LDFLAGS="$LDFLAGS"
	OSSH_CHECK_CFLAG_COMPILE([-fPIE])
	OSSH_CHECK_LDFLAG_LINK([-pie])
	# We use both -fPIE and -pie or neither.
	AC_MSG_CHECKING([whether both -fPIE and -pie are supported])
	if echo "x $CFLAGS"  | grep ' -fPIE' >/dev/null 2>&1 && \
	   echo "x $LDFLAGS" | grep ' -pie'  >/dev/null 2>&1 ; then
		AC_MSG_RESULT([yes])
	else
		AC_MSG_RESULT([no])
		CFLAGS="$SAVED_CFLAGS"
		LDFLAGS="$SAVED_LDFLAGS"
	fi
fi

AC_MSG_CHECKING([whether -fPIC is accepted])
SAVED_CFLAGS="$CFLAGS"
CFLAGS="$CFLAGS -fPIC"
AC_COMPILE_IFELSE(
	[AC_LANG_PROGRAM( [[ #include <stdlib.h> ]], [[ exit(0); ]] )],
   [AC_MSG_RESULT([yes])
    PICFLAG="-fPIC"; ],
   [AC_MSG_RESULT([no])
    PICFLAG=""; ])
CFLAGS="$SAVED_CFLAGS"
AC_SUBST([PICFLAG])

dnl    Checks for library functions. Please keep in alphabetical order
AC_CHECK_FUNCS([ \
	Blowfish_initstate \
	Blowfish_expandstate \
	Blowfish_expand0state \
	Blowfish_stream2word \
	SHA256Update \
	SHA384Update \
	SHA512Update \
	asprintf \
	b64_ntop \
	__b64_ntop \
	b64_pton \
	__b64_pton \
	bcopy \
	bcrypt_pbkdf \
	bindresvport_sa \
	blf_enc \
	bzero \
	cap_rights_limit \
	clock \
	closefrom \
	close_range \
	dirfd \
	endgrent \
	err \
	errx \
	explicit_bzero \
	explicit_memset \
	fchmod \
	fchmodat \
	fchown \
	fchownat \
	flock \
	fnmatch \
	freeaddrinfo \
	freezero \
	fstatfs \
	fstatvfs \
	futimes \
	getaddrinfo \
	getcwd \
	getgrouplist \
	getline \
	getnameinfo \
	getopt \
	getpagesize \
	getpeereid \
	getpeerucred \
	getpgid \
	_getpty \
	getrlimit \
	getrandom \
	getsid \
	getttyent \
	glob \
	group_from_gid \
	inet_aton \
	inet_ntoa \
	inet_ntop \
	innetgr \
	llabs \
	localtime_r \
	login_getcapbool \
	login_getpwclass \
	memmem \
	memmove \
	memset_s \
	mkdtemp \
	ngetaddrinfo \
	nsleep \
	ogetaddrinfo \
	openlog_r \
	pledge \
	poll \
	ppoll \
	prctl \
	procctl \
	pselect \
	pstat \
	raise \
	readpassphrase \
	reallocarray \
	realpath \
	recvmsg \
	recallocarray \
	rresvport_af \
	sendmsg \
	setdtablesize \
	setegid \
	setenv \
	seteuid \
	setgroupent \
	setgroups \
	setlinebuf \
	setlogin \
	setpassent\
	setpcred \
	setproctitle \
	setregid \
	setreuid \
	setrlimit \
	setsid \
	setvbuf \
	sigaction \
	sigvec \
	snprintf \
	socketpair \
	statfs \
	statvfs \
	strcasestr \
	strdup \
	strerror \
	strlcat \
	strlcpy \
	strmode \
	strndup \
	strnlen \
	strnvis \
	strptime \
	strsignal \
	strtonum \
	strtoll \
	strtoul \
	strtoull \
	swap32 \
	sysconf \
	tcgetpgrp \
	timingsafe_bcmp \
	truncate \
	unsetenv \
	updwtmpx \
	utimensat \
	user_from_uid \
	usleep \
	vasprintf \
	vsnprintf \
	waitpid \
	warn \
])

AC_CHECK_DECLS([bzero, memmem])

dnl Wide character support.
AC_CHECK_FUNCS([mblen mbtowc nl_langinfo wcwidth])

TEST_SSH_UTF8=${TEST_SSH_UTF8:=yes}
AC_MSG_CHECKING([for utf8 locale support])
AC_RUN_IFELSE(
	[AC_LANG_PROGRAM([[
#include <locale.h>
#include <stdlib.h>
	]], [[
	char *loc = setlocale(LC_CTYPE, "en_US.UTF-8");
	if (loc != NULL)
		exit(0);
	exit(1);
	]])],
	AC_MSG_RESULT(yes),
	[AC_MSG_RESULT(no)
	 TEST_SSH_UTF8=no],
	AC_MSG_WARN([cross compiling: assuming yes])
)

AC_LINK_IFELSE(
        [AC_LANG_PROGRAM(
           [[ #include <ctype.h> ]],
           [[ return (isblank('a')); ]])],
	[AC_DEFINE([HAVE_ISBLANK], [1], [Define if you have isblank(3C).])
])

disable_pkcs11=
AC_ARG_ENABLE([pkcs11],
	[  --disable-pkcs11        disable PKCS#11 support code [no]],
	[
		if test "x$enableval" = "xno" ; then
			disable_pkcs11=1
		fi
	]
)

disable_sk=
AC_ARG_ENABLE([security-key],
	[  --disable-security-key  disable U2F/FIDO support code [no]],
	[
		if test "x$enableval" = "xno" ; then
			disable_sk=1
		fi
	]
)
enable_sk_internal=
AC_ARG_WITH([security-key-builtin],
	[  --with-security-key-builtin include builtin U2F/FIDO support],
	[
		if test "x$withval" != "xno" ; then
			enable_sk_internal=yes
		fi
	]
)
test "x$disable_sk" != "x" && enable_sk_internal=""

AC_SEARCH_LIBS([dlopen], [dl])
AC_CHECK_FUNCS([dlopen])
AC_CHECK_DECL([RTLD_NOW], [], [], [#include <dlfcn.h>])

# IRIX has a const char return value for gai_strerror()
AC_CHECK_FUNCS([gai_strerror], [
	AC_DEFINE([HAVE_GAI_STRERROR])
	AC_COMPILE_IFELSE([AC_LANG_PROGRAM([[
#include <sys/types.h>
#include <sys/socket.h>
#include <netdb.h>

const char *gai_strerror(int);
			]], [[
	char *str;
	str = gai_strerror(0);
			]])], [
		AC_DEFINE([HAVE_CONST_GAI_STRERROR_PROTO], [1],
		[Define if gai_strerror() returns const char *])], [])])

AC_SEARCH_LIBS([nanosleep], [rt posix4], [AC_DEFINE([HAVE_NANOSLEEP], [1],
	[Some systems put nanosleep outside of libc])])

AC_SEARCH_LIBS([clock_gettime], [rt],
	[AC_DEFINE([HAVE_CLOCK_GETTIME], [1], [Have clock_gettime])])

dnl check if we need -D_REENTRANT for localtime_r declaration.
AC_CHECK_DECL([localtime_r], [],
	[ saved_CPPFLAGS="$CPPFLAGS"
	  CPPFLAGS="$CPPFLAGS -D_REENTRANT"
	  unset ac_cv_have_decl_localtime_r
	  AC_CHECK_DECL([localtime_r], [],
		[ CPPFLAGS="$saved_CPPFLAGS" ],
		[ #include <time.h> ]
	  )
	],
	[ #include <time.h> ]
)

dnl Make sure prototypes are defined for these before using them.
AC_CHECK_DECL([strsep],
	[AC_CHECK_FUNCS([strsep])],
	[],
	[
#ifdef HAVE_STRING_H
# include <string.h>
#endif
	])

dnl tcsendbreak might be a macro
AC_CHECK_DECL([tcsendbreak],
	[AC_DEFINE([HAVE_TCSENDBREAK])],
	[AC_CHECK_FUNCS([tcsendbreak])],
	[#include <termios.h>]
)

AC_CHECK_DECLS([h_errno], , ,[#include <netdb.h>])

AC_CHECK_DECLS([SHUT_RD, getpeereid], , ,
	[
#include <sys/types.h>
#include <sys/socket.h>
#include <unistd.h>
	])

AC_CHECK_DECLS([O_NONBLOCK], , ,
	[
#include <sys/types.h>
#ifdef HAVE_SYS_STAT_H
# include <sys/stat.h>
#endif
#ifdef HAVE_FCNTL_H
# include <fcntl.h>
#endif
	])

AC_CHECK_DECLS([readv, writev], , , [
#include <sys/types.h>
#include <sys/uio.h>
#include <unistd.h>
	])

AC_CHECK_DECLS([MAXSYMLINKS], , , [
#include <sys/param.h>
	])

AC_CHECK_DECLS([offsetof], , , [
#include <stddef.h>
	])

# extra bits for select(2)
AC_CHECK_DECLS([howmany, NFDBITS], [], [], [[
#include <sys/param.h>
#include <sys/types.h>
#ifdef HAVE_SYS_SYSMACROS_H
#include <sys/sysmacros.h>
#endif
#ifdef HAVE_SYS_SELECT_H
#include <sys/select.h>
#endif
#ifdef HAVE_SYS_TIME_H
#include <sys/time.h>
#endif
#ifdef HAVE_UNISTD_H
#include <unistd.h>
#endif
	]])
AC_CHECK_TYPES([fd_mask], [], [], [[
#include <sys/param.h>
#include <sys/types.h>
#ifdef HAVE_SYS_SELECT_H
#include <sys/select.h>
#endif
#ifdef HAVE_SYS_TIME_H
#include <sys/time.h>
#endif
#ifdef HAVE_UNISTD_H
#include <unistd.h>
#endif
	]])

AC_CHECK_FUNCS([setresuid], [
	dnl Some platorms have setresuid that isn't implemented, test for this
	AC_MSG_CHECKING([if setresuid seems to work])
	AC_RUN_IFELSE(
		[AC_LANG_PROGRAM([[
#include <stdlib.h>
#include <errno.h>
		]], [[
	errno=0;
	setresuid(0,0,0);
	if (errno==ENOSYS)
		exit(1);
	else
		exit(0);
		]])],
		[AC_MSG_RESULT([yes])],
		[AC_DEFINE([BROKEN_SETRESUID], [1],
			[Define if your setresuid() is broken])
		 AC_MSG_RESULT([not implemented])],
		[AC_MSG_WARN([cross compiling: not checking setresuid])]
	)
])

AC_CHECK_FUNCS([setresgid], [
	dnl Some platorms have setresgid that isn't implemented, test for this
	AC_MSG_CHECKING([if setresgid seems to work])
	AC_RUN_IFELSE(
		[AC_LANG_PROGRAM([[
#include <stdlib.h>
#include <errno.h>
		]], [[
	errno=0;
	setresgid(0,0,0);
	if (errno==ENOSYS)
		exit(1);
	else
		exit(0);
		]])],
		[AC_MSG_RESULT([yes])],
		[AC_DEFINE([BROKEN_SETRESGID], [1],
			[Define if your setresgid() is broken])
		 AC_MSG_RESULT([not implemented])],
		[AC_MSG_WARN([cross compiling: not checking setresuid])]
	)
])

AC_MSG_CHECKING([for working fflush(NULL)])
AC_RUN_IFELSE(
	[AC_LANG_PROGRAM([[
#include <stdio.h>
#include <stdlib.h>
	]],
	[[fflush(NULL); exit(0);]])],
	AC_MSG_RESULT([yes]),
	[AC_MSG_RESULT([no])
	 AC_DEFINE([FFLUSH_NULL_BUG], [1],
	    [define if fflush(NULL) does not work])],
	AC_MSG_WARN([cross compiling: assuming working])
)

dnl    Checks for time functions
AC_CHECK_FUNCS([gettimeofday time])
dnl    Checks for utmp functions
AC_CHECK_FUNCS([endutent getutent getutid getutline pututline setutent])
AC_CHECK_FUNCS([utmpname])
dnl    Checks for utmpx functions
AC_CHECK_FUNCS([endutxent getutxent getutxid getutxline getutxuser pututxline])
AC_CHECK_FUNCS([setutxdb setutxent utmpxname])
dnl    Checks for lastlog functions
AC_CHECK_FUNCS([getlastlogxbyname])

AC_CHECK_FUNC([daemon],
	[AC_DEFINE([HAVE_DAEMON], [1], [Define if your libraries define daemon()])],
	[AC_CHECK_LIB([bsd], [daemon],
		[LIBS="$LIBS -lbsd"; AC_DEFINE([HAVE_DAEMON])])]
)

AC_CHECK_FUNC([getpagesize],
	[AC_DEFINE([HAVE_GETPAGESIZE], [1],
		[Define if your libraries define getpagesize()])],
	[AC_CHECK_LIB([ucb], [getpagesize],
		[LIBS="$LIBS -lucb"; AC_DEFINE([HAVE_GETPAGESIZE])])]
)

# Check for broken snprintf
if test "x$ac_cv_func_snprintf" = "xyes" ; then
	AC_MSG_CHECKING([whether snprintf correctly terminates long strings])
	AC_RUN_IFELSE(
		[AC_LANG_PROGRAM([[
#include <stdio.h>
#include <stdlib.h>
		]],
		[[
	char b[5];
	snprintf(b,5,"123456789");
	exit(b[4]!='\0');
		]])],
		[AC_MSG_RESULT([yes])],
		[
			AC_MSG_RESULT([no])
			AC_DEFINE([BROKEN_SNPRINTF], [1],
				[Define if your snprintf is busted])
			AC_MSG_WARN([****** Your snprintf() function is broken, complain to your vendor])
		],
		[ AC_MSG_WARN([cross compiling: Assuming working snprintf()]) ]
	)
fi

if test "x$ac_cv_func_snprintf" = "xyes" ; then
	AC_MSG_CHECKING([whether snprintf understands %zu])
	AC_RUN_IFELSE(
		[AC_LANG_PROGRAM([[
#include <sys/types.h>
#include <stdio.h>
#include <stdlib.h>
#include <string.h>
		]],
		[[
	size_t a = 1, b = 2;
	char z[128];
	snprintf(z, sizeof z, "%zu%zu", a, b);
	exit(strcmp(z, "12"));
		]])],
		[AC_MSG_RESULT([yes])],
		[
			AC_MSG_RESULT([no])
			AC_DEFINE([BROKEN_SNPRINTF], [1],
				[snprintf does not understand %zu])
		],
		[ AC_MSG_WARN([cross compiling: Assuming working snprintf()]) ]
	)
fi

# We depend on vsnprintf returning the right thing on overflow: the
# number of characters it tried to create (as per SUSv3)
if test "x$ac_cv_func_vsnprintf" = "xyes" ; then
	AC_MSG_CHECKING([whether vsnprintf returns correct values on overflow])
	AC_RUN_IFELSE(
		[AC_LANG_PROGRAM([[
#include <sys/types.h>
#include <stdio.h>
#include <stdarg.h>

int x_snprintf(char *str, size_t count, const char *fmt, ...)
{
	size_t ret;
	va_list ap;

	va_start(ap, fmt);
	ret = vsnprintf(str, count, fmt, ap);
	va_end(ap);
	return ret;
}
		]], [[
char x[1];
if (x_snprintf(x, 1, "%s %d", "hello", 12345) != 11)
	return 1;
if (x_snprintf(NULL, 0, "%s %d", "hello", 12345) != 11)
	return 1;
return 0;
		]])],
		[AC_MSG_RESULT([yes])],
		[
			AC_MSG_RESULT([no])
			AC_DEFINE([BROKEN_SNPRINTF], [1],
				[Define if your snprintf is busted])
			AC_MSG_WARN([****** Your vsnprintf() function is broken, complain to your vendor])
		],
		[ AC_MSG_WARN([cross compiling: Assuming working vsnprintf()]) ]
	)
fi

# On systems where [v]snprintf is broken, but is declared in stdio,
# check that the fmt argument is const char * or just char *.
# This is only useful for when BROKEN_SNPRINTF
AC_MSG_CHECKING([whether snprintf can declare const char *fmt])
AC_COMPILE_IFELSE([AC_LANG_PROGRAM([[
#include <stdio.h>
int snprintf(char *a, size_t b, const char *c, ...) { return 0; }
		]], [[
	snprintf(0, 0, 0);
		]])],
   [AC_MSG_RESULT([yes])
    AC_DEFINE([SNPRINTF_CONST], [const],
              [Define as const if snprintf() can declare const char *fmt])],
   [AC_MSG_RESULT([no])
    AC_DEFINE([SNPRINTF_CONST], [/* not const */])])

# Check for missing getpeereid (or equiv) support
NO_PEERCHECK=""
if test "x$ac_cv_func_getpeereid" != "xyes" -a "x$ac_cv_func_getpeerucred" != "xyes"; then
	AC_MSG_CHECKING([whether system supports SO_PEERCRED getsockopt])
	AC_COMPILE_IFELSE([AC_LANG_PROGRAM([[
#include <sys/types.h>
#include <sys/socket.h>]], [[int i = SO_PEERCRED;]])],
		[ AC_MSG_RESULT([yes])
		  AC_DEFINE([HAVE_SO_PEERCRED], [1], [Have PEERCRED socket option])
		], [AC_MSG_RESULT([no])
		NO_PEERCHECK=1
        ])
fi

dnl make sure that openpty does not reacquire controlling terminal
if test ! -z "$check_for_openpty_ctty_bug"; then
	AC_MSG_CHECKING([if openpty correctly handles controlling tty])
	AC_RUN_IFELSE(
		[AC_LANG_PROGRAM([[
#include <stdio.h>
#include <stdlib.h>
#include <unistd.h>
#include <sys/fcntl.h>
#include <sys/types.h>
#include <sys/wait.h>
		]], [[
	pid_t pid;
	int fd, ptyfd, ttyfd, status;

	pid = fork();
	if (pid < 0) {		/* failed */
		exit(1);
	} else if (pid > 0) {	/* parent */
		waitpid(pid, &status, 0);
		if (WIFEXITED(status))
			exit(WEXITSTATUS(status));
		else
			exit(2);
	} else {		/* child */
		close(0); close(1); close(2);
		setsid();
		openpty(&ptyfd, &ttyfd, NULL, NULL, NULL);
		fd = open("/dev/tty", O_RDWR | O_NOCTTY);
		if (fd >= 0)
			exit(3);	/* Acquired ctty: broken */
		else
			exit(0);	/* Did not acquire ctty: OK */
	}
		]])],
		[
			AC_MSG_RESULT([yes])
		],
		[
			AC_MSG_RESULT([no])
			AC_DEFINE([SSHD_ACQUIRES_CTTY])
		],
		[
			AC_MSG_RESULT([cross-compiling, assuming yes])
		]
	)
fi

if test "x$ac_cv_func_getaddrinfo" = "xyes" && \
    test "x$check_for_hpux_broken_getaddrinfo" = "x1"; then
	AC_MSG_CHECKING([if getaddrinfo seems to work])
	AC_RUN_IFELSE(
		[AC_LANG_PROGRAM([[
#include <stdio.h>
#include <stdlib.h>
#include <sys/socket.h>
#include <netdb.h>
#include <errno.h>
#include <netinet/in.h>

#define TEST_PORT "2222"
		]], [[
	int err, sock;
	struct addrinfo *gai_ai, *ai, hints;
	char ntop[NI_MAXHOST], strport[NI_MAXSERV], *name = NULL;

	memset(&hints, 0, sizeof(hints));
	hints.ai_family = PF_UNSPEC;
	hints.ai_socktype = SOCK_STREAM;
	hints.ai_flags = AI_PASSIVE;

	err = getaddrinfo(name, TEST_PORT, &hints, &gai_ai);
	if (err != 0) {
		fprintf(stderr, "getaddrinfo failed (%s)", gai_strerror(err));
		exit(1);
	}

	for (ai = gai_ai; ai != NULL; ai = ai->ai_next) {
		if (ai->ai_family != AF_INET6)
			continue;

		err = getnameinfo(ai->ai_addr, ai->ai_addrlen, ntop,
		    sizeof(ntop), strport, sizeof(strport),
		    NI_NUMERICHOST|NI_NUMERICSERV);

		if (err != 0) {
			if (err == EAI_SYSTEM)
				perror("getnameinfo EAI_SYSTEM");
			else
				fprintf(stderr, "getnameinfo failed: %s\n",
				    gai_strerror(err));
			exit(2);
		}

		sock = socket(ai->ai_family, ai->ai_socktype, ai->ai_protocol);
		if (sock < 0)
			perror("socket");
		if (bind(sock, ai->ai_addr, ai->ai_addrlen) < 0) {
			if (errno == EBADF)
				exit(3);
		}
	}
	exit(0);
		]])],
		[
			AC_MSG_RESULT([yes])
		],
		[
			AC_MSG_RESULT([no])
			AC_DEFINE([BROKEN_GETADDRINFO])
		],
		[
			AC_MSG_RESULT([cross-compiling, assuming yes])
		]
	)
fi

if test "x$ac_cv_func_getaddrinfo" = "xyes" && \
    test "x$check_for_aix_broken_getaddrinfo" = "x1"; then
	AC_MSG_CHECKING([if getaddrinfo seems to work])
	AC_RUN_IFELSE(
		[AC_LANG_PROGRAM([[
#include <stdio.h>
#include <stdlib.h>
#include <sys/socket.h>
#include <netdb.h>
#include <errno.h>
#include <netinet/in.h>

#define TEST_PORT "2222"
		]], [[
	int err, sock;
	struct addrinfo *gai_ai, *ai, hints;
	char ntop[NI_MAXHOST], strport[NI_MAXSERV], *name = NULL;

	memset(&hints, 0, sizeof(hints));
	hints.ai_family = PF_UNSPEC;
	hints.ai_socktype = SOCK_STREAM;
	hints.ai_flags = AI_PASSIVE;

	err = getaddrinfo(name, TEST_PORT, &hints, &gai_ai);
	if (err != 0) {
		fprintf(stderr, "getaddrinfo failed (%s)", gai_strerror(err));
		exit(1);
	}

	for (ai = gai_ai; ai != NULL; ai = ai->ai_next) {
		if (ai->ai_family != AF_INET && ai->ai_family != AF_INET6)
			continue;

		err = getnameinfo(ai->ai_addr, ai->ai_addrlen, ntop,
		    sizeof(ntop), strport, sizeof(strport),
		    NI_NUMERICHOST|NI_NUMERICSERV);

		if (ai->ai_family == AF_INET && err != 0) {
			perror("getnameinfo");
			exit(2);
		}
	}
	exit(0);
		]])],
		[
			AC_MSG_RESULT([yes])
			AC_DEFINE([AIX_GETNAMEINFO_HACK], [1],
				[Define if you have a getaddrinfo that fails
				for the all-zeros IPv6 address])
		],
		[
			AC_MSG_RESULT([no])
			AC_DEFINE([BROKEN_GETADDRINFO])
		],
		[
			AC_MSG_RESULT([cross-compiling, assuming no])
		]
	)
fi

if test "x$ac_cv_func_getaddrinfo" = "xyes"; then
	AC_CHECK_DECLS(AI_NUMERICSERV, , ,
	    [#include <sys/types.h>
	     #include <sys/socket.h>
	     #include <netdb.h>])
fi

if test "x$check_for_conflicting_getspnam" = "x1"; then
	AC_MSG_CHECKING([for conflicting getspnam in shadow.h])
	AC_COMPILE_IFELSE([AC_LANG_PROGRAM([[
#include <shadow.h>
#include <stdlib.h>
		]],
		[[ exit(0); ]])],
		[
			AC_MSG_RESULT([no])
		],
		[
			AC_MSG_RESULT([yes])
			AC_DEFINE([GETSPNAM_CONFLICTING_DEFS], [1],
			    [Conflicting defs for getspnam])
		]
	)
fi

dnl NetBSD added an strnvis and unfortunately made it incompatible with the
dnl existing one in OpenBSD and Linux's libbsd (the former having existed
dnl for over ten years). Despite this incompatibility being reported during
dnl development (see http://gnats.netbsd.org/44977) they still shipped it.
dnl Even more unfortunately FreeBSD and later MacOS picked up this incompatible
dnl implementation.  Try to detect this mess, and assume the only safe option
dnl if we're cross compiling.
dnl
dnl OpenBSD, 2001: strnvis(char *dst, const char *src, size_t dlen, int flag);
dnl NetBSD: 2012,  strnvis(char *dst, size_t dlen, const char *src, int flag);
if test "x$ac_cv_func_strnvis" = "xyes"; then
	AC_MSG_CHECKING([for working strnvis])
	AC_RUN_IFELSE(
		[AC_LANG_PROGRAM([[
#include <signal.h>
#include <stdlib.h>
#include <string.h>
#include <unistd.h>
#include <vis.h>
static void sighandler(int sig) { _exit(1); }
		]], [[
	char dst[16];

	signal(SIGSEGV, sighandler);
	if (strnvis(dst, "src", 4, 0) && strcmp(dst, "src") == 0)
		exit(0);
	exit(1)
		]])],
		[AC_MSG_RESULT([yes])],
		[AC_MSG_RESULT([no])
		 AC_DEFINE([BROKEN_STRNVIS], [1], [strnvis detected broken])],
		[AC_MSG_WARN([cross compiling: assuming broken])
		 AC_DEFINE([BROKEN_STRNVIS], [1], [strnvis assumed broken])]
	)
fi

AC_MSG_CHECKING([if SA_RESTARTed signals interrupt select()])
AC_RUN_IFELSE(
	[AC_LANG_PROGRAM([[
#ifdef HAVE_SYS_SELECT
# include <sys/select.h>
#endif
#include <sys/types.h>
#include <sys/time.h>
#include <stdlib.h>
#include <signal.h>
#include <unistd.h>
static void sighandler(int sig) { }
		]], [[
	int r;
	pid_t pid;
	struct sigaction sa;

	sa.sa_handler = sighandler;
	sa.sa_flags = SA_RESTART;
	(void)sigaction(SIGTERM, &sa, NULL);
	if ((pid = fork()) == 0) { /* child */
		pid = getppid();
		sleep(1);
		kill(pid, SIGTERM);
		sleep(1);
		if (getppid() == pid) /* if parent did not exit, shoot it */
			kill(pid, SIGKILL);
		exit(0);
	} else { /* parent */
		r = select(0, NULL, NULL, NULL, NULL);
	}
	exit(r == -1 ? 0 : 1);
	]])],
	[AC_MSG_RESULT([yes])],
	[AC_MSG_RESULT([no])
	 AC_DEFINE([NO_SA_RESTART], [1],
	    [SA_RESTARTed signals do no interrupt select])],
	[AC_MSG_WARN([cross compiling: assuming yes])]
)

AC_CHECK_FUNCS([getpgrp],[
	AC_MSG_CHECKING([if getpgrp accepts zero args])
	AC_COMPILE_IFELSE(
		[AC_LANG_PROGRAM([[$ac_includes_default]], [[ getpgrp(); ]])],
		[ AC_MSG_RESULT([yes])
		  AC_DEFINE([GETPGRP_VOID], [1], [getpgrp takes zero args])],
		[ AC_MSG_RESULT([no])
		  AC_DEFINE([GETPGRP_VOID], [0], [getpgrp takes one arg])]
	)
])

<<<<<<< HEAD
# Search for BearSSL
if test "x$bearssl" = "xyes" ; then
	LIBS="-lbearssl $LIBS"
	AC_TRY_LINK_FUNC([br_sha256_init], ,
	    [AC_MSG_ERROR([*** working BearSSL not found, check config.log])])
	AC_CHECK_HEADER([bearssl.h], ,
	    [AC_MSG_ERROR([*** BearSSL headers missing - please install first or check config.log ***])])
=======
# Search for OpenSSL
saved_CPPFLAGS="$CPPFLAGS"
saved_LDFLAGS="$LDFLAGS"
AC_ARG_WITH([ssl-dir],
	[  --with-ssl-dir=PATH     Specify path to OpenSSL installation ],
	[
		if test "x$openssl" = "xno" ; then
			AC_MSG_ERROR([cannot use --with-ssl-dir when OpenSSL disabled])
		fi
		if test "x$withval" != "xno" ; then
			case "$withval" in
				# Relative paths
				./*|../*)	withval="`pwd`/$withval"
			esac
			if test -d "$withval/lib"; then
				libcrypto_path="${withval}/lib"
			elif test -d "$withval/lib64"; then
				libcrypto_path="$withval/lib64"
			else
				# Built but not installed
				libcrypto_path="${withval}"
			fi
			if test -n "${rpath_opt}"; then
				LDFLAGS="-L${libcrypto_path} ${rpath_opt}${libcrypto_path} ${LDFLAGS}"
			else
				LDFLAGS="-L${libcrypto_path} ${LDFLAGS}"
			fi
			if test -d "$withval/include"; then
				CPPFLAGS="-I${withval}/include ${CPPFLAGS}"
			else
				CPPFLAGS="-I${withval} ${CPPFLAGS}"
			fi
		fi
	]
)

AC_ARG_WITH([openssl-header-check],
	[  --without-openssl-header-check Disable OpenSSL version consistency check],
	[
		if test "x$withval" = "xno" ; then
			openssl_check_nonfatal=1
		fi
	]
)

openssl_engine=no
AC_ARG_WITH([ssl-engine],
	[  --with-ssl-engine       Enable OpenSSL (hardware) ENGINE support ],
	[
		if test "x$withval" != "xno" ; then
			if test "x$openssl" = "xno" ; then
				AC_MSG_ERROR([cannot use --with-ssl-engine when OpenSSL disabled])
			fi
			openssl_engine=yes
		fi
	]
)

if test "x$openssl" = "xyes" ; then
	LIBS="-lcrypto $LIBS"
	AC_TRY_LINK_FUNC([RAND_add], ,
	    [AC_MSG_ERROR([*** working libcrypto not found, check config.log])])
	AC_CHECK_HEADER([openssl/opensslv.h], ,
	    [AC_MSG_ERROR([*** OpenSSL headers missing - please install first or check config.log ***])])

	# Determine OpenSSL header version
	AC_MSG_CHECKING([OpenSSL header version])
	AC_RUN_IFELSE(
		[AC_LANG_PROGRAM([[
	#include <stdlib.h>
	#include <stdio.h>
	#include <string.h>
	#include <openssl/opensslv.h>
	#define DATA "conftest.sslincver"
		]], [[
		FILE *fd;
		int rc;

		fd = fopen(DATA,"w");
		if(fd == NULL)
			exit(1);

		if ((rc = fprintf(fd, "%08lx (%s)\n",
		    (unsigned long)OPENSSL_VERSION_NUMBER,
		     OPENSSL_VERSION_TEXT)) < 0)
			exit(1);

		exit(0);
		]])],
		[
			ssl_header_ver=`cat conftest.sslincver`
			AC_MSG_RESULT([$ssl_header_ver])
		],
		[
			AC_MSG_RESULT([not found])
			AC_MSG_ERROR([OpenSSL version header not found.])
		],
		[
			AC_MSG_WARN([cross compiling: not checking])
		]
	)

	# Determining OpenSSL library version is version dependent.
	AC_CHECK_FUNCS([OpenSSL_version OpenSSL_version_num])

	# Determine OpenSSL library version
	AC_MSG_CHECKING([OpenSSL library version])
	AC_RUN_IFELSE(
		[AC_LANG_PROGRAM([[
	#include <stdio.h>
	#include <stdlib.h>
	#include <string.h>
	#include <openssl/opensslv.h>
	#include <openssl/crypto.h>
	#define DATA "conftest.ssllibver"
		]], [[
		FILE *fd;
		int rc;

		fd = fopen(DATA,"w");
		if(fd == NULL)
			exit(1);
#ifndef OPENSSL_VERSION
# define OPENSSL_VERSION SSLEAY_VERSION
#endif
#ifndef HAVE_OPENSSL_VERSION
# define OpenSSL_version	SSLeay_version
#endif
#ifndef HAVE_OPENSSL_VERSION_NUM
# define OpenSSL_version_num	SSLeay
#endif
		if ((rc = fprintf(fd, "%08lx (%s)\n",
		    (unsigned long)OpenSSL_version_num(),
		    OpenSSL_version(OPENSSL_VERSION))) < 0)
			exit(1);

		exit(0);
		]])],
		[
			ssl_library_ver=`cat conftest.ssllibver`
			# Check version is supported.
			case "$ssl_library_ver" in
			10000*|0*)
				AC_MSG_ERROR([OpenSSL >= 1.0.1 required (have "$ssl_library_ver")])
		                ;;
			100*)   ;; # 1.0.x
			101000[[0123456]]*)
				# https://github.com/openssl/openssl/pull/4613
				AC_MSG_ERROR([OpenSSL 1.1.x versions prior to 1.1.0g have a bug that breaks their use with OpenSSH (have "$ssl_library_ver")])
				;;
			101*)   ;; # 1.1.x
			200*)   ;; # LibreSSL
			300*)   ;; # OpenSSL 3
			301*)   ;; # OpenSSL development branch.
		        *)
				AC_MSG_ERROR([Unknown/unsupported OpenSSL version ("$ssl_library_ver")])
		                ;;
			esac
			AC_MSG_RESULT([$ssl_library_ver])
		],
		[
			AC_MSG_RESULT([not found])
			AC_MSG_ERROR([OpenSSL library not found.])
		],
		[
			AC_MSG_WARN([cross compiling: not checking])
		]
	)

	# Sanity check OpenSSL headers
	AC_MSG_CHECKING([whether OpenSSL's headers match the library])
	AC_RUN_IFELSE(
		[AC_LANG_PROGRAM([[
	#include <stdlib.h>
	#include <string.h>
	#include <openssl/opensslv.h>
	#include <openssl/crypto.h>
		]], [[
#ifndef HAVE_OPENSSL_VERSION_NUM
# define OpenSSL_version_num	SSLeay
#endif
		exit(OpenSSL_version_num() == OPENSSL_VERSION_NUMBER ? 0 : 1);
		]])],
		[
			AC_MSG_RESULT([yes])
		],
		[
			AC_MSG_RESULT([no])
			if test "x$openssl_check_nonfatal" = "x"; then
				AC_MSG_ERROR([Your OpenSSL headers do not match your
	library. Check config.log for details.
	If you are sure your installation is consistent, you can disable the check
	by running "./configure --without-openssl-header-check".
	Also see contrib/findssl.sh for help identifying header/library mismatches.
	])
			else
				AC_MSG_WARN([Your OpenSSL headers do not match your
	library. Check config.log for details.
	Also see contrib/findssl.sh for help identifying header/library mismatches.])
			fi
		],
		[
			AC_MSG_WARN([cross compiling: not checking])
		]
	)

	AC_MSG_CHECKING([if programs using OpenSSL functions will link])
	AC_LINK_IFELSE(
		[AC_LANG_PROGRAM([[ #include <openssl/err.h> ]],
		[[ ERR_load_crypto_strings(); ]])],
		[
			AC_MSG_RESULT([yes])
		],
		[
			AC_MSG_RESULT([no])
			saved_LIBS="$LIBS"
			LIBS="$LIBS -ldl"
			AC_MSG_CHECKING([if programs using OpenSSL need -ldl])
			AC_LINK_IFELSE(
				[AC_LANG_PROGRAM([[ #include <openssl/err.h> ]],
				[[ ERR_load_crypto_strings(); ]])],
				[
					AC_MSG_RESULT([yes])
				],
				[
					AC_MSG_RESULT([no])
					LIBS="$saved_LIBS"
				]
			)
		]
	)

	AC_CHECK_FUNCS([ \
		BN_is_prime_ex \
		DSA_generate_parameters_ex \
		EVP_CIPHER_CTX_ctrl \
		EVP_DigestFinal_ex \
		EVP_DigestInit_ex \
		EVP_MD_CTX_cleanup \
		EVP_MD_CTX_copy_ex \
		EVP_MD_CTX_init \
		HMAC_CTX_init \
		RSA_generate_key_ex \
		RSA_get_default_method \
	])

	# OpenSSL_add_all_algorithms may be a macro.
	AC_CHECK_FUNC(OpenSSL_add_all_algorithms,
	    AC_DEFINE(HAVE_OPENSSL_ADD_ALL_ALGORITHMS, 1, [as a function]),
	    AC_CHECK_DECL(OpenSSL_add_all_algorithms,
		AC_DEFINE(HAVE_OPENSSL_ADD_ALL_ALGORITHMS, 1, [as a macro]), ,
		[[#include <openssl/evp.h>]]
	    )
	)

	# LibreSSL/OpenSSL 1.1x API
	AC_CHECK_FUNCS([ \
		OPENSSL_init_crypto \
		DH_get0_key \
		DH_get0_pqg \
		DH_set0_key \
		DH_set_length \
		DH_set0_pqg \
		DSA_get0_key \
		DSA_get0_pqg \
		DSA_set0_key \
		DSA_set0_pqg \
		DSA_SIG_get0 \
		DSA_SIG_set0 \
		ECDSA_SIG_get0 \
		ECDSA_SIG_set0 \
		EVP_CIPHER_CTX_iv \
		EVP_CIPHER_CTX_iv_noconst \
		EVP_CIPHER_CTX_get_iv \
		EVP_CIPHER_CTX_get_updated_iv \
		EVP_CIPHER_CTX_set_iv \
		RSA_get0_crt_params \
		RSA_get0_factors \
		RSA_get0_key \
		RSA_set0_crt_params \
		RSA_set0_factors \
		RSA_set0_key \
		RSA_meth_free \
		RSA_meth_dup \
		RSA_meth_set1_name \
		RSA_meth_get_finish \
		RSA_meth_set_priv_enc \
		RSA_meth_set_priv_dec \
		RSA_meth_set_finish \
		EVP_PKEY_get0_RSA \
		EVP_MD_CTX_new \
		EVP_MD_CTX_free \
		EVP_chacha20 \
	])

	if test "x$openssl_engine" = "xyes" ; then
		AC_MSG_CHECKING([for OpenSSL ENGINE support])
		AC_COMPILE_IFELSE([AC_LANG_PROGRAM([[
	#include <openssl/engine.h>
			]], [[
				ENGINE_load_builtin_engines();
				ENGINE_register_all_complete();
			]])],
			[ AC_MSG_RESULT([yes])
			  AC_DEFINE([USE_OPENSSL_ENGINE], [1],
			     [Enable OpenSSL engine support])
			], [ AC_MSG_ERROR([OpenSSL ENGINE support not found])
		])
	fi

	# Check for OpenSSL without EVP_aes_{192,256}_cbc
	AC_MSG_CHECKING([whether OpenSSL has crippled AES support])
	AC_LINK_IFELSE(
		[AC_LANG_PROGRAM([[
	#include <stdlib.h>
	#include <string.h>
	#include <openssl/evp.h>
		]], [[
		exit(EVP_aes_192_cbc() == NULL || EVP_aes_256_cbc() == NULL);
		]])],
		[
			AC_MSG_RESULT([no])
		],
		[
			AC_MSG_RESULT([yes])
			AC_DEFINE([OPENSSL_LOBOTOMISED_AES], [1],
			    [libcrypto is missing AES 192 and 256 bit functions])
		]
	)

	# Check for OpenSSL with EVP_aes_*ctr
	AC_MSG_CHECKING([whether OpenSSL has AES CTR via EVP])
	AC_LINK_IFELSE(
		[AC_LANG_PROGRAM([[
	#include <stdlib.h>
	#include <string.h>
	#include <openssl/evp.h>
		]], [[
		exit(EVP_aes_128_ctr() == NULL ||
		    EVP_aes_192_cbc() == NULL ||
		    EVP_aes_256_cbc() == NULL);
		]])],
		[
			AC_MSG_RESULT([yes])
			AC_DEFINE([OPENSSL_HAVE_EVPCTR], [1],
			    [libcrypto has EVP AES CTR])
		],
		[
			AC_MSG_RESULT([no])
		]
	)

	# Check for OpenSSL with EVP_aes_*gcm
	AC_MSG_CHECKING([whether OpenSSL has AES GCM via EVP])
	AC_LINK_IFELSE(
		[AC_LANG_PROGRAM([[
	#include <stdlib.h>
	#include <string.h>
	#include <openssl/evp.h>
		]], [[
		exit(EVP_aes_128_gcm() == NULL ||
		    EVP_aes_256_gcm() == NULL ||
		    EVP_CTRL_GCM_SET_IV_FIXED == 0 ||
		    EVP_CTRL_GCM_IV_GEN == 0 ||
		    EVP_CTRL_GCM_SET_TAG == 0 ||
		    EVP_CTRL_GCM_GET_TAG == 0 ||
		    EVP_CIPHER_CTX_ctrl(NULL, 0, 0, NULL) == 0);
		]])],
		[
			AC_MSG_RESULT([yes])
			AC_DEFINE([OPENSSL_HAVE_EVPGCM], [1],
			    [libcrypto has EVP AES GCM])
		],
		[
			AC_MSG_RESULT([no])
			unsupported_algorithms="$unsupported_cipers \
			   aes128-gcm@openssh.com \
			   aes256-gcm@openssh.com"
		]
	)

	AC_MSG_CHECKING([if EVP_DigestUpdate returns an int])
	AC_LINK_IFELSE(
		[AC_LANG_PROGRAM([[
	#include <stdlib.h>
	#include <string.h>
	#include <openssl/evp.h>
		]], [[
		if(EVP_DigestUpdate(NULL, NULL,0))
			exit(0);
		]])],
		[
			AC_MSG_RESULT([yes])
		],
		[
			AC_MSG_RESULT([no])
			AC_DEFINE([OPENSSL_EVP_DIGESTUPDATE_VOID], [1],
			    [Define if EVP_DigestUpdate returns void])
		]
	)

	# Some systems want crypt() from libcrypt, *not* the version in OpenSSL,
	# because the system crypt() is more featureful.
	if test "x$check_for_libcrypt_before" = "x1"; then
		AC_CHECK_LIB([crypt], [crypt])
	fi

	# Some Linux systems (Slackware) need crypt() from libcrypt, *not* the
	# version in OpenSSL.
	if test "x$check_for_libcrypt_later" = "x1"; then
		AC_CHECK_LIB([crypt], [crypt], [LIBS="$LIBS -lcrypt"])
	fi
	AC_CHECK_FUNCS([crypt DES_crypt])

	# Check for SHA256, SHA384 and SHA512 support in OpenSSL
	AC_CHECK_FUNCS([EVP_sha256 EVP_sha384 EVP_sha512])

	# Check complete ECC support in OpenSSL
	AC_MSG_CHECKING([whether OpenSSL has NID_X9_62_prime256v1])
	AC_LINK_IFELSE(
		[AC_LANG_PROGRAM([[
	#include <openssl/ec.h>
	#include <openssl/ecdh.h>
	#include <openssl/ecdsa.h>
	#include <openssl/evp.h>
	#include <openssl/objects.h>
	#include <openssl/opensslv.h>
		]], [[
		EC_KEY *e = EC_KEY_new_by_curve_name(NID_X9_62_prime256v1);
		const EVP_MD *m = EVP_sha256(); /* We need this too */
		]])],
		[ AC_MSG_RESULT([yes])
		  enable_nistp256=1 ],
		[ AC_MSG_RESULT([no]) ]
	)

	AC_MSG_CHECKING([whether OpenSSL has NID_secp384r1])
	AC_LINK_IFELSE(
		[AC_LANG_PROGRAM([[
	#include <openssl/ec.h>
	#include <openssl/ecdh.h>
	#include <openssl/ecdsa.h>
	#include <openssl/evp.h>
	#include <openssl/objects.h>
	#include <openssl/opensslv.h>
		]], [[
		EC_KEY *e = EC_KEY_new_by_curve_name(NID_secp384r1);
		const EVP_MD *m = EVP_sha384(); /* We need this too */
		]])],
		[ AC_MSG_RESULT([yes])
		  enable_nistp384=1 ],
		[ AC_MSG_RESULT([no]) ]
	)

	AC_MSG_CHECKING([whether OpenSSL has NID_secp521r1])
	AC_LINK_IFELSE(
		[AC_LANG_PROGRAM([[
	#include <openssl/ec.h>
	#include <openssl/ecdh.h>
	#include <openssl/ecdsa.h>
	#include <openssl/evp.h>
	#include <openssl/objects.h>
	#include <openssl/opensslv.h>
		]], [[
		EC_KEY *e = EC_KEY_new_by_curve_name(NID_secp521r1);
		const EVP_MD *m = EVP_sha512(); /* We need this too */
		]])],
		[ AC_MSG_RESULT([yes])
		  AC_MSG_CHECKING([if OpenSSL's NID_secp521r1 is functional])
		  AC_RUN_IFELSE(
			[AC_LANG_PROGRAM([[
	#include <stdlib.h>
	#include <openssl/ec.h>
	#include <openssl/ecdh.h>
	#include <openssl/ecdsa.h>
	#include <openssl/evp.h>
	#include <openssl/objects.h>
	#include <openssl/opensslv.h>
			]],[[
			EC_KEY *e = EC_KEY_new_by_curve_name(NID_secp521r1);
			const EVP_MD *m = EVP_sha512(); /* We need this too */
			exit(e == NULL || m == NULL);
			]])],
			[ AC_MSG_RESULT([yes])
			  enable_nistp521=1 ],
			[ AC_MSG_RESULT([no]) ],
			[ AC_MSG_WARN([cross-compiling: assuming yes])
			  enable_nistp521=1 ]
		  )],
		AC_MSG_RESULT([no])
	)

	if test x$enable_nistp256 = x1 || test x$enable_nistp384 = x1 || \
	    test x$enable_nistp521 = x1; then
		AC_DEFINE(OPENSSL_HAS_ECC, [1], [OpenSSL has ECC])
		AC_CHECK_FUNCS([EC_KEY_METHOD_new])
		openssl_ecc=yes
	else
		openssl_ecc=no
	fi
	if test x$enable_nistp256 = x1; then
		AC_DEFINE([OPENSSL_HAS_NISTP256], [1],
		    [libcrypto has NID_X9_62_prime256v1])
	else
		unsupported_algorithms="$unsupported_algorithms \
			ecdsa-sha2-nistp256 \
			ecdh-sha2-nistp256 \
			ecdsa-sha2-nistp256-cert-v01@openssh.com"
	fi
	if test x$enable_nistp384 = x1; then
		AC_DEFINE([OPENSSL_HAS_NISTP384], [1], [libcrypto has NID_secp384r1])
	else
		unsupported_algorithms="$unsupported_algorithms \
			ecdsa-sha2-nistp384 \
			ecdh-sha2-nistp384 \
			ecdsa-sha2-nistp384-cert-v01@openssh.com"
	fi
	if test x$enable_nistp521 = x1; then
		AC_DEFINE([OPENSSL_HAS_NISTP521], [1], [libcrypto has NID_secp521r1])
	else
		unsupported_algorithms="$unsupported_algorithms \
			ecdh-sha2-nistp521 \
			ecdsa-sha2-nistp521 \
			ecdsa-sha2-nistp521-cert-v01@openssh.com"
	fi

else
	AC_CHECK_LIB([crypt], [crypt], [LIBS="$LIBS -lcrypt"])
	AC_CHECK_FUNCS([crypt])
>>>>>>> 166456ce
fi

AC_CHECK_LIB([crypt], [crypt], [LIBS="$LIBS -lcrypt"])
AC_CHECK_FUNCS([crypt])

# PKCS11/U2F depend on OpenSSL and dlopen().
enable_pkcs11="disabled; missing libcrypto"
enable_sk=yes
<<<<<<< HEAD
if test "x$bearssl" != "xyes" ; then
	enable_sk="disabled; missing bearssl"
=======
if test "x$openssl" != "xyes" ; then
	enable_pkcs11="disabled; missing libcrypto"
>>>>>>> 166456ce
fi
if test "x$ac_cv_func_dlopen" != "xyes" ; then
	enable_pkcs11="disabled; missing dlopen(3)"
	enable_sk="disabled; missing dlopen(3)"
fi
if test "x$ac_cv_have_decl_RTLD_NOW" != "xyes" ; then
	enable_pkcs11="disabled; missing RTLD_NOW"
	enable_sk="disabled; missing RTLD_NOW"
fi
if test ! -z "$disable_pkcs11" ; then
	enable_pkcs11="disabled by user"
fi
if test ! -z "$disable_sk" ; then
	enable_sk="disabled by user"
fi

AC_MSG_CHECKING([whether to enable PKCS11])
if test "x$enable_pkcs11" = "xyes" ; then
	AC_DEFINE([ENABLE_PKCS11], [], [Enable for PKCS#11 support])
fi
AC_MSG_RESULT([$enable_pkcs11])

AC_MSG_CHECKING([whether to enable U2F])
if test "x$enable_sk" = "xyes" ; then
	AC_DEFINE([ENABLE_SK], [], [Enable for U2F/FIDO support])
	AC_SUBST(SK_DUMMY_LIBRARY, [regress/misc/sk-dummy/sk-dummy.so])
else
	# Do not try to build sk-dummy library.
	AC_SUBST(SK_DUMMY_LIBRARY, [""])
fi
AC_MSG_RESULT([$enable_sk])

# Now check for built-in security key support.
if test "x$enable_sk" = "xyes" -a "x$enable_sk_internal" = "xyes" ; then
	AC_PATH_TOOL([PKGCONFIG], [pkg-config], [no])
	use_pkgconfig_for_libfido2=
	if test "x$PKGCONFIG" != "xno"; then
		AC_MSG_CHECKING([if $PKGCONFIG knows about libfido2])
		if "$PKGCONFIG" libfido2; then
			AC_MSG_RESULT([yes])
			use_pkgconfig_for_libfido2=yes
		else
			AC_MSG_RESULT([no])
		fi
	fi
	if test "x$use_pkgconfig_for_libfido2" = "xyes"; then
		LIBFIDO2=`$PKGCONFIG --libs libfido2`
		CPPFLAGS="$CPPFLAGS `$PKGCONFIG --cflags libfido2`"
	else
		LIBFIDO2="-lfido2 -lcbor"
	fi
	OTHERLIBS=`echo $LIBFIDO2 | sed 's/-lfido2//'`
	AC_CHECK_LIB([fido2], [fido_init],
		[
			AC_SUBST([LIBFIDO2])
			AC_DEFINE([ENABLE_SK_INTERNAL], [],
			    [Enable for built-in U2F/FIDO support])
			enable_sk="built-in"
		], [ AC_MSG_ERROR([no usable libfido2 found]) ],
		[ $OTHERLIBS ]
	)
	saved_LIBS="$LIBS"
	LIBS="$LIBS $LIBFIDO2"
	AC_CHECK_FUNCS([ \
		fido_assert_set_clientdata \
		fido_cred_prot \
		fido_cred_set_prot \
		fido_cred_set_clientdata \
		fido_dev_get_touch_begin \
		fido_dev_get_touch_status \
		fido_dev_supports_cred_prot \
	])
	LIBS="$saved_LIBS"
	AC_CHECK_HEADER([fido.h], [],
		AC_MSG_ERROR([missing fido.h from libfido2]))
	AC_CHECK_HEADER([fido/credman.h], [],
		AC_MSG_ERROR([missing fido/credman.h from libfido2]),
		[#include <fido.h>]
	)
fi

AC_CHECK_FUNCS([ \
	arc4random \
	arc4random_buf \
	arc4random_stir \
	arc4random_uniform \
])

saved_LIBS="$LIBS"
AC_CHECK_LIB([iaf], [ia_openinfo], [
	LIBS="$LIBS -liaf"
	AC_CHECK_FUNCS([set_id], [SSHDLIBS="$SSHDLIBS -liaf"
				AC_DEFINE([HAVE_LIBIAF], [1],
			[Define if system has libiaf that supports set_id])
				])
])
LIBS="$saved_LIBS"

### Configure cryptographic random number support

# Which randomness source do we use?
AC_MSG_WARN([OpenSSH will use /dev/urandom as a source of random numbers. It will fail if this device is not supported or accessible])

# Check for PAM libs
PAM_MSG="no"
AC_ARG_WITH([pam],
	[  --with-pam              Enable PAM support ],
	[
		if test "x$withval" != "xno" ; then
			if test "x$ac_cv_header_security_pam_appl_h" != "xyes" && \
			   test "x$ac_cv_header_pam_pam_appl_h" != "xyes" ; then
				AC_MSG_ERROR([PAM headers not found])
			fi

			saved_LIBS="$LIBS"
			AC_CHECK_LIB([dl], [dlopen], , )
			AC_CHECK_LIB([pam], [pam_set_item], , [AC_MSG_ERROR([*** libpam missing])])
			AC_CHECK_FUNCS([pam_getenvlist])
			AC_CHECK_FUNCS([pam_putenv])
			LIBS="$saved_LIBS"

			PAM_MSG="yes"

			SSHDLIBS="$SSHDLIBS -lpam"
			AC_DEFINE([USE_PAM], [1],
				[Define if you want to enable PAM support])

			if test $ac_cv_lib_dl_dlopen = yes; then
				case "$LIBS" in
				*-ldl*)
					# libdl already in LIBS
					;;
				*)
					SSHDLIBS="$SSHDLIBS -ldl"
					;;
				esac
			fi
		fi
	]
)

AC_ARG_WITH([pam-service],
	[  --with-pam-service=name Specify PAM service name ],
	[
		if test "x$withval" != "xno" && \
		   test "x$withval" != "xyes" ; then
			AC_DEFINE_UNQUOTED([SSHD_PAM_SERVICE],
				["$withval"], [sshd PAM service name])
		fi
	]
)

# Check for older PAM
if test "x$PAM_MSG" = "xyes" ; then
	# Check PAM strerror arguments (old PAM)
	AC_MSG_CHECKING([whether pam_strerror takes only one argument])
	AC_COMPILE_IFELSE([AC_LANG_PROGRAM([[
#include <stdlib.h>
#if defined(HAVE_SECURITY_PAM_APPL_H)
#include <security/pam_appl.h>
#elif defined (HAVE_PAM_PAM_APPL_H)
#include <pam/pam_appl.h>
#endif
		]], [[
(void)pam_strerror((pam_handle_t *)NULL, -1);
		]])], [AC_MSG_RESULT([no])], [
			AC_DEFINE([HAVE_OLD_PAM], [1],
				[Define if you have an old version of PAM
				which takes only one argument to pam_strerror])
			AC_MSG_RESULT([yes])
			PAM_MSG="yes (old library)"

	])
fi

case "$host" in
*-*-cygwin*)
	SSH_PRIVSEP_USER=CYGWIN_SSH_PRIVSEP_USER
	;;
*)
	SSH_PRIVSEP_USER=sshd
	;;
esac
AC_ARG_WITH([privsep-user],
	[  --with-privsep-user=user Specify non-privileged user for privilege separation],
	[
		if test -n "$withval"  &&  test "x$withval" != "xno"  &&  \
		    test "x${withval}" != "xyes"; then
			SSH_PRIVSEP_USER=$withval
		fi
	]
)
if test "x$SSH_PRIVSEP_USER" = "xCYGWIN_SSH_PRIVSEP_USER" ; then
	AC_DEFINE_UNQUOTED([SSH_PRIVSEP_USER], [CYGWIN_SSH_PRIVSEP_USER],
		[Cygwin function to fetch non-privileged user for privilege separation])
else
	AC_DEFINE_UNQUOTED([SSH_PRIVSEP_USER], ["$SSH_PRIVSEP_USER"],
		[non-privileged user for privilege separation])
fi
AC_SUBST([SSH_PRIVSEP_USER])

if test "x$have_linux_no_new_privs" = "x1" ; then
AC_CHECK_DECL([SECCOMP_MODE_FILTER], [have_seccomp_filter=1], , [
	#include <sys/types.h>
	#include <linux/seccomp.h>
])
fi
if test "x$have_seccomp_filter" = "x1" ; then
AC_MSG_CHECKING([kernel for seccomp_filter support])
AC_LINK_IFELSE([AC_LANG_PROGRAM([[
		#include <errno.h>
		#include <elf.h>
		#include <linux/audit.h>
		#include <linux/seccomp.h>
		#include <stdlib.h>
		#include <sys/prctl.h>
	]],
	[[ int i = $seccomp_audit_arch;
	   errno = 0;
	   prctl(PR_SET_SECCOMP, SECCOMP_MODE_FILTER, NULL, 0, 0);
	   exit(errno == EFAULT ? 0 : 1); ]])],
	[ AC_MSG_RESULT([yes]) ], [
		AC_MSG_RESULT([no])
		# Disable seccomp filter as a target
		have_seccomp_filter=0
	]
)
fi

# Decide which sandbox style to use
sandbox_arg=""
AC_ARG_WITH([sandbox],
	[  --with-sandbox=style    Specify privilege separation sandbox (no, capsicum, darwin, rlimit, seccomp_filter, systrace, pledge)],
	[
		if test "x$withval" = "xyes" ; then
			sandbox_arg=""
		else
			sandbox_arg="$withval"
		fi
	]
)

# POSIX specifies that poll() "shall fail with EINVAL if the nfds argument
# is greater than OPEN_MAX".  On some platforms that includes implementions
# ofselect in userspace on top of poll() so check both work with rlimit NOFILES
# so check that both work before enabling the rlimit sandbox.
AC_MSG_CHECKING([if select and/or poll works with descriptor rlimit])
AC_RUN_IFELSE(
	[AC_LANG_PROGRAM([[
#include <sys/types.h>
#ifdef HAVE_SYS_TIME_H
# include <sys/time.h>
#endif
#include <sys/resource.h>
#ifdef HAVE_SYS_SELECT_H
# include <sys/select.h>
#endif
#ifdef HAVE_POLL_H
# include <poll.h>
#elif HAVE_SYS_POLL_H
# include <sys/poll.h>
#endif
#include <errno.h>
#include <fcntl.h>
#include <stdlib.h>
	]],[[
	struct rlimit rl_zero;
	int fd, r;
	fd_set fds;
	struct timeval tv;
#ifdef HAVE_POLL
	struct pollfd pfd;
#endif

	fd = open("/dev/null", O_RDONLY);
	FD_ZERO(&fds);
	FD_SET(fd, &fds);
	rl_zero.rlim_cur = rl_zero.rlim_max = 0;
	setrlimit(RLIMIT_FSIZE, &rl_zero);
	setrlimit(RLIMIT_NOFILE, &rl_zero);
	tv.tv_sec = 1;
	tv.tv_usec = 0;
	r = select(fd+1, &fds, NULL, NULL, &tv);
	if (r == -1)
		exit(1);
#ifdef HAVE_POLL
	pfd.fd = fd;
	pfd.events = POLLIN;
	r = poll(&pfd, 1, 1);
	if (r == -1)
		exit(2);
#endif
	exit(0);
	]])],
	[AC_MSG_RESULT([yes])
	 select_works_with_rlimit=yes],
	[AC_MSG_RESULT([no])
	 select_works_with_rlimit=no],
	[AC_MSG_WARN([cross compiling: assuming yes])
	 select_works_with_rlimit=yes]
)

AC_CHECK_MEMBERS([struct pollfd.fd], [], [], [[
#include <sys/types.h>
#ifdef HAVE_POLL_H
#include <poll.h>
#endif
#ifdef HAVE_SYS_POLL_H
#include <sys/poll.h>
#endif
]])

AC_CHECK_TYPES([nfds_t], , , [
#include <sys/types.h>
#ifdef HAVE_POLL_H
#include <poll.h>
#endif
#ifdef HAVE_SYS_POLL_H
#include <sys/poll.h>
#endif
])

AC_MSG_CHECKING([if setrlimit(RLIMIT_NOFILE,{0,0}) works])
AC_RUN_IFELSE(
	[AC_LANG_PROGRAM([[
#include <sys/types.h>
#ifdef HAVE_SYS_TIME_H
# include <sys/time.h>
#endif
#include <sys/resource.h>
#include <errno.h>
#include <stdlib.h>
	]],[[
	struct rlimit rl_zero;
	int r;

	rl_zero.rlim_cur = rl_zero.rlim_max = 0;
	r = setrlimit(RLIMIT_NOFILE, &rl_zero);
	exit (r == -1 ? 1 : 0);
	]])],
	[AC_MSG_RESULT([yes])
	 rlimit_nofile_zero_works=yes],
	[AC_MSG_RESULT([no])
	 rlimit_nofile_zero_works=no],
	[AC_MSG_WARN([cross compiling: assuming yes])
	 rlimit_nofile_zero_works=yes]
)

AC_MSG_CHECKING([if setrlimit RLIMIT_FSIZE works])
AC_RUN_IFELSE(
	[AC_LANG_PROGRAM([[
#include <sys/types.h>
#include <sys/resource.h>
#include <stdlib.h>
	]],[[
		struct rlimit rl_zero;

		rl_zero.rlim_cur = rl_zero.rlim_max = 0;
		exit(setrlimit(RLIMIT_FSIZE, &rl_zero) != 0);
	]])],
	[AC_MSG_RESULT([yes])],
	[AC_MSG_RESULT([no])
	 AC_DEFINE(SANDBOX_SKIP_RLIMIT_FSIZE, 1,
	    [setrlimit RLIMIT_FSIZE works])],
	[AC_MSG_WARN([cross compiling: assuming yes])]
)

if test "x$sandbox_arg" = "xpledge" || \
   ( test -z "$sandbox_arg" && test "x$ac_cv_func_pledge" = "xyes" ) ; then
	test "x$ac_cv_func_pledge" != "xyes" && \
		AC_MSG_ERROR([pledge sandbox requires pledge(2) support])
	SANDBOX_STYLE="pledge"
	AC_DEFINE([SANDBOX_PLEDGE], [1], [Sandbox using pledge(2)])
elif test "x$sandbox_arg" = "xsystrace" || \
   ( test -z "$sandbox_arg" && test "x$have_systr_policy_kill" = "x1" ) ; then
	test "x$have_systr_policy_kill" != "x1" && \
		AC_MSG_ERROR([systrace sandbox requires systrace headers and SYSTR_POLICY_KILL support])
	SANDBOX_STYLE="systrace"
	AC_DEFINE([SANDBOX_SYSTRACE], [1], [Sandbox using systrace(4)])
elif test "x$sandbox_arg" = "xdarwin" || \
     ( test -z "$sandbox_arg" && test "x$ac_cv_func_sandbox_init" = "xyes" && \
       test "x$ac_cv_header_sandbox_h" = "xyes") ; then
	test "x$ac_cv_func_sandbox_init" != "xyes" -o \
	     "x$ac_cv_header_sandbox_h" != "xyes" && \
		AC_MSG_ERROR([Darwin seatbelt sandbox requires sandbox.h and sandbox_init function])
	SANDBOX_STYLE="darwin"
	AC_DEFINE([SANDBOX_DARWIN], [1], [Sandbox using Darwin sandbox_init(3)])
elif test "x$sandbox_arg" = "xseccomp_filter" || \
     ( test -z "$sandbox_arg" && \
       test "x$have_seccomp_filter" = "x1" && \
       test "x$ac_cv_header_elf_h" = "xyes" && \
       test "x$ac_cv_header_linux_audit_h" = "xyes" && \
       test "x$ac_cv_header_linux_filter_h" = "xyes" && \
       test "x$seccomp_audit_arch" != "x" && \
       test "x$have_linux_no_new_privs" = "x1" && \
       test "x$ac_cv_func_prctl" = "xyes" ) ; then
	test "x$seccomp_audit_arch" = "x" && \
		AC_MSG_ERROR([seccomp_filter sandbox not supported on $host])
	test "x$have_linux_no_new_privs" != "x1" && \
		AC_MSG_ERROR([seccomp_filter sandbox requires PR_SET_NO_NEW_PRIVS])
	test "x$have_seccomp_filter" != "x1" && \
		AC_MSG_ERROR([seccomp_filter sandbox requires seccomp headers])
	test "x$ac_cv_func_prctl" != "xyes" && \
		AC_MSG_ERROR([seccomp_filter sandbox requires prctl function])
	SANDBOX_STYLE="seccomp_filter"
	AC_DEFINE([SANDBOX_SECCOMP_FILTER], [1], [Sandbox using seccomp filter])
elif test "x$sandbox_arg" = "xcapsicum" || \
     ( test -z "$sandbox_arg" && \
       test "x$disable_capsicum" != "xyes" && \
       test "x$ac_cv_header_sys_capsicum_h" = "xyes" && \
       test "x$ac_cv_func_cap_rights_limit" = "xyes") ; then
       test "x$ac_cv_header_sys_capsicum_h" != "xyes" && \
		AC_MSG_ERROR([capsicum sandbox requires sys/capsicum.h header])
       test "x$ac_cv_func_cap_rights_limit" != "xyes" && \
		AC_MSG_ERROR([capsicum sandbox requires cap_rights_limit function])
       SANDBOX_STYLE="capsicum"
       AC_DEFINE([SANDBOX_CAPSICUM], [1], [Sandbox using capsicum])
elif test "x$sandbox_arg" = "xrlimit" || \
     ( test -z "$sandbox_arg" && test "x$ac_cv_func_setrlimit" = "xyes" && \
       test "x$select_works_with_rlimit" = "xyes" && \
       test "x$rlimit_nofile_zero_works" = "xyes" ) ; then
	test "x$ac_cv_func_setrlimit" != "xyes" && \
		AC_MSG_ERROR([rlimit sandbox requires setrlimit function])
	test "x$select_works_with_rlimit" != "xyes" && \
		AC_MSG_ERROR([rlimit sandbox requires select to work with rlimit])
	SANDBOX_STYLE="rlimit"
	AC_DEFINE([SANDBOX_RLIMIT], [1], [Sandbox using setrlimit(2)])
elif test "x$sandbox_arg" = "xsolaris" || \
   ( test -z "$sandbox_arg" && test "x$SOLARIS_PRIVS" = "xyes" ) ; then
	SANDBOX_STYLE="solaris"
	AC_DEFINE([SANDBOX_SOLARIS], [1], [Sandbox using Solaris/Illumos privileges])
elif test -z "$sandbox_arg" || test "x$sandbox_arg" = "xno" || \
     test "x$sandbox_arg" = "xnone" || test "x$sandbox_arg" = "xnull" ; then
	SANDBOX_STYLE="none"
	AC_DEFINE([SANDBOX_NULL], [1], [no privsep sandboxing])
else
	AC_MSG_ERROR([unsupported --with-sandbox])
fi

# Cheap hack to ensure NEWS-OS libraries are arranged right.
if test ! -z "$SONY" ; then
  LIBS="$LIBS -liberty";
fi

# Check for long long datatypes
AC_CHECK_TYPES([long long, unsigned long long, long double])

# Check datatype sizes
AC_CHECK_SIZEOF([short int])
AC_CHECK_SIZEOF([int])
AC_CHECK_SIZEOF([long int])
AC_CHECK_SIZEOF([long long int])
AC_CHECK_SIZEOF([time_t], [], [[
    #include <sys/types.h>
    #ifdef HAVE_SYS_TIME_H
    # include <sys/time.h>
    #endif
    #ifdef HAVE_TIME_H
    # include <time.h>
    #endif
	]]
)

# Sanity check long long for some platforms (AIX)
if test "x$ac_cv_sizeof_long_long_int" = "x4" ; then
	ac_cv_sizeof_long_long_int=0
fi

# compute LLONG_MIN and LLONG_MAX if we don't know them.
if test -z "$have_llong_max" && test -z "$have_long_long_max"; then
	AC_MSG_CHECKING([for max value of long long])
	AC_RUN_IFELSE(
		[AC_LANG_PROGRAM([[
#include <stdio.h>
#include <stdlib.h>
/* Why is this so damn hard? */
#ifdef __GNUC__
# undef __GNUC__
#endif
#define __USE_ISOC99
#include <limits.h>
#define DATA "conftest.llminmax"
#define my_abs(a) ((a) < 0 ? ((a) * -1) : (a))

/*
 * printf in libc on some platforms (eg old Tru64) does not understand %lld so
 * we do this the hard way.
 */
static int
fprint_ll(FILE *f, long long n)
{
	unsigned int i;
	int l[sizeof(long long) * 8];

	if (n < 0)
		if (fprintf(f, "-") < 0)
			return -1;
	for (i = 0; n != 0; i++) {
		l[i] = my_abs(n % 10);
		n /= 10;
	}
	do {
		if (fprintf(f, "%d", l[--i]) < 0)
			return -1;
	} while (i != 0);
	if (fprintf(f, " ") < 0)
		return -1;
	return 0;
}
		]], [[
	FILE *f;
	long long i, llmin, llmax = 0;

	if((f = fopen(DATA,"w")) == NULL)
		exit(1);

#if defined(LLONG_MIN) && defined(LLONG_MAX)
	fprintf(stderr, "Using system header for LLONG_MIN and LLONG_MAX\n");
	llmin = LLONG_MIN;
	llmax = LLONG_MAX;
#else
	fprintf(stderr, "Calculating  LLONG_MIN and LLONG_MAX\n");
	/* This will work on one's complement and two's complement */
	for (i = 1; i > llmax; i <<= 1, i++)
		llmax = i;
	llmin = llmax + 1LL;	/* wrap */
#endif

	/* Sanity check */
	if (llmin + 1 < llmin || llmin - 1 < llmin || llmax + 1 > llmax
	    || llmax - 1 > llmax || llmin == llmax || llmin == 0
	    || llmax == 0 || llmax < LONG_MAX || llmin > LONG_MIN) {
		fprintf(f, "unknown unknown\n");
		exit(2);
	}

	if (fprint_ll(f, llmin) < 0)
		exit(3);
	if (fprint_ll(f, llmax) < 0)
		exit(4);
	if (fclose(f) < 0)
		exit(5);
	exit(0);
		]])],
		[
			llong_min=`$AWK '{print $1}' conftest.llminmax`
			llong_max=`$AWK '{print $2}' conftest.llminmax`

			AC_MSG_RESULT([$llong_max])
			AC_DEFINE_UNQUOTED([LLONG_MAX], [${llong_max}LL],
			    [max value of long long calculated by configure])
			AC_MSG_CHECKING([for min value of long long])
			AC_MSG_RESULT([$llong_min])
			AC_DEFINE_UNQUOTED([LLONG_MIN], [${llong_min}LL],
			    [min value of long long calculated by configure])
		],
		[
			AC_MSG_RESULT([not found])
		],
		[
			AC_MSG_WARN([cross compiling: not checking])
		]
	)
fi

AC_CHECK_DECLS([UINT32_MAX], , , [[
#ifdef HAVE_SYS_LIMITS_H
# include <sys/limits.h>
#endif
#ifdef HAVE_LIMITS_H
# include <limits.h>
#endif
#ifdef HAVE_STDINT_H
# include <stdint.h>
#endif
]])

# More checks for data types
AC_CACHE_CHECK([for u_int type], ac_cv_have_u_int, [
	AC_COMPILE_IFELSE([AC_LANG_PROGRAM([[ #include <sys/types.h> ]],
	[[ u_int a; a = 1;]])],
	[ ac_cv_have_u_int="yes" ], [ ac_cv_have_u_int="no"
	])
])
if test "x$ac_cv_have_u_int" = "xyes" ; then
	AC_DEFINE([HAVE_U_INT], [1], [define if you have u_int data type])
	have_u_int=1
fi

AC_CACHE_CHECK([for intXX_t types], ac_cv_have_intxx_t, [
	AC_COMPILE_IFELSE([AC_LANG_PROGRAM([[ #include <sys/types.h> ]],
	[[ int8_t a; int16_t b; int32_t c; a = b = c = 1;]])],
	[ ac_cv_have_intxx_t="yes" ], [ ac_cv_have_intxx_t="no"
	])
])
if test "x$ac_cv_have_intxx_t" = "xyes" ; then
	AC_DEFINE([HAVE_INTXX_T], [1], [define if you have intxx_t data type])
	have_intxx_t=1
fi

if (test -z "$have_intxx_t" && \
	   test "x$ac_cv_header_stdint_h" = "xyes")
then
    AC_MSG_CHECKING([for intXX_t types in stdint.h])
	AC_COMPILE_IFELSE([AC_LANG_PROGRAM([[ #include <stdint.h> ]],
	[[ int8_t a; int16_t b; int32_t c; a = b = c = 1;]])],
		[
			AC_DEFINE([HAVE_INTXX_T])
			AC_MSG_RESULT([yes])
		], [ AC_MSG_RESULT([no])
	])
fi

AC_CACHE_CHECK([for int64_t type], ac_cv_have_int64_t, [
	AC_COMPILE_IFELSE([AC_LANG_PROGRAM([[
#include <sys/types.h>
#ifdef HAVE_STDINT_H
# include <stdint.h>
#endif
#include <sys/socket.h>
#ifdef HAVE_SYS_BITYPES_H
# include <sys/bitypes.h>
#endif
		]], [[
int64_t a; a = 1;
		]])],
	[ ac_cv_have_int64_t="yes" ], [ ac_cv_have_int64_t="no"
	])
])
if test "x$ac_cv_have_int64_t" = "xyes" ; then
	AC_DEFINE([HAVE_INT64_T], [1], [define if you have int64_t data type])
fi

AC_CACHE_CHECK([for u_intXX_t types], ac_cv_have_u_intxx_t, [
	AC_COMPILE_IFELSE([AC_LANG_PROGRAM([[ #include <sys/types.h> ]],
	[[ u_int8_t a; u_int16_t b; u_int32_t c; a = b = c = 1;]])],
	[ ac_cv_have_u_intxx_t="yes" ], [ ac_cv_have_u_intxx_t="no"
	])
])
if test "x$ac_cv_have_u_intxx_t" = "xyes" ; then
	AC_DEFINE([HAVE_U_INTXX_T], [1], [define if you have u_intxx_t data type])
	have_u_intxx_t=1
fi

if test -z "$have_u_intxx_t" ; then
    AC_MSG_CHECKING([for u_intXX_t types in sys/socket.h])
	AC_COMPILE_IFELSE([AC_LANG_PROGRAM([[ #include <sys/socket.h> ]],
	[[ u_int8_t a; u_int16_t b; u_int32_t c; a = b = c = 1;]])],
		[
			AC_DEFINE([HAVE_U_INTXX_T])
			AC_MSG_RESULT([yes])
		], [ AC_MSG_RESULT([no])
	])
fi

AC_CACHE_CHECK([for u_int64_t types], ac_cv_have_u_int64_t, [
	AC_COMPILE_IFELSE([AC_LANG_PROGRAM([[ #include <sys/types.h> ]],
	[[ u_int64_t a; a = 1;]])],
	[ ac_cv_have_u_int64_t="yes" ], [ ac_cv_have_u_int64_t="no"
	])
])
if test "x$ac_cv_have_u_int64_t" = "xyes" ; then
	AC_DEFINE([HAVE_U_INT64_T], [1], [define if you have u_int64_t data type])
	have_u_int64_t=1
fi

if (test -z "$have_u_int64_t" && \
	   test "x$ac_cv_header_sys_bitypes_h" = "xyes")
then
    AC_MSG_CHECKING([for u_int64_t type in sys/bitypes.h])
	AC_COMPILE_IFELSE([AC_LANG_PROGRAM([[ #include <sys/bitypes.h> ]],
	[[ u_int64_t a; a = 1]])],
		[
			AC_DEFINE([HAVE_U_INT64_T])
			AC_MSG_RESULT([yes])
		], [ AC_MSG_RESULT([no])
	])
fi

if test -z "$have_u_intxx_t" ; then
	AC_CACHE_CHECK([for uintXX_t types], ac_cv_have_uintxx_t, [
		AC_COMPILE_IFELSE([AC_LANG_PROGRAM([[
#include <sys/types.h>
			]], [[
	uint8_t a;
	uint16_t b;
	uint32_t c;
	a = b = c = 1;
			]])],
		[ ac_cv_have_uintxx_t="yes" ], [ ac_cv_have_uintxx_t="no"
		])
	])
	if test "x$ac_cv_have_uintxx_t" = "xyes" ; then
		AC_DEFINE([HAVE_UINTXX_T], [1],
			[define if you have uintxx_t data type])
	fi
fi

if (test -z "$have_uintxx_t" && \
	   test "x$ac_cv_header_stdint_h" = "xyes")
then
    AC_MSG_CHECKING([for uintXX_t types in stdint.h])
	AC_COMPILE_IFELSE([AC_LANG_PROGRAM([[ #include <stdint.h> ]],
	[[ uint8_t a; uint16_t b; uint32_t c; a = b = c = 1;]])],
		[
			AC_DEFINE([HAVE_UINTXX_T])
			AC_MSG_RESULT([yes])
		], [ AC_MSG_RESULT([no])
	])
fi

if (test -z "$have_uintxx_t" && \
	   test "x$ac_cv_header_inttypes_h" = "xyes")
then
    AC_MSG_CHECKING([for uintXX_t types in inttypes.h])
	AC_COMPILE_IFELSE([AC_LANG_PROGRAM([[ #include <inttypes.h> ]],
	[[ uint8_t a; uint16_t b; uint32_t c; a = b = c = 1;]])],
		[
			AC_DEFINE([HAVE_UINTXX_T])
			AC_MSG_RESULT([yes])
		], [ AC_MSG_RESULT([no])
	])
fi

if (test -z "$have_u_intxx_t" || test -z "$have_intxx_t" && \
	   test "x$ac_cv_header_sys_bitypes_h" = "xyes")
then
	AC_MSG_CHECKING([for intXX_t and u_intXX_t types in sys/bitypes.h])
	AC_COMPILE_IFELSE([AC_LANG_PROGRAM([[
#include <sys/bitypes.h>
		]], [[
			int8_t a; int16_t b; int32_t c;
			u_int8_t e; u_int16_t f; u_int32_t g;
			a = b = c = e = f = g = 1;
		]])],
		[
			AC_DEFINE([HAVE_U_INTXX_T])
			AC_DEFINE([HAVE_INTXX_T])
			AC_MSG_RESULT([yes])
		], [AC_MSG_RESULT([no])
	])
fi


AC_CACHE_CHECK([for u_char], ac_cv_have_u_char, [
	AC_COMPILE_IFELSE([AC_LANG_PROGRAM([[ #include <sys/types.h> ]],
	[[ u_char foo; foo = 125; ]])],
	[ ac_cv_have_u_char="yes" ], [ ac_cv_have_u_char="no"
	])
])
if test "x$ac_cv_have_u_char" = "xyes" ; then
	AC_DEFINE([HAVE_U_CHAR], [1], [define if you have u_char data type])
fi

AC_CHECK_TYPES([intmax_t, uintmax_t], , , [
#include <sys/types.h>
#ifdef HAVE_STDINT_H
# include <stdint.h>
#endif
])

TYPE_SOCKLEN_T

AC_CHECK_TYPES([sig_atomic_t, sighandler_t], , , [#include <signal.h>])
AC_CHECK_TYPES([fsblkcnt_t, fsfilcnt_t], , , [
#include <sys/types.h>
#ifdef HAVE_SYS_BITYPES_H
#include <sys/bitypes.h>
#endif
#ifdef HAVE_SYS_STATFS_H
#include <sys/statfs.h>
#endif
#ifdef HAVE_SYS_STATVFS_H
#include <sys/statvfs.h>
#endif
])

AC_CHECK_MEMBERS([struct statfs.f_files, struct statfs.f_flags], [], [], [[
#include <sys/param.h>
#include <sys/types.h>
#ifdef HAVE_SYS_BITYPES_H
#include <sys/bitypes.h>
#endif
#ifdef HAVE_SYS_STATFS_H
#include <sys/statfs.h>
#endif
#ifdef HAVE_SYS_STATVFS_H
#include <sys/statvfs.h>
#endif
#ifdef HAVE_SYS_VFS_H
#include <sys/vfs.h>
#endif
#ifdef HAVE_SYS_MOUNT_H
#include <sys/mount.h>
#endif
]])


AC_CHECK_TYPES([in_addr_t, in_port_t], , ,
[#include <sys/types.h>
#include <netinet/in.h>])

AC_CACHE_CHECK([for size_t], ac_cv_have_size_t, [
	AC_COMPILE_IFELSE([AC_LANG_PROGRAM([[ #include <sys/types.h> ]],
	[[ size_t foo; foo = 1235; ]])],
	[ ac_cv_have_size_t="yes" ], [ ac_cv_have_size_t="no"
	])
])
if test "x$ac_cv_have_size_t" = "xyes" ; then
	AC_DEFINE([HAVE_SIZE_T], [1], [define if you have size_t data type])
fi

AC_CACHE_CHECK([for ssize_t], ac_cv_have_ssize_t, [
	AC_COMPILE_IFELSE([AC_LANG_PROGRAM([[ #include <sys/types.h> ]],
	[[ ssize_t foo; foo = 1235; ]])],
	[ ac_cv_have_ssize_t="yes" ], [ ac_cv_have_ssize_t="no"
	])
])
if test "x$ac_cv_have_ssize_t" = "xyes" ; then
	AC_DEFINE([HAVE_SSIZE_T], [1], [define if you have ssize_t data type])
fi

AC_CACHE_CHECK([for clock_t], ac_cv_have_clock_t, [
	AC_COMPILE_IFELSE([AC_LANG_PROGRAM([[ #include <time.h> ]],
	[[ clock_t foo; foo = 1235; ]])],
	[ ac_cv_have_clock_t="yes" ], [ ac_cv_have_clock_t="no"
	])
])
if test "x$ac_cv_have_clock_t" = "xyes" ; then
	AC_DEFINE([HAVE_CLOCK_T], [1], [define if you have clock_t data type])
fi

AC_CACHE_CHECK([for sa_family_t], ac_cv_have_sa_family_t, [
	AC_COMPILE_IFELSE([AC_LANG_PROGRAM([[
#include <sys/types.h>
#include <sys/socket.h>
		]], [[ sa_family_t foo; foo = 1235; ]])],
	[ ac_cv_have_sa_family_t="yes" ],
	[ AC_COMPILE_IFELSE([AC_LANG_PROGRAM([[
#include <sys/types.h>
#include <sys/socket.h>
#include <netinet/in.h>
		]], [[ sa_family_t foo; foo = 1235; ]])],
		[ ac_cv_have_sa_family_t="yes" ],
		[ ac_cv_have_sa_family_t="no" ]
	)
	])
])
if test "x$ac_cv_have_sa_family_t" = "xyes" ; then
	AC_DEFINE([HAVE_SA_FAMILY_T], [1],
		[define if you have sa_family_t data type])
fi

AC_CACHE_CHECK([for pid_t], ac_cv_have_pid_t, [
	AC_COMPILE_IFELSE([AC_LANG_PROGRAM([[ #include <sys/types.h> ]],
	[[ pid_t foo; foo = 1235; ]])],
	[ ac_cv_have_pid_t="yes" ], [ ac_cv_have_pid_t="no"
	])
])
if test "x$ac_cv_have_pid_t" = "xyes" ; then
	AC_DEFINE([HAVE_PID_T], [1], [define if you have pid_t data type])
fi

AC_CACHE_CHECK([for mode_t], ac_cv_have_mode_t, [
	AC_COMPILE_IFELSE([AC_LANG_PROGRAM([[ #include <sys/types.h> ]],
	[[ mode_t foo; foo = 1235; ]])],
	[ ac_cv_have_mode_t="yes" ], [ ac_cv_have_mode_t="no"
	])
])
if test "x$ac_cv_have_mode_t" = "xyes" ; then
	AC_DEFINE([HAVE_MODE_T], [1], [define if you have mode_t data type])
fi


AC_CACHE_CHECK([for struct sockaddr_storage], ac_cv_have_struct_sockaddr_storage, [
	AC_COMPILE_IFELSE([AC_LANG_PROGRAM([[
#include <sys/types.h>
#include <sys/socket.h>
		]], [[ struct sockaddr_storage s; ]])],
	[ ac_cv_have_struct_sockaddr_storage="yes" ],
	[ ac_cv_have_struct_sockaddr_storage="no"
	])
])
if test "x$ac_cv_have_struct_sockaddr_storage" = "xyes" ; then
	AC_DEFINE([HAVE_STRUCT_SOCKADDR_STORAGE], [1],
		[define if you have struct sockaddr_storage data type])
fi

AC_CACHE_CHECK([for struct sockaddr_in6], ac_cv_have_struct_sockaddr_in6, [
	AC_COMPILE_IFELSE([AC_LANG_PROGRAM([[
#include <sys/types.h>
#include <netinet/in.h>
		]], [[ struct sockaddr_in6 s; s.sin6_family = 0; ]])],
	[ ac_cv_have_struct_sockaddr_in6="yes" ],
	[ ac_cv_have_struct_sockaddr_in6="no"
	])
])
if test "x$ac_cv_have_struct_sockaddr_in6" = "xyes" ; then
	AC_DEFINE([HAVE_STRUCT_SOCKADDR_IN6], [1],
		[define if you have struct sockaddr_in6 data type])
fi

AC_CACHE_CHECK([for struct in6_addr], ac_cv_have_struct_in6_addr, [
	AC_COMPILE_IFELSE([AC_LANG_PROGRAM([[
#include <sys/types.h>
#include <netinet/in.h>
		]], [[ struct in6_addr s; s.s6_addr[0] = 0; ]])],
	[ ac_cv_have_struct_in6_addr="yes" ],
	[ ac_cv_have_struct_in6_addr="no"
	])
])
if test "x$ac_cv_have_struct_in6_addr" = "xyes" ; then
	AC_DEFINE([HAVE_STRUCT_IN6_ADDR], [1],
		[define if you have struct in6_addr data type])

dnl Now check for sin6_scope_id
	AC_CHECK_MEMBERS([struct sockaddr_in6.sin6_scope_id], , ,
		[
#ifdef HAVE_SYS_TYPES_H
#include <sys/types.h>
#endif
#include <netinet/in.h>
		])
fi

AC_CACHE_CHECK([for struct addrinfo], ac_cv_have_struct_addrinfo, [
	AC_COMPILE_IFELSE([AC_LANG_PROGRAM([[
#include <sys/types.h>
#include <sys/socket.h>
#include <netdb.h>
		]], [[ struct addrinfo s; s.ai_flags = AI_PASSIVE; ]])],
	[ ac_cv_have_struct_addrinfo="yes" ],
	[ ac_cv_have_struct_addrinfo="no"
	])
])
if test "x$ac_cv_have_struct_addrinfo" = "xyes" ; then
	AC_DEFINE([HAVE_STRUCT_ADDRINFO], [1],
		[define if you have struct addrinfo data type])
fi

AC_CACHE_CHECK([for struct timeval], ac_cv_have_struct_timeval, [
	AC_COMPILE_IFELSE([AC_LANG_PROGRAM([[ #include <sys/time.h> ]],
	[[ struct timeval tv; tv.tv_sec = 1;]])],
	[ ac_cv_have_struct_timeval="yes" ],
	[ ac_cv_have_struct_timeval="no"
	])
])
if test "x$ac_cv_have_struct_timeval" = "xyes" ; then
	AC_DEFINE([HAVE_STRUCT_TIMEVAL], [1], [define if you have struct timeval])
	have_struct_timeval=1
fi

AC_CACHE_CHECK([for struct timespec], ac_cv_have_struct_timespec, [
	AC_COMPILE_IFELSE([AC_LANG_PROGRAM([[
    #ifdef HAVE_SYS_TIME_H
    # include <sys/time.h>
    #endif
    #ifdef HAVE_TIME_H
    # include <time.h>
    #endif
	]],
	[[ struct timespec ts; ts.tv_sec = 1;]])],
	[ ac_cv_have_struct_timespec="yes" ],
	[ ac_cv_have_struct_timespec="no"
	])
])
if test "x$ac_cv_have_struct_timespec" = "xyes" ; then
	AC_DEFINE([HAVE_STRUCT_TIMESPEC], [1], [define if you have struct timespec])
	have_struct_timespec=1
fi

# We need int64_t or else certain parts of the compile will fail.
if test "x$ac_cv_have_int64_t" = "xno" && \
	test "x$ac_cv_sizeof_long_int" != "x8" && \
	test "x$ac_cv_sizeof_long_long_int" = "x0" ; then
	echo "OpenSSH requires int64_t support.  Contact your vendor or install"
	echo "an alternative compiler (I.E., GCC) before continuing."
	echo ""
	exit 1;
else
dnl test snprintf (broken on SCO w/gcc)
	AC_RUN_IFELSE(
		[AC_LANG_SOURCE([[
#include <stdio.h>
#include <stdlib.h>
#include <string.h>
#ifdef HAVE_SNPRINTF
main()
{
	char buf[50];
	char expected_out[50];
	int mazsize = 50 ;
#if (SIZEOF_LONG_INT == 8)
	long int num = 0x7fffffffffffffff;
#else
	long long num = 0x7fffffffffffffffll;
#endif
	strcpy(expected_out, "9223372036854775807");
	snprintf(buf, mazsize, "%lld", num);
	if(strcmp(buf, expected_out) != 0)
		exit(1);
	exit(0);
}
#else
main() { exit(0); }
#endif
		]])], [ true ], [ AC_DEFINE([BROKEN_SNPRINTF]) ],
		AC_MSG_WARN([cross compiling: Assuming working snprintf()])
	)
fi

dnl Checks for structure members
OSSH_CHECK_HEADER_FOR_FIELD([ut_host], [utmp.h], [HAVE_HOST_IN_UTMP])
OSSH_CHECK_HEADER_FOR_FIELD([ut_host], [utmpx.h], [HAVE_HOST_IN_UTMPX])
OSSH_CHECK_HEADER_FOR_FIELD([syslen], [utmpx.h], [HAVE_SYSLEN_IN_UTMPX])
OSSH_CHECK_HEADER_FOR_FIELD([ut_pid], [utmp.h], [HAVE_PID_IN_UTMP])
OSSH_CHECK_HEADER_FOR_FIELD([ut_type], [utmp.h], [HAVE_TYPE_IN_UTMP])
OSSH_CHECK_HEADER_FOR_FIELD([ut_type], [utmpx.h], [HAVE_TYPE_IN_UTMPX])
OSSH_CHECK_HEADER_FOR_FIELD([ut_tv], [utmp.h], [HAVE_TV_IN_UTMP])
OSSH_CHECK_HEADER_FOR_FIELD([ut_id], [utmp.h], [HAVE_ID_IN_UTMP])
OSSH_CHECK_HEADER_FOR_FIELD([ut_id], [utmpx.h], [HAVE_ID_IN_UTMPX])
OSSH_CHECK_HEADER_FOR_FIELD([ut_addr], [utmp.h], [HAVE_ADDR_IN_UTMP])
OSSH_CHECK_HEADER_FOR_FIELD([ut_addr], [utmpx.h], [HAVE_ADDR_IN_UTMPX])
OSSH_CHECK_HEADER_FOR_FIELD([ut_addr_v6], [utmp.h], [HAVE_ADDR_V6_IN_UTMP])
OSSH_CHECK_HEADER_FOR_FIELD([ut_addr_v6], [utmpx.h], [HAVE_ADDR_V6_IN_UTMPX])
OSSH_CHECK_HEADER_FOR_FIELD([ut_exit], [utmp.h], [HAVE_EXIT_IN_UTMP])
OSSH_CHECK_HEADER_FOR_FIELD([ut_time], [utmp.h], [HAVE_TIME_IN_UTMP])
OSSH_CHECK_HEADER_FOR_FIELD([ut_time], [utmpx.h], [HAVE_TIME_IN_UTMPX])
OSSH_CHECK_HEADER_FOR_FIELD([ut_tv], [utmpx.h], [HAVE_TV_IN_UTMPX])
OSSH_CHECK_HEADER_FOR_FIELD([ut_ss], [utmpx.h], [HAVE_SS_IN_UTMPX])

AC_CHECK_MEMBERS([struct stat.st_blksize])
AC_CHECK_MEMBERS([struct stat.st_mtim])
AC_CHECK_MEMBERS([struct stat.st_mtime])
AC_CHECK_MEMBERS([struct passwd.pw_gecos, struct passwd.pw_class,
struct passwd.pw_change, struct passwd.pw_expire],
[], [], [[
#include <sys/types.h>
#include <pwd.h>
]])

AC_CHECK_MEMBER([struct __res_state.retrans], [], [AC_DEFINE([__res_state], [state],
	[Define if we don't have struct __res_state in resolv.h])],
[[
#include <stdio.h>
#if HAVE_SYS_TYPES_H
# include <sys/types.h>
#endif
#include <netinet/in.h>
#include <arpa/nameser.h>
#include <resolv.h>
]])

AC_CACHE_CHECK([for ss_family field in struct sockaddr_storage],
		ac_cv_have_ss_family_in_struct_ss, [
	AC_COMPILE_IFELSE([AC_LANG_PROGRAM([[
#include <sys/types.h>
#include <sys/socket.h>
		]], [[ struct sockaddr_storage s; s.ss_family = 1; ]])],
	[ ac_cv_have_ss_family_in_struct_ss="yes" ],
	[ ac_cv_have_ss_family_in_struct_ss="no" ])
])
if test "x$ac_cv_have_ss_family_in_struct_ss" = "xyes" ; then
	AC_DEFINE([HAVE_SS_FAMILY_IN_SS], [1], [Fields in struct sockaddr_storage])
fi

AC_CACHE_CHECK([for __ss_family field in struct sockaddr_storage],
		ac_cv_have___ss_family_in_struct_ss, [
	AC_COMPILE_IFELSE([AC_LANG_PROGRAM([[
#include <sys/types.h>
#include <sys/socket.h>
		]], [[ struct sockaddr_storage s; s.__ss_family = 1; ]])],
	[ ac_cv_have___ss_family_in_struct_ss="yes" ],
	[ ac_cv_have___ss_family_in_struct_ss="no"
	])
])
if test "x$ac_cv_have___ss_family_in_struct_ss" = "xyes" ; then
	AC_DEFINE([HAVE___SS_FAMILY_IN_SS], [1],
		[Fields in struct sockaddr_storage])
fi

dnl make sure we're using the real structure members and not defines
AC_CACHE_CHECK([for msg_accrights field in struct msghdr],
		ac_cv_have_accrights_in_msghdr, [
	AC_COMPILE_IFELSE([AC_LANG_PROGRAM([[
#include <sys/types.h>
#include <sys/socket.h>
#include <sys/uio.h>
#include <stdlib.h>
		]], [[
#ifdef msg_accrights
#error "msg_accrights is a macro"
exit(1);
#endif
struct msghdr m;
m.msg_accrights = 0;
exit(0);
		]])],
		[ ac_cv_have_accrights_in_msghdr="yes" ],
		[ ac_cv_have_accrights_in_msghdr="no" ]
	)
])
if test "x$ac_cv_have_accrights_in_msghdr" = "xyes" ; then
	AC_DEFINE([HAVE_ACCRIGHTS_IN_MSGHDR], [1],
		[Define if your system uses access rights style
		file descriptor passing])
fi

AC_MSG_CHECKING([if struct statvfs.f_fsid is integral type])
AC_COMPILE_IFELSE([AC_LANG_PROGRAM([[
#include <sys/param.h>
#include <sys/stat.h>
#ifdef HAVE_SYS_TIME_H
# include <sys/time.h>
#endif
#ifdef HAVE_SYS_MOUNT_H
#include <sys/mount.h>
#endif
#ifdef HAVE_SYS_STATVFS_H
#include <sys/statvfs.h>
#endif
	]], [[ struct statvfs s; s.f_fsid = 0; ]])],
	[ AC_MSG_RESULT([yes]) ],
	[ AC_MSG_RESULT([no])

	AC_MSG_CHECKING([if fsid_t has member val])
	AC_COMPILE_IFELSE([AC_LANG_PROGRAM([[
#include <sys/types.h>
#include <sys/statvfs.h>
	]], [[ fsid_t t; t.val[0] = 0; ]])],
	[ AC_MSG_RESULT([yes])
	  AC_DEFINE([FSID_HAS_VAL], [1], [fsid_t has member val]) ],
	[ AC_MSG_RESULT([no]) ])

	AC_MSG_CHECKING([if f_fsid has member __val])
	AC_COMPILE_IFELSE([AC_LANG_PROGRAM([[
#include <sys/types.h>
#include <sys/statvfs.h>
	]], [[ fsid_t t; t.__val[0] = 0; ]])],
	[ AC_MSG_RESULT([yes])
	  AC_DEFINE([FSID_HAS___VAL], [1], [fsid_t has member __val]) ],
	[ AC_MSG_RESULT([no]) ])
])

AC_CACHE_CHECK([for msg_control field in struct msghdr],
		ac_cv_have_control_in_msghdr, [
	AC_COMPILE_IFELSE([AC_LANG_PROGRAM([[
#include <sys/types.h>
#include <sys/socket.h>
#include <sys/uio.h>
#include <stdlib.h>
		]], [[
#ifdef msg_control
#error "msg_control is a macro"
exit(1);
#endif
struct msghdr m;
m.msg_control = 0;
exit(0);
		]])],
		[ ac_cv_have_control_in_msghdr="yes" ],
		[ ac_cv_have_control_in_msghdr="no" ]
	)
])
if test "x$ac_cv_have_control_in_msghdr" = "xyes" ; then
	AC_DEFINE([HAVE_CONTROL_IN_MSGHDR], [1],
		[Define if your system uses ancillary data style
		file descriptor passing])
fi

AC_CACHE_CHECK([if libc defines __progname], ac_cv_libc_defines___progname, [
	AC_LINK_IFELSE([AC_LANG_PROGRAM([[ #include <stdio.h> ]],
		[[ extern char *__progname; printf("%s", __progname); ]])],
	[ ac_cv_libc_defines___progname="yes" ],
	[ ac_cv_libc_defines___progname="no"
	])
])
if test "x$ac_cv_libc_defines___progname" = "xyes" ; then
	AC_DEFINE([HAVE___PROGNAME], [1], [Define if libc defines __progname])
fi

AC_CACHE_CHECK([whether $CC implements __FUNCTION__], ac_cv_cc_implements___FUNCTION__, [
	AC_LINK_IFELSE([AC_LANG_PROGRAM([[ #include <stdio.h> ]],
		[[ printf("%s", __FUNCTION__); ]])],
	[ ac_cv_cc_implements___FUNCTION__="yes" ],
	[ ac_cv_cc_implements___FUNCTION__="no"
	])
])
if test "x$ac_cv_cc_implements___FUNCTION__" = "xyes" ; then
	AC_DEFINE([HAVE___FUNCTION__], [1],
		[Define if compiler implements __FUNCTION__])
fi

AC_CACHE_CHECK([whether $CC implements __func__], ac_cv_cc_implements___func__, [
	AC_LINK_IFELSE([AC_LANG_PROGRAM([[ #include <stdio.h> ]],
		[[ printf("%s", __func__); ]])],
	[ ac_cv_cc_implements___func__="yes" ],
	[ ac_cv_cc_implements___func__="no"
	])
])
if test "x$ac_cv_cc_implements___func__" = "xyes" ; then
	AC_DEFINE([HAVE___func__], [1], [Define if compiler implements __func__])
fi

AC_CACHE_CHECK([whether va_copy exists], ac_cv_have_va_copy, [
	AC_LINK_IFELSE([AC_LANG_PROGRAM([[
#include <stdarg.h>
va_list x,y;
		]], [[ va_copy(x,y); ]])],
	[ ac_cv_have_va_copy="yes" ],
	[ ac_cv_have_va_copy="no"
	])
])
if test "x$ac_cv_have_va_copy" = "xyes" ; then
	AC_DEFINE([HAVE_VA_COPY], [1], [Define if va_copy exists])
fi

AC_CACHE_CHECK([whether __va_copy exists], ac_cv_have___va_copy, [
	AC_LINK_IFELSE([AC_LANG_PROGRAM([[
#include <stdarg.h>
va_list x,y;
		]], [[ __va_copy(x,y); ]])],
	[ ac_cv_have___va_copy="yes" ], [ ac_cv_have___va_copy="no"
	])
])
if test "x$ac_cv_have___va_copy" = "xyes" ; then
	AC_DEFINE([HAVE___VA_COPY], [1], [Define if __va_copy exists])
fi

AC_CACHE_CHECK([whether getopt has optreset support],
		ac_cv_have_getopt_optreset, [
	AC_LINK_IFELSE([AC_LANG_PROGRAM([[ #include <getopt.h> ]],
		[[ extern int optreset; optreset = 0; ]])],
	[ ac_cv_have_getopt_optreset="yes" ],
	[ ac_cv_have_getopt_optreset="no"
	])
])
if test "x$ac_cv_have_getopt_optreset" = "xyes" ; then
	AC_DEFINE([HAVE_GETOPT_OPTRESET], [1],
		[Define if your getopt(3) defines and uses optreset])
fi

AC_CACHE_CHECK([if libc defines sys_errlist], ac_cv_libc_defines_sys_errlist, [
	AC_LINK_IFELSE([AC_LANG_PROGRAM([[ #include <stdio.h> ]],
[[ extern const char *const sys_errlist[]; printf("%s", sys_errlist[0]);]])],
	[ ac_cv_libc_defines_sys_errlist="yes" ],
	[ ac_cv_libc_defines_sys_errlist="no"
	])
])
if test "x$ac_cv_libc_defines_sys_errlist" = "xyes" ; then
	AC_DEFINE([HAVE_SYS_ERRLIST], [1],
		[Define if your system defines sys_errlist[]])
fi


AC_CACHE_CHECK([if libc defines sys_nerr], ac_cv_libc_defines_sys_nerr, [
	AC_LINK_IFELSE([AC_LANG_PROGRAM([[ #include <stdio.h> ]],
[[ extern int sys_nerr; printf("%i", sys_nerr);]])],
	[ ac_cv_libc_defines_sys_nerr="yes" ],
	[ ac_cv_libc_defines_sys_nerr="no"
	])
])
if test "x$ac_cv_libc_defines_sys_nerr" = "xyes" ; then
	AC_DEFINE([HAVE_SYS_NERR], [1], [Define if your system defines sys_nerr])
fi

# Check libraries needed by DNS fingerprint support
AC_SEARCH_LIBS([getrrsetbyname], [resolv],
	[AC_DEFINE([HAVE_GETRRSETBYNAME], [1],
		[Define if getrrsetbyname() exists])],
	[
		# Needed by our getrrsetbyname()
		AC_SEARCH_LIBS([res_query], [resolv])
		AC_SEARCH_LIBS([dn_expand], [resolv])
		AC_MSG_CHECKING([if res_query will link])
		AC_LINK_IFELSE([AC_LANG_PROGRAM([[
#include <sys/types.h>
#include <netinet/in.h>
#include <arpa/nameser.h>
#include <netdb.h>
#include <resolv.h>
				]], [[
	res_query (0, 0, 0, 0, 0);
				]])],
		    AC_MSG_RESULT([yes]),
		   [AC_MSG_RESULT([no])
		    saved_LIBS="$LIBS"
		    LIBS="$LIBS -lresolv"
		    AC_MSG_CHECKING([for res_query in -lresolv])
		    AC_LINK_IFELSE([AC_LANG_PROGRAM([[
#include <sys/types.h>
#include <netinet/in.h>
#include <arpa/nameser.h>
#include <netdb.h>
#include <resolv.h>
				]], [[
	res_query (0, 0, 0, 0, 0);
				]])],
			[AC_MSG_RESULT([yes])],
			[LIBS="$saved_LIBS"
			 AC_MSG_RESULT([no])])
		    ])
		AC_CHECK_FUNCS([_getshort _getlong])
		AC_CHECK_DECLS([_getshort, _getlong], , ,
		    [#include <sys/types.h>
		    #include <arpa/nameser.h>])
		AC_CHECK_MEMBER([HEADER.ad],
			[AC_DEFINE([HAVE_HEADER_AD], [1],
			    [Define if HEADER.ad exists in arpa/nameser.h])], ,
			[#include <arpa/nameser.h>])
	])

AC_MSG_CHECKING([if struct __res_state _res is an extern])
AC_LINK_IFELSE([AC_LANG_PROGRAM([[
#include <stdio.h>
#if HAVE_SYS_TYPES_H
# include <sys/types.h>
#endif
#include <netinet/in.h>
#include <arpa/nameser.h>
#include <resolv.h>
extern struct __res_state _res;
		]], [[
struct __res_state *volatile p = &_res;  /* force resolution of _res */
return 0;
		]],)],
		[AC_MSG_RESULT([yes])
		 AC_DEFINE([HAVE__RES_EXTERN], [1],
		    [Define if you have struct __res_state _res as an extern])
		],
		[ AC_MSG_RESULT([no]) ]
)

# Check whether user wants SELinux support
SELINUX_MSG="no"
LIBSELINUX=""
AC_ARG_WITH([selinux],
	[  --with-selinux          Enable SELinux support],
	[ if test "x$withval" != "xno" ; then
		save_LIBS="$LIBS"
		AC_DEFINE([WITH_SELINUX], [1],
			[Define if you want SELinux support.])
		SELINUX_MSG="yes"
		AC_CHECK_HEADER([selinux/selinux.h], ,
			AC_MSG_ERROR([SELinux support requires selinux.h header]))
		AC_CHECK_LIB([selinux], [setexeccon],
			[ LIBSELINUX="-lselinux"
			  LIBS="$LIBS -lselinux"
			],
			AC_MSG_ERROR([SELinux support requires libselinux library]))
		AC_CHECK_FUNCS([getseuserbyname get_default_context_with_level])
		LIBS="$save_LIBS $LIBSELINUX"
	fi ]
)
AC_SUBST([SSHDLIBS])

# Check whether user wants Kerberos 5 support
KRB5_MSG="no"
AC_ARG_WITH([kerberos5],
	[  --with-kerberos5=PATH   Enable Kerberos 5 support],
	[ if test "x$withval" != "xno" ; then
		if test "x$withval" = "xyes" ; then
			KRB5ROOT="/usr/local"
		else
			KRB5ROOT=${withval}
		fi

		AC_DEFINE([KRB5], [1], [Define if you want Kerberos 5 support])
		KRB5_MSG="yes"

		AC_PATH_TOOL([PKGCONFIG], [pkg-config], [no])
		use_pkgconfig_for_krb5=
		if test "x$PKGCONFIG" != "xno"; then
			AC_MSG_CHECKING([if $PKGCONFIG knows about kerberos5])
			if "$PKGCONFIG" krb5; then
				AC_MSG_RESULT([yes])
				use_pkgconfig_for_krb5=yes
			else
				AC_MSG_RESULT([no])
			fi
		fi
		if test "x$use_pkgconfig_for_krb5" = "xyes"; then
			K5CFLAGS=`$PKGCONFIG --cflags krb5`
			K5LIBS=`$PKGCONFIG --libs krb5`
			CPPFLAGS="$CPPFLAGS $K5CFLAGS"

			AC_MSG_CHECKING([for gssapi support])
			if "$PKGCONFIG" krb5-gssapi; then
				AC_MSG_RESULT([yes])
				AC_DEFINE([GSSAPI], [1],
					[Define this if you want GSSAPI
					support in the version 2 protocol])
				GSSCFLAGS="`$PKGCONFIG --cflags krb5-gssapi`"
				GSSLIBS="`$PKGCONFIG --libs krb5-gssapi`"
				CPPFLAGS="$CPPFLAGS $GSSCFLAGS"
			else
				AC_MSG_RESULT([no])
			fi
			AC_MSG_CHECKING([whether we are using Heimdal])
			AC_COMPILE_IFELSE([AC_LANG_PROGRAM([[ #include <krb5.h>
				]], [[ char *tmp = heimdal_version; ]])],
				[ AC_MSG_RESULT([yes])
				AC_DEFINE([HEIMDAL], [1],
				[Define this if you are using the Heimdal
				version of Kerberos V5]) ],
				[AC_MSG_RESULT([no])
			])
		else
			AC_PATH_TOOL([KRB5CONF], [krb5-config],
				     [$KRB5ROOT/bin/krb5-config],
				     [$KRB5ROOT/bin:$PATH])
			if test -x $KRB5CONF ; then
				K5CFLAGS="`$KRB5CONF --cflags`"
				K5LIBS="`$KRB5CONF --libs`"
				CPPFLAGS="$CPPFLAGS $K5CFLAGS"

				AC_MSG_CHECKING([for gssapi support])
				if $KRB5CONF | grep gssapi >/dev/null ; then
					AC_MSG_RESULT([yes])
					AC_DEFINE([GSSAPI], [1],
						[Define this if you want GSSAPI
						support in the version 2 protocol])
					GSSCFLAGS="`$KRB5CONF --cflags gssapi`"
					GSSLIBS="`$KRB5CONF --libs gssapi`"
					CPPFLAGS="$CPPFLAGS $GSSCFLAGS"
				else
					AC_MSG_RESULT([no])
				fi
				AC_MSG_CHECKING([whether we are using Heimdal])
				AC_COMPILE_IFELSE([AC_LANG_PROGRAM([[ #include <krb5.h>
					]], [[ char *tmp = heimdal_version; ]])],
					[ AC_MSG_RESULT([yes])
					AC_DEFINE([HEIMDAL], [1],
					[Define this if you are using the Heimdal
					version of Kerberos V5]) ],
					[AC_MSG_RESULT([no])
				])
			else
				CPPFLAGS="$CPPFLAGS -I${KRB5ROOT}/include"
				LDFLAGS="$LDFLAGS -L${KRB5ROOT}/lib"
				AC_MSG_CHECKING([whether we are using Heimdal])
				AC_COMPILE_IFELSE([AC_LANG_PROGRAM([[ #include <krb5.h>
					]], [[ char *tmp = heimdal_version; ]])],
						[ AC_MSG_RESULT([yes])
						 AC_DEFINE([HEIMDAL])
						 K5LIBS="-lkrb5"
						 K5LIBS="$K5LIBS -lcom_err -lasn1"
						 AC_CHECK_LIB([roken], [net_write],
						   [K5LIBS="$K5LIBS -lroken"])
						 AC_CHECK_LIB([des], [des_cbc_encrypt],
						   [K5LIBS="$K5LIBS -ldes"])
					       ], [ AC_MSG_RESULT([no])
						 K5LIBS="-lkrb5 -lk5crypto -lcom_err"
				])
				AC_SEARCH_LIBS([dn_expand], [resolv])

				AC_CHECK_LIB([gssapi_krb5], [gss_init_sec_context],
					[ AC_DEFINE([GSSAPI])
					  GSSLIBS="-lgssapi_krb5" ],
					[ AC_CHECK_LIB([gssapi], [gss_init_sec_context],
						[ AC_DEFINE([GSSAPI])
						  GSSLIBS="-lgssapi" ],
						[ AC_CHECK_LIB([gss], [gss_init_sec_context],
							[ AC_DEFINE([GSSAPI])
							  GSSLIBS="-lgss" ],
							AC_MSG_WARN([Cannot find any suitable gss-api library - build may fail]))
						])
					])

				AC_CHECK_HEADER([gssapi.h], ,
					[ unset ac_cv_header_gssapi_h
					  CPPFLAGS="$CPPFLAGS -I${KRB5ROOT}/include/gssapi"
					  AC_CHECK_HEADERS([gssapi.h], ,
						AC_MSG_WARN([Cannot find any suitable gss-api header - build may fail])
					  )
					]
				)

				oldCPP="$CPPFLAGS"
				CPPFLAGS="$CPPFLAGS -I${KRB5ROOT}/include/gssapi"
				AC_CHECK_HEADER([gssapi_krb5.h], ,
						[ CPPFLAGS="$oldCPP" ])

			fi
		fi
		if test -n "${rpath_opt}" ; then
			LDFLAGS="$LDFLAGS ${rpath_opt}${KRB5ROOT}/lib"
		fi
		if test ! -z "$blibpath" ; then
			blibpath="$blibpath:${KRB5ROOT}/lib"
		fi

		AC_CHECK_HEADERS([gssapi.h gssapi/gssapi.h])
		AC_CHECK_HEADERS([gssapi_krb5.h gssapi/gssapi_krb5.h])
		AC_CHECK_HEADERS([gssapi_generic.h gssapi/gssapi_generic.h])

		AC_SEARCH_LIBS([k_hasafs], [kafs], [AC_DEFINE([USE_AFS], [1],
			[Define this if you want to use libkafs' AFS support])])

		AC_CHECK_DECLS([GSS_C_NT_HOSTBASED_SERVICE], [], [], [[
#ifdef HAVE_GSSAPI_H
# include <gssapi.h>
#elif defined(HAVE_GSSAPI_GSSAPI_H)
# include <gssapi/gssapi.h>
#endif

#ifdef HAVE_GSSAPI_GENERIC_H
# include <gssapi_generic.h>
#elif defined(HAVE_GSSAPI_GSSAPI_GENERIC_H)
# include <gssapi/gssapi_generic.h>
#endif
		]])
		saved_LIBS="$LIBS"
		LIBS="$LIBS $K5LIBS"
		AC_CHECK_FUNCS([krb5_cc_new_unique krb5_get_error_message krb5_free_error_message])
		LIBS="$saved_LIBS"

	fi
	]
)
AC_SUBST([GSSLIBS])
AC_SUBST([K5LIBS])

# Looking for programs, paths and files

PRIVSEP_PATH=/var/empty
AC_ARG_WITH([privsep-path],
	[  --with-privsep-path=xxx Path for privilege separation chroot (default=/var/empty)],
	[
		if test -n "$withval"  &&  test "x$withval" != "xno"  &&  \
		    test "x${withval}" != "xyes"; then
			PRIVSEP_PATH=$withval
		fi
	]
)
AC_SUBST([PRIVSEP_PATH])

AC_ARG_WITH([xauth],
	[  --with-xauth=PATH       Specify path to xauth program ],
	[
		if test -n "$withval"  &&  test "x$withval" != "xno"  &&  \
		    test "x${withval}" != "xyes"; then
			xauth_path=$withval
		fi
	],
	[
		TestPath="$PATH"
		TestPath="${TestPath}${PATH_SEPARATOR}/usr/X/bin"
		TestPath="${TestPath}${PATH_SEPARATOR}/usr/bin/X11"
		TestPath="${TestPath}${PATH_SEPARATOR}/usr/X11R6/bin"
		TestPath="${TestPath}${PATH_SEPARATOR}/usr/openwin/bin"
		AC_PATH_PROG([xauth_path], [xauth], , [$TestPath])
		if (test ! -z "$xauth_path" && test -x "/usr/openwin/bin/xauth") ; then
			xauth_path="/usr/openwin/bin/xauth"
		fi
	]
)

STRIP_OPT=-s
AC_ARG_ENABLE([strip],
	[  --disable-strip         Disable calling strip(1) on install],
	[
		if test "x$enableval" = "xno" ; then
			STRIP_OPT=
		fi
	]
)
AC_SUBST([STRIP_OPT])

if test -z "$xauth_path" ; then
	XAUTH_PATH="undefined"
	AC_SUBST([XAUTH_PATH])
else
	AC_DEFINE_UNQUOTED([XAUTH_PATH], ["$xauth_path"],
		[Define if xauth is found in your path])
	XAUTH_PATH=$xauth_path
	AC_SUBST([XAUTH_PATH])
fi

dnl # --with-maildir=/path/to/mail gets top priority.
dnl # if maildir is set in the platform case statement above we use that.
dnl # Otherwise we run a program to get the dir from system headers.
dnl # We first look for _PATH_MAILDIR then MAILDIR then _PATH_MAIL
dnl # If we find _PATH_MAILDIR we do nothing because that is what
dnl # session.c expects anyway. Otherwise we set to the value found
dnl # stripping any trailing slash. If for some strage reason our program
dnl # does not find what it needs, we default to /var/spool/mail.
# Check for mail directory
AC_ARG_WITH([maildir],
    [  --with-maildir=/path/to/mail    Specify your system mail directory],
    [
	if test "X$withval" != X  &&  test "x$withval" != xno  &&  \
	    test "x${withval}" != xyes; then
		AC_DEFINE_UNQUOTED([MAIL_DIRECTORY], ["$withval"],
            [Set this to your mail directory if you do not have _PATH_MAILDIR])
	    fi
     ],[
	if test "X$maildir" != "X"; then
	    AC_DEFINE_UNQUOTED([MAIL_DIRECTORY], ["$maildir"])
	else
	    AC_MSG_CHECKING([Discovering system mail directory])
	    AC_RUN_IFELSE(
		[AC_LANG_PROGRAM([[
#include <stdio.h>
#include <stdlib.h>
#include <string.h>
#ifdef HAVE_PATHS_H
#include <paths.h>
#endif
#ifdef HAVE_MAILLOCK_H
#include <maillock.h>
#endif
#define DATA "conftest.maildir"
	]], [[
	FILE *fd;
	int rc;

	fd = fopen(DATA,"w");
	if(fd == NULL)
		exit(1);

#if defined (_PATH_MAILDIR)
	if ((rc = fprintf(fd ,"_PATH_MAILDIR:%s\n", _PATH_MAILDIR)) <0)
		exit(1);
#elif defined (MAILDIR)
	if ((rc = fprintf(fd ,"MAILDIR:%s\n", MAILDIR)) <0)
		exit(1);
#elif defined (_PATH_MAIL)
	if ((rc = fprintf(fd ,"_PATH_MAIL:%s\n", _PATH_MAIL)) <0)
		exit(1);
#else
	exit (2);
#endif

	exit(0);
		]])],
		[
		    maildir_what=`awk -F: '{print $1}' conftest.maildir`
		    maildir=`awk -F: '{print $2}' conftest.maildir \
			| sed 's|/$||'`
		    AC_MSG_RESULT([Using: $maildir from $maildir_what])
		    if test "x$maildir_what" != "x_PATH_MAILDIR"; then
			AC_DEFINE_UNQUOTED([MAIL_DIRECTORY], ["$maildir"])
		    fi
		],
		[
		    if test "X$ac_status" = "X2";then
# our test program didn't find it. Default to /var/spool/mail
			AC_MSG_RESULT([Using: default value of /var/spool/mail])
			AC_DEFINE_UNQUOTED([MAIL_DIRECTORY], ["/var/spool/mail"])
		     else
			AC_MSG_RESULT([*** not found ***])
		     fi
		],
		[
			AC_MSG_WARN([cross compiling: use --with-maildir=/path/to/mail])
		]
	    )
	fi
    ]
) # maildir

if test ! -z "$cross_compiling" && test "x$cross_compiling" = "xyes"; then
	AC_MSG_WARN([cross compiling: Disabling /dev/ptmx test])
	disable_ptmx_check=yes
fi
if test -z "$no_dev_ptmx" ; then
	if test "x$disable_ptmx_check" != "xyes" ; then
		AC_CHECK_FILE(["/dev/ptmx"],
			[
				AC_DEFINE_UNQUOTED([HAVE_DEV_PTMX], [1],
					[Define if you have /dev/ptmx])
				have_dev_ptmx=1
			]
		)
	fi
fi

if test ! -z "$cross_compiling" && test "x$cross_compiling" != "xyes"; then
	AC_CHECK_FILE(["/dev/ptc"],
		[
			AC_DEFINE_UNQUOTED([HAVE_DEV_PTS_AND_PTC], [1],
				[Define if you have /dev/ptc])
			have_dev_ptc=1
		]
	)
else
	AC_MSG_WARN([cross compiling: Disabling /dev/ptc test])
fi

# Options from here on. Some of these are preset by platform above
AC_ARG_WITH([mantype],
	[  --with-mantype=man|cat|doc  Set man page type],
	[
		case "$withval" in
		man|cat|doc)
			MANTYPE=$withval
			;;
		*)
			AC_MSG_ERROR([invalid man type: $withval])
			;;
		esac
	]
)
if test -z "$MANTYPE"; then
	if ${MANDOC} ${srcdir}/ssh.1 >/dev/null 2>&1; then
		MANTYPE=doc
	elif ${NROFF} -mdoc ${srcdir}/ssh.1 >/dev/null 2>&1; then
		MANTYPE=doc
	elif ${NROFF} -man ${srcdir}/ssh.1 >/dev/null 2>&1; then
		MANTYPE=man
	else
		MANTYPE=cat
	fi
fi
AC_SUBST([MANTYPE])
if test "$MANTYPE" = "doc"; then
	mansubdir=man;
else
	mansubdir=$MANTYPE;
fi
AC_SUBST([mansubdir])

# Whether to disable shadow password support
AC_ARG_WITH([shadow],
	[  --without-shadow        Disable shadow password support],
	[
		if test "x$withval" = "xno" ; then
			AC_DEFINE([DISABLE_SHADOW])
			disable_shadow=yes
		fi
	]
)

if test -z "$disable_shadow" ; then
	AC_MSG_CHECKING([if the systems has expire shadow information])
	AC_COMPILE_IFELSE([AC_LANG_PROGRAM([[
#include <sys/types.h>
#include <shadow.h>
struct spwd sp;
		]], [[ sp.sp_expire = sp.sp_lstchg = sp.sp_inact = 0; ]])],
		[ sp_expire_available=yes ], [
	])

	if test "x$sp_expire_available" = "xyes" ; then
		AC_MSG_RESULT([yes])
		AC_DEFINE([HAS_SHADOW_EXPIRE], [1],
		    [Define if you want to use shadow password expire field])
	else
		AC_MSG_RESULT([no])
	fi
fi

# Use ip address instead of hostname in $DISPLAY
if test ! -z "$IPADDR_IN_DISPLAY" ; then
	DISPLAY_HACK_MSG="yes"
	AC_DEFINE([IPADDR_IN_DISPLAY], [1],
		[Define if you need to use IP address
		instead of hostname in $DISPLAY])
else
	DISPLAY_HACK_MSG="no"
	AC_ARG_WITH([ipaddr-display],
		[  --with-ipaddr-display   Use ip address instead of hostname in $DISPLAY],
		[
			if test "x$withval" != "xno" ; then
				AC_DEFINE([IPADDR_IN_DISPLAY])
				DISPLAY_HACK_MSG="yes"
			fi
		]
	)
fi

# check for /etc/default/login and use it if present.
AC_ARG_ENABLE([etc-default-login],
	[  --disable-etc-default-login Disable using PATH from /etc/default/login [no]],
	[ if test "x$enableval" = "xno"; then
		AC_MSG_NOTICE([/etc/default/login handling disabled])
		etc_default_login=no
	  else
		etc_default_login=yes
	  fi ],
	[ if test ! -z "$cross_compiling" && test "x$cross_compiling" = "xyes";
	  then
		AC_MSG_WARN([cross compiling: not checking /etc/default/login])
		etc_default_login=no
	  else
		etc_default_login=yes
	  fi ]
)

if test "x$etc_default_login" != "xno"; then
	AC_CHECK_FILE(["/etc/default/login"],
	    [ external_path_file=/etc/default/login ])
	if test "x$external_path_file" = "x/etc/default/login"; then
		AC_DEFINE([HAVE_ETC_DEFAULT_LOGIN], [1],
			[Define if your system has /etc/default/login])
	fi
fi

dnl BSD systems use /etc/login.conf so --with-default-path= has no effect
if test $ac_cv_func_login_getcapbool = "yes" && \
	test $ac_cv_header_login_cap_h = "yes" ; then
	external_path_file=/etc/login.conf
fi

# Whether to mess with the default path
SERVER_PATH_MSG="(default)"
AC_ARG_WITH([default-path],
	[  --with-default-path=    Specify default $PATH environment for server],
	[
		if test "x$external_path_file" = "x/etc/login.conf" ; then
			AC_MSG_WARN([
--with-default-path=PATH has no effect on this system.
Edit /etc/login.conf instead.])
		elif test "x$withval" != "xno" ; then
			if test ! -z "$external_path_file" ; then
				AC_MSG_WARN([
--with-default-path=PATH will only be used if PATH is not defined in
$external_path_file .])
			fi
			user_path="$withval"
			SERVER_PATH_MSG="$withval"
		fi
	],
	[ if test "x$external_path_file" = "x/etc/login.conf" ; then
		AC_MSG_WARN([Make sure the path to scp is in /etc/login.conf])
	else
		if test ! -z "$external_path_file" ; then
			AC_MSG_WARN([
If PATH is defined in $external_path_file, ensure the path to scp is included,
otherwise scp will not work.])
		fi
		AC_RUN_IFELSE(
			[AC_LANG_PROGRAM([[
/* find out what STDPATH is */
#include <stdio.h>
#include <stdlib.h>
#ifdef HAVE_PATHS_H
# include <paths.h>
#endif
#ifndef _PATH_STDPATH
# ifdef _PATH_USERPATH	/* Irix */
#  define _PATH_STDPATH _PATH_USERPATH
# else
#  define _PATH_STDPATH "/usr/bin:/bin:/usr/sbin:/sbin"
# endif
#endif
#include <sys/types.h>
#include <sys/stat.h>
#include <fcntl.h>
#define DATA "conftest.stdpath"
			]], [[
	FILE *fd;
	int rc;

	fd = fopen(DATA,"w");
	if(fd == NULL)
		exit(1);

	if ((rc = fprintf(fd,"%s", _PATH_STDPATH)) < 0)
		exit(1);

	exit(0);
		]])],
		[ user_path=`cat conftest.stdpath` ],
		[ user_path="/usr/bin:/bin:/usr/sbin:/sbin" ],
		[ user_path="/usr/bin:/bin:/usr/sbin:/sbin" ]
	)
# make sure $bindir is in USER_PATH so scp will work
		t_bindir="${bindir}"
		while echo "${t_bindir}" | egrep '\$\{|NONE/' >/dev/null 2>&1; do
			t_bindir=`eval echo ${t_bindir}`
			case $t_bindir in
				NONE/*) t_bindir=`echo $t_bindir | sed "s~NONE~$prefix~"` ;;
			esac
			case $t_bindir in
				NONE/*) t_bindir=`echo $t_bindir | sed "s~NONE~$ac_default_prefix~"` ;;
			esac
		done
		echo $user_path | grep ":$t_bindir"  > /dev/null 2>&1
		if test $? -ne 0  ; then
			echo $user_path | grep "^$t_bindir"  > /dev/null 2>&1
			if test $? -ne 0  ; then
				user_path=$user_path:$t_bindir
				AC_MSG_RESULT([Adding $t_bindir to USER_PATH so scp will work])
			fi
		fi
	fi ]
)
if test "x$external_path_file" != "x/etc/login.conf" ; then
	AC_DEFINE_UNQUOTED([USER_PATH], ["$user_path"], [Specify default $PATH])
	AC_SUBST([user_path])
fi

# Set superuser path separately to user path
AC_ARG_WITH([superuser-path],
	[  --with-superuser-path=  Specify different path for super-user],
	[
		if test -n "$withval"  &&  test "x$withval" != "xno"  &&  \
		    test "x${withval}" != "xyes"; then
			AC_DEFINE_UNQUOTED([SUPERUSER_PATH], ["$withval"],
				[Define if you want a different $PATH
				for the superuser])
			superuser_path=$withval
		fi
	]
)


AC_MSG_CHECKING([if we need to convert IPv4 in IPv6-mapped addresses])
IPV4_IN6_HACK_MSG="no"
AC_ARG_WITH(4in6,
	[  --with-4in6             Check for and convert IPv4 in IPv6 mapped addresses],
	[
		if test "x$withval" != "xno" ; then
			AC_MSG_RESULT([yes])
			AC_DEFINE([IPV4_IN_IPV6], [1],
				[Detect IPv4 in IPv6 mapped addresses
				and treat as IPv4])
			IPV4_IN6_HACK_MSG="yes"
		else
			AC_MSG_RESULT([no])
		fi
	], [
		if test "x$inet6_default_4in6" = "xyes"; then
			AC_MSG_RESULT([yes (default)])
			AC_DEFINE([IPV4_IN_IPV6])
			IPV4_IN6_HACK_MSG="yes"
		else
			AC_MSG_RESULT([no (default)])
		fi
	]
)

# Whether to enable BSD auth support
BSD_AUTH_MSG=no
AC_ARG_WITH([bsd-auth],
	[  --with-bsd-auth         Enable BSD auth support],
	[
		if test "x$withval" != "xno" ; then
			AC_DEFINE([BSD_AUTH], [1],
				[Define if you have BSD auth support])
			BSD_AUTH_MSG=yes
		fi
	]
)

# Where to place sshd.pid
piddir=/var/run
# make sure the directory exists
if test ! -d $piddir ; then
	piddir=`eval echo ${sysconfdir}`
	case $piddir in
		NONE/*) piddir=`echo $piddir | sed "s~NONE~$ac_default_prefix~"` ;;
	esac
fi

AC_ARG_WITH([pid-dir],
	[  --with-pid-dir=PATH     Specify location of sshd.pid file],
	[
		if test -n "$withval"  &&  test "x$withval" != "xno"  &&  \
		    test "x${withval}" != "xyes"; then
			piddir=$withval
			if test ! -d $piddir ; then
			AC_MSG_WARN([** no $piddir directory on this system **])
			fi
		fi
	]
)

AC_DEFINE_UNQUOTED([_PATH_SSH_PIDDIR], ["$piddir"],
	[Specify location of ssh.pid])
AC_SUBST([piddir])

dnl allow user to disable some login recording features
AC_ARG_ENABLE([lastlog],
	[  --disable-lastlog       disable use of lastlog even if detected [no]],
	[
		if test "x$enableval" = "xno" ; then
			AC_DEFINE([DISABLE_LASTLOG])
		fi
	]
)
AC_ARG_ENABLE([utmp],
	[  --disable-utmp          disable use of utmp even if detected [no]],
	[
		if test "x$enableval" = "xno" ; then
			AC_DEFINE([DISABLE_UTMP])
		fi
	]
)
AC_ARG_ENABLE([utmpx],
	[  --disable-utmpx         disable use of utmpx even if detected [no]],
	[
		if test "x$enableval" = "xno" ; then
			AC_DEFINE([DISABLE_UTMPX], [1],
				[Define if you don't want to use utmpx])
		fi
	]
)
AC_ARG_ENABLE([wtmp],
	[  --disable-wtmp          disable use of wtmp even if detected [no]],
	[
		if test "x$enableval" = "xno" ; then
			AC_DEFINE([DISABLE_WTMP])
		fi
	]
)
AC_ARG_ENABLE([wtmpx],
	[  --disable-wtmpx         disable use of wtmpx even if detected [no]],
	[
		if test "x$enableval" = "xno" ; then
			AC_DEFINE([DISABLE_WTMPX], [1],
				[Define if you don't want to use wtmpx])
		fi
	]
)
AC_ARG_ENABLE([libutil],
	[  --disable-libutil       disable use of libutil (login() etc.) [no]],
	[
		if test "x$enableval" = "xno" ; then
			AC_DEFINE([DISABLE_LOGIN])
		fi
	]
)
AC_ARG_ENABLE([pututline],
	[  --disable-pututline     disable use of pututline() etc. ([uw]tmp) [no]],
	[
		if test "x$enableval" = "xno" ; then
			AC_DEFINE([DISABLE_PUTUTLINE], [1],
				[Define if you don't want to use pututline()
				etc. to write [uw]tmp])
		fi
	]
)
AC_ARG_ENABLE([pututxline],
	[  --disable-pututxline    disable use of pututxline() etc. ([uw]tmpx) [no]],
	[
		if test "x$enableval" = "xno" ; then
			AC_DEFINE([DISABLE_PUTUTXLINE], [1],
				[Define if you don't want to use pututxline()
				etc. to write [uw]tmpx])
		fi
	]
)
AC_ARG_WITH([lastlog],
  [  --with-lastlog=FILE|DIR specify lastlog location [common locations]],
	[
		if test "x$withval" = "xno" ; then
			AC_DEFINE([DISABLE_LASTLOG])
		elif test -n "$withval"  &&  test "x${withval}" != "xyes"; then
			conf_lastlog_location=$withval
		fi
	]
)

dnl lastlog, [uw]tmpx? detection
dnl  NOTE: set the paths in the platform section to avoid the
dnl   need for command-line parameters
dnl lastlog and [uw]tmp are subject to a file search if all else fails

dnl lastlog detection
dnl  NOTE: the code itself will detect if lastlog is a directory
AC_MSG_CHECKING([if your system defines LASTLOG_FILE])
AC_COMPILE_IFELSE([AC_LANG_PROGRAM([[
#include <sys/types.h>
#include <utmp.h>
#ifdef HAVE_LASTLOG_H
#  include <lastlog.h>
#endif
#ifdef HAVE_PATHS_H
#  include <paths.h>
#endif
#ifdef HAVE_LOGIN_H
# include <login.h>
#endif
	]], [[ char *lastlog = LASTLOG_FILE; ]])],
		[ AC_MSG_RESULT([yes]) ],
		[
		AC_MSG_RESULT([no])
		AC_MSG_CHECKING([if your system defines _PATH_LASTLOG])
		AC_COMPILE_IFELSE([AC_LANG_PROGRAM([[
#include <sys/types.h>
#include <utmp.h>
#ifdef HAVE_LASTLOG_H
#  include <lastlog.h>
#endif
#ifdef HAVE_PATHS_H
#  include <paths.h>
#endif
		]], [[ char *lastlog = _PATH_LASTLOG; ]])],
		[ AC_MSG_RESULT([yes]) ],
		[
			AC_MSG_RESULT([no])
			system_lastlog_path=no
		])
])

if test -z "$conf_lastlog_location"; then
	if test x"$system_lastlog_path" = x"no" ; then
		for f in /var/log/lastlog /usr/adm/lastlog /var/adm/lastlog /etc/security/lastlog ; do
				if (test -d "$f" || test -f "$f") ; then
					conf_lastlog_location=$f
				fi
		done
		if test -z "$conf_lastlog_location"; then
			AC_MSG_WARN([** Cannot find lastlog **])
			dnl Don't define DISABLE_LASTLOG - that means we don't try wtmp/wtmpx
		fi
	fi
fi

if test -n "$conf_lastlog_location"; then
	AC_DEFINE_UNQUOTED([CONF_LASTLOG_FILE], ["$conf_lastlog_location"],
		[Define if you want to specify the path to your lastlog file])
fi

dnl utmp detection
AC_MSG_CHECKING([if your system defines UTMP_FILE])
AC_COMPILE_IFELSE([AC_LANG_PROGRAM([[
#include <sys/types.h>
#include <utmp.h>
#ifdef HAVE_PATHS_H
#  include <paths.h>
#endif
	]], [[ char *utmp = UTMP_FILE; ]])],
	[ AC_MSG_RESULT([yes]) ],
	[ AC_MSG_RESULT([no])
	  system_utmp_path=no
])
if test -z "$conf_utmp_location"; then
	if test x"$system_utmp_path" = x"no" ; then
		for f in /etc/utmp /usr/adm/utmp /var/run/utmp; do
			if test -f $f ; then
				conf_utmp_location=$f
			fi
		done
		if test -z "$conf_utmp_location"; then
			AC_DEFINE([DISABLE_UTMP])
		fi
	fi
fi
if test -n "$conf_utmp_location"; then
	AC_DEFINE_UNQUOTED([CONF_UTMP_FILE], ["$conf_utmp_location"],
		[Define if you want to specify the path to your utmp file])
fi

dnl wtmp detection
AC_MSG_CHECKING([if your system defines WTMP_FILE])
AC_COMPILE_IFELSE([AC_LANG_PROGRAM([[
#include <sys/types.h>
#include <utmp.h>
#ifdef HAVE_PATHS_H
#  include <paths.h>
#endif
	]], [[ char *wtmp = WTMP_FILE; ]])],
	[ AC_MSG_RESULT([yes]) ],
	[ AC_MSG_RESULT([no])
	  system_wtmp_path=no
])
if test -z "$conf_wtmp_location"; then
	if test x"$system_wtmp_path" = x"no" ; then
		for f in /usr/adm/wtmp /var/log/wtmp; do
			if test -f $f ; then
				conf_wtmp_location=$f
			fi
		done
		if test -z "$conf_wtmp_location"; then
			AC_DEFINE([DISABLE_WTMP])
		fi
	fi
fi
if test -n "$conf_wtmp_location"; then
	AC_DEFINE_UNQUOTED([CONF_WTMP_FILE], ["$conf_wtmp_location"],
		[Define if you want to specify the path to your wtmp file])
fi

dnl wtmpx detection
AC_MSG_CHECKING([if your system defines WTMPX_FILE])
AC_COMPILE_IFELSE([AC_LANG_PROGRAM([[
#include <sys/types.h>
#include <utmp.h>
#ifdef HAVE_UTMPX_H
#include <utmpx.h>
#endif
#ifdef HAVE_PATHS_H
#  include <paths.h>
#endif
	]], [[ char *wtmpx = WTMPX_FILE; ]])],
	[ AC_MSG_RESULT([yes]) ],
	[ AC_MSG_RESULT([no])
	  system_wtmpx_path=no
])
if test -z "$conf_wtmpx_location"; then
	if test x"$system_wtmpx_path" = x"no" ; then
		AC_DEFINE([DISABLE_WTMPX])
	fi
else
	AC_DEFINE_UNQUOTED([CONF_WTMPX_FILE], ["$conf_wtmpx_location"],
		[Define if you want to specify the path to your wtmpx file])
fi


if test ! -z "$blibpath" ; then
	LDFLAGS="$LDFLAGS $blibflags$blibpath"
	AC_MSG_WARN([Please check and edit blibpath in LDFLAGS in Makefile])
fi

AC_CHECK_MEMBER([struct lastlog.ll_line], [], [
    if test x$SKIP_DISABLE_LASTLOG_DEFINE != "xyes" ; then
	AC_DEFINE([DISABLE_LASTLOG])
    fi
	], [
#ifdef HAVE_SYS_TYPES_H
#include <sys/types.h>
#endif
#ifdef HAVE_UTMP_H
#include <utmp.h>
#endif
#ifdef HAVE_UTMPX_H
#include <utmpx.h>
#endif
#ifdef HAVE_LASTLOG_H
#include <lastlog.h>
#endif
	])

AC_CHECK_MEMBER([struct utmp.ut_line], [], [
	AC_DEFINE([DISABLE_UTMP])
	AC_DEFINE([DISABLE_WTMP])
	], [
#ifdef HAVE_SYS_TYPES_H
#include <sys/types.h>
#endif
#ifdef HAVE_UTMP_H
#include <utmp.h>
#endif
#ifdef HAVE_UTMPX_H
#include <utmpx.h>
#endif
#ifdef HAVE_LASTLOG_H
#include <lastlog.h>
#endif
	])

dnl Adding -Werror to CFLAGS early prevents configure tests from running.
dnl Add now.
CFLAGS="$CFLAGS $werror_flags"

if test "x$ac_cv_func_getaddrinfo" != "xyes" ; then
	TEST_SSH_IPV6=no
else
	TEST_SSH_IPV6=yes
fi
AC_CHECK_DECL([BROKEN_GETADDRINFO],  [TEST_SSH_IPV6=no])
AC_SUBST([TEST_SSH_IPV6], [$TEST_SSH_IPV6])
AC_SUBST([TEST_SSH_UTF8], [$TEST_SSH_UTF8])
AC_SUBST([TEST_MALLOC_OPTIONS], [$TEST_MALLOC_OPTIONS])
AC_SUBST([UNSUPPORTED_ALGORITHMS], [$unsupported_algorithms])
AC_SUBST_FILE([DEPEND])
DEPEND=$srcdir/.depend

CFLAGS="${CFLAGS} ${CFLAGS_AFTER}"
LDFLAGS="${LDFLAGS} ${LDFLAGS_AFTER}"

# Make a copy of CFLAGS/LDFLAGS without PIE options.
LDFLAGS_NOPIE=`echo "$LDFLAGS" | sed 's/ -pie//'`
CFLAGS_NOPIE=`echo "$CFLAGS" | sed 's/ -fPIE//'`
AC_SUBST([LDFLAGS_NOPIE])
AC_SUBST([CFLAGS_NOPIE])

AC_EXEEXT
AC_CONFIG_FILES([Makefile buildpkg.sh opensshd.init openssh.xml \
	openbsd-compat/Makefile openbsd-compat/regress/Makefile \
	survey.sh])
AC_OUTPUT

# Print summary of options

# Someone please show me a better way :)
A=`eval echo ${prefix}` ; A=`eval echo ${A}`
B=`eval echo ${bindir}` ; B=`eval echo ${B}`
C=`eval echo ${sbindir}` ; C=`eval echo ${C}`
D=`eval echo ${sysconfdir}` ; D=`eval echo ${D}`
E=`eval echo ${libexecdir}/ssh-askpass` ; E=`eval echo ${E}`
F=`eval echo ${mandir}/${mansubdir}X` ; F=`eval echo ${F}`
G=`eval echo ${piddir}` ; G=`eval echo ${G}`
H=`eval echo ${PRIVSEP_PATH}` ; H=`eval echo ${H}`
I=`eval echo ${user_path}` ; I=`eval echo ${I}`
J=`eval echo ${superuser_path}` ; J=`eval echo ${J}`

echo ""
echo "OpenSSH has been configured with the following options:"
echo "                     User binaries: $B"
echo "                   System binaries: $C"
echo "               Configuration files: $D"
echo "                   Askpass program: $E"
echo "                      Manual pages: $F"
echo "                          PID file: $G"
echo "  Privilege separation chroot path: $H"
if test "x$external_path_file" = "x/etc/login.conf" ; then
echo "   At runtime, sshd will use the path defined in $external_path_file"
echo "   Make sure the path to scp is present, otherwise scp will not work"
else
echo "            sshd default user PATH: $I"
	if test ! -z "$external_path_file"; then
echo "   (If PATH is set in $external_path_file it will be used instead. If"
echo "   used, ensure the path to scp is present, otherwise scp will not work.)"
	fi
fi
if test ! -z "$superuser_path" ; then
echo "          sshd superuser user PATH: $J"
fi
echo "                    Manpage format: $MANTYPE"
echo "                       PAM support: $PAM_MSG"
echo "                   OSF SIA support: $SIA_MSG"
echo "                 KerberosV support: $KRB5_MSG"
echo "                   SELinux support: $SELINUX_MSG"
echo "                   libedit support: $LIBEDIT_MSG"
echo "                   libldns support: $LDNS_MSG"
echo "  Solaris process contract support: $SPC_MSG"
echo "           Solaris project support: $SP_MSG"
echo "         Solaris privilege support: $SPP_MSG"
echo "       IP address in \$DISPLAY hack: $DISPLAY_HACK_MSG"
echo "           Translate v4 in v6 hack: $IPV4_IN6_HACK_MSG"
echo "                  BSD Auth support: $BSD_AUTH_MSG"
echo "              Random number source: $RAND_MSG"
echo "             Privsep sandbox style: $SANDBOX_STYLE"
echo "                   PKCS#11 support: $enable_pkcs11"
echo "                  U2F/FIDO support: $enable_sk"

echo ""

echo "              Host: ${host}"
echo "          Compiler: ${CC}"
echo "    Compiler flags: ${CFLAGS}"
echo "Preprocessor flags: ${CPPFLAGS}"
echo "      Linker flags: ${LDFLAGS}"
echo "         Libraries: ${LIBS}"
if test ! -z "${SSHDLIBS}"; then
echo "         +for sshd: ${SSHDLIBS}"
fi

echo ""

if test "x$MAKE_PACKAGE_SUPPORTED" = "xyes" ; then
	echo "SVR4 style packages are supported with \"make package\""
	echo ""
fi

if test "x$PAM_MSG" = "xyes" ; then
	echo "PAM is enabled. You may need to install a PAM control file "
	echo "for sshd, otherwise password authentication may fail. "
	echo "Example PAM control files can be found in the contrib/ "
	echo "subdirectory"
	echo ""
fi

if test ! -z "$NO_PEERCHECK" ; then
	echo "WARNING: the operating system that you are using does not"
	echo "appear to support getpeereid(), getpeerucred() or the"
	echo "SO_PEERCRED getsockopt() option. These facilities are used to"
	echo "enforce security checks to prevent unauthorised connections to"
	echo "ssh-agent. Their absence increases the risk that a malicious"
	echo "user can connect to your agent."
	echo ""
fi

if test "$AUDIT_MODULE" = "bsm" ; then
	echo "WARNING: BSM audit support is currently considered EXPERIMENTAL."
	echo "See the Solaris section in README.platform for details."
fi<|MERGE_RESOLUTION|>--- conflicted
+++ resolved
@@ -2628,7 +2628,6 @@
 	)
 ])
 
-<<<<<<< HEAD
 # Search for BearSSL
 if test "x$bearssl" = "xyes" ; then
 	LIBS="-lbearssl $LIBS"
@@ -2636,537 +2635,6 @@
 	    [AC_MSG_ERROR([*** working BearSSL not found, check config.log])])
 	AC_CHECK_HEADER([bearssl.h], ,
 	    [AC_MSG_ERROR([*** BearSSL headers missing - please install first or check config.log ***])])
-=======
-# Search for OpenSSL
-saved_CPPFLAGS="$CPPFLAGS"
-saved_LDFLAGS="$LDFLAGS"
-AC_ARG_WITH([ssl-dir],
-	[  --with-ssl-dir=PATH     Specify path to OpenSSL installation ],
-	[
-		if test "x$openssl" = "xno" ; then
-			AC_MSG_ERROR([cannot use --with-ssl-dir when OpenSSL disabled])
-		fi
-		if test "x$withval" != "xno" ; then
-			case "$withval" in
-				# Relative paths
-				./*|../*)	withval="`pwd`/$withval"
-			esac
-			if test -d "$withval/lib"; then
-				libcrypto_path="${withval}/lib"
-			elif test -d "$withval/lib64"; then
-				libcrypto_path="$withval/lib64"
-			else
-				# Built but not installed
-				libcrypto_path="${withval}"
-			fi
-			if test -n "${rpath_opt}"; then
-				LDFLAGS="-L${libcrypto_path} ${rpath_opt}${libcrypto_path} ${LDFLAGS}"
-			else
-				LDFLAGS="-L${libcrypto_path} ${LDFLAGS}"
-			fi
-			if test -d "$withval/include"; then
-				CPPFLAGS="-I${withval}/include ${CPPFLAGS}"
-			else
-				CPPFLAGS="-I${withval} ${CPPFLAGS}"
-			fi
-		fi
-	]
-)
-
-AC_ARG_WITH([openssl-header-check],
-	[  --without-openssl-header-check Disable OpenSSL version consistency check],
-	[
-		if test "x$withval" = "xno" ; then
-			openssl_check_nonfatal=1
-		fi
-	]
-)
-
-openssl_engine=no
-AC_ARG_WITH([ssl-engine],
-	[  --with-ssl-engine       Enable OpenSSL (hardware) ENGINE support ],
-	[
-		if test "x$withval" != "xno" ; then
-			if test "x$openssl" = "xno" ; then
-				AC_MSG_ERROR([cannot use --with-ssl-engine when OpenSSL disabled])
-			fi
-			openssl_engine=yes
-		fi
-	]
-)
-
-if test "x$openssl" = "xyes" ; then
-	LIBS="-lcrypto $LIBS"
-	AC_TRY_LINK_FUNC([RAND_add], ,
-	    [AC_MSG_ERROR([*** working libcrypto not found, check config.log])])
-	AC_CHECK_HEADER([openssl/opensslv.h], ,
-	    [AC_MSG_ERROR([*** OpenSSL headers missing - please install first or check config.log ***])])
-
-	# Determine OpenSSL header version
-	AC_MSG_CHECKING([OpenSSL header version])
-	AC_RUN_IFELSE(
-		[AC_LANG_PROGRAM([[
-	#include <stdlib.h>
-	#include <stdio.h>
-	#include <string.h>
-	#include <openssl/opensslv.h>
-	#define DATA "conftest.sslincver"
-		]], [[
-		FILE *fd;
-		int rc;
-
-		fd = fopen(DATA,"w");
-		if(fd == NULL)
-			exit(1);
-
-		if ((rc = fprintf(fd, "%08lx (%s)\n",
-		    (unsigned long)OPENSSL_VERSION_NUMBER,
-		     OPENSSL_VERSION_TEXT)) < 0)
-			exit(1);
-
-		exit(0);
-		]])],
-		[
-			ssl_header_ver=`cat conftest.sslincver`
-			AC_MSG_RESULT([$ssl_header_ver])
-		],
-		[
-			AC_MSG_RESULT([not found])
-			AC_MSG_ERROR([OpenSSL version header not found.])
-		],
-		[
-			AC_MSG_WARN([cross compiling: not checking])
-		]
-	)
-
-	# Determining OpenSSL library version is version dependent.
-	AC_CHECK_FUNCS([OpenSSL_version OpenSSL_version_num])
-
-	# Determine OpenSSL library version
-	AC_MSG_CHECKING([OpenSSL library version])
-	AC_RUN_IFELSE(
-		[AC_LANG_PROGRAM([[
-	#include <stdio.h>
-	#include <stdlib.h>
-	#include <string.h>
-	#include <openssl/opensslv.h>
-	#include <openssl/crypto.h>
-	#define DATA "conftest.ssllibver"
-		]], [[
-		FILE *fd;
-		int rc;
-
-		fd = fopen(DATA,"w");
-		if(fd == NULL)
-			exit(1);
-#ifndef OPENSSL_VERSION
-# define OPENSSL_VERSION SSLEAY_VERSION
-#endif
-#ifndef HAVE_OPENSSL_VERSION
-# define OpenSSL_version	SSLeay_version
-#endif
-#ifndef HAVE_OPENSSL_VERSION_NUM
-# define OpenSSL_version_num	SSLeay
-#endif
-		if ((rc = fprintf(fd, "%08lx (%s)\n",
-		    (unsigned long)OpenSSL_version_num(),
-		    OpenSSL_version(OPENSSL_VERSION))) < 0)
-			exit(1);
-
-		exit(0);
-		]])],
-		[
-			ssl_library_ver=`cat conftest.ssllibver`
-			# Check version is supported.
-			case "$ssl_library_ver" in
-			10000*|0*)
-				AC_MSG_ERROR([OpenSSL >= 1.0.1 required (have "$ssl_library_ver")])
-		                ;;
-			100*)   ;; # 1.0.x
-			101000[[0123456]]*)
-				# https://github.com/openssl/openssl/pull/4613
-				AC_MSG_ERROR([OpenSSL 1.1.x versions prior to 1.1.0g have a bug that breaks their use with OpenSSH (have "$ssl_library_ver")])
-				;;
-			101*)   ;; # 1.1.x
-			200*)   ;; # LibreSSL
-			300*)   ;; # OpenSSL 3
-			301*)   ;; # OpenSSL development branch.
-		        *)
-				AC_MSG_ERROR([Unknown/unsupported OpenSSL version ("$ssl_library_ver")])
-		                ;;
-			esac
-			AC_MSG_RESULT([$ssl_library_ver])
-		],
-		[
-			AC_MSG_RESULT([not found])
-			AC_MSG_ERROR([OpenSSL library not found.])
-		],
-		[
-			AC_MSG_WARN([cross compiling: not checking])
-		]
-	)
-
-	# Sanity check OpenSSL headers
-	AC_MSG_CHECKING([whether OpenSSL's headers match the library])
-	AC_RUN_IFELSE(
-		[AC_LANG_PROGRAM([[
-	#include <stdlib.h>
-	#include <string.h>
-	#include <openssl/opensslv.h>
-	#include <openssl/crypto.h>
-		]], [[
-#ifndef HAVE_OPENSSL_VERSION_NUM
-# define OpenSSL_version_num	SSLeay
-#endif
-		exit(OpenSSL_version_num() == OPENSSL_VERSION_NUMBER ? 0 : 1);
-		]])],
-		[
-			AC_MSG_RESULT([yes])
-		],
-		[
-			AC_MSG_RESULT([no])
-			if test "x$openssl_check_nonfatal" = "x"; then
-				AC_MSG_ERROR([Your OpenSSL headers do not match your
-	library. Check config.log for details.
-	If you are sure your installation is consistent, you can disable the check
-	by running "./configure --without-openssl-header-check".
-	Also see contrib/findssl.sh for help identifying header/library mismatches.
-	])
-			else
-				AC_MSG_WARN([Your OpenSSL headers do not match your
-	library. Check config.log for details.
-	Also see contrib/findssl.sh for help identifying header/library mismatches.])
-			fi
-		],
-		[
-			AC_MSG_WARN([cross compiling: not checking])
-		]
-	)
-
-	AC_MSG_CHECKING([if programs using OpenSSL functions will link])
-	AC_LINK_IFELSE(
-		[AC_LANG_PROGRAM([[ #include <openssl/err.h> ]],
-		[[ ERR_load_crypto_strings(); ]])],
-		[
-			AC_MSG_RESULT([yes])
-		],
-		[
-			AC_MSG_RESULT([no])
-			saved_LIBS="$LIBS"
-			LIBS="$LIBS -ldl"
-			AC_MSG_CHECKING([if programs using OpenSSL need -ldl])
-			AC_LINK_IFELSE(
-				[AC_LANG_PROGRAM([[ #include <openssl/err.h> ]],
-				[[ ERR_load_crypto_strings(); ]])],
-				[
-					AC_MSG_RESULT([yes])
-				],
-				[
-					AC_MSG_RESULT([no])
-					LIBS="$saved_LIBS"
-				]
-			)
-		]
-	)
-
-	AC_CHECK_FUNCS([ \
-		BN_is_prime_ex \
-		DSA_generate_parameters_ex \
-		EVP_CIPHER_CTX_ctrl \
-		EVP_DigestFinal_ex \
-		EVP_DigestInit_ex \
-		EVP_MD_CTX_cleanup \
-		EVP_MD_CTX_copy_ex \
-		EVP_MD_CTX_init \
-		HMAC_CTX_init \
-		RSA_generate_key_ex \
-		RSA_get_default_method \
-	])
-
-	# OpenSSL_add_all_algorithms may be a macro.
-	AC_CHECK_FUNC(OpenSSL_add_all_algorithms,
-	    AC_DEFINE(HAVE_OPENSSL_ADD_ALL_ALGORITHMS, 1, [as a function]),
-	    AC_CHECK_DECL(OpenSSL_add_all_algorithms,
-		AC_DEFINE(HAVE_OPENSSL_ADD_ALL_ALGORITHMS, 1, [as a macro]), ,
-		[[#include <openssl/evp.h>]]
-	    )
-	)
-
-	# LibreSSL/OpenSSL 1.1x API
-	AC_CHECK_FUNCS([ \
-		OPENSSL_init_crypto \
-		DH_get0_key \
-		DH_get0_pqg \
-		DH_set0_key \
-		DH_set_length \
-		DH_set0_pqg \
-		DSA_get0_key \
-		DSA_get0_pqg \
-		DSA_set0_key \
-		DSA_set0_pqg \
-		DSA_SIG_get0 \
-		DSA_SIG_set0 \
-		ECDSA_SIG_get0 \
-		ECDSA_SIG_set0 \
-		EVP_CIPHER_CTX_iv \
-		EVP_CIPHER_CTX_iv_noconst \
-		EVP_CIPHER_CTX_get_iv \
-		EVP_CIPHER_CTX_get_updated_iv \
-		EVP_CIPHER_CTX_set_iv \
-		RSA_get0_crt_params \
-		RSA_get0_factors \
-		RSA_get0_key \
-		RSA_set0_crt_params \
-		RSA_set0_factors \
-		RSA_set0_key \
-		RSA_meth_free \
-		RSA_meth_dup \
-		RSA_meth_set1_name \
-		RSA_meth_get_finish \
-		RSA_meth_set_priv_enc \
-		RSA_meth_set_priv_dec \
-		RSA_meth_set_finish \
-		EVP_PKEY_get0_RSA \
-		EVP_MD_CTX_new \
-		EVP_MD_CTX_free \
-		EVP_chacha20 \
-	])
-
-	if test "x$openssl_engine" = "xyes" ; then
-		AC_MSG_CHECKING([for OpenSSL ENGINE support])
-		AC_COMPILE_IFELSE([AC_LANG_PROGRAM([[
-	#include <openssl/engine.h>
-			]], [[
-				ENGINE_load_builtin_engines();
-				ENGINE_register_all_complete();
-			]])],
-			[ AC_MSG_RESULT([yes])
-			  AC_DEFINE([USE_OPENSSL_ENGINE], [1],
-			     [Enable OpenSSL engine support])
-			], [ AC_MSG_ERROR([OpenSSL ENGINE support not found])
-		])
-	fi
-
-	# Check for OpenSSL without EVP_aes_{192,256}_cbc
-	AC_MSG_CHECKING([whether OpenSSL has crippled AES support])
-	AC_LINK_IFELSE(
-		[AC_LANG_PROGRAM([[
-	#include <stdlib.h>
-	#include <string.h>
-	#include <openssl/evp.h>
-		]], [[
-		exit(EVP_aes_192_cbc() == NULL || EVP_aes_256_cbc() == NULL);
-		]])],
-		[
-			AC_MSG_RESULT([no])
-		],
-		[
-			AC_MSG_RESULT([yes])
-			AC_DEFINE([OPENSSL_LOBOTOMISED_AES], [1],
-			    [libcrypto is missing AES 192 and 256 bit functions])
-		]
-	)
-
-	# Check for OpenSSL with EVP_aes_*ctr
-	AC_MSG_CHECKING([whether OpenSSL has AES CTR via EVP])
-	AC_LINK_IFELSE(
-		[AC_LANG_PROGRAM([[
-	#include <stdlib.h>
-	#include <string.h>
-	#include <openssl/evp.h>
-		]], [[
-		exit(EVP_aes_128_ctr() == NULL ||
-		    EVP_aes_192_cbc() == NULL ||
-		    EVP_aes_256_cbc() == NULL);
-		]])],
-		[
-			AC_MSG_RESULT([yes])
-			AC_DEFINE([OPENSSL_HAVE_EVPCTR], [1],
-			    [libcrypto has EVP AES CTR])
-		],
-		[
-			AC_MSG_RESULT([no])
-		]
-	)
-
-	# Check for OpenSSL with EVP_aes_*gcm
-	AC_MSG_CHECKING([whether OpenSSL has AES GCM via EVP])
-	AC_LINK_IFELSE(
-		[AC_LANG_PROGRAM([[
-	#include <stdlib.h>
-	#include <string.h>
-	#include <openssl/evp.h>
-		]], [[
-		exit(EVP_aes_128_gcm() == NULL ||
-		    EVP_aes_256_gcm() == NULL ||
-		    EVP_CTRL_GCM_SET_IV_FIXED == 0 ||
-		    EVP_CTRL_GCM_IV_GEN == 0 ||
-		    EVP_CTRL_GCM_SET_TAG == 0 ||
-		    EVP_CTRL_GCM_GET_TAG == 0 ||
-		    EVP_CIPHER_CTX_ctrl(NULL, 0, 0, NULL) == 0);
-		]])],
-		[
-			AC_MSG_RESULT([yes])
-			AC_DEFINE([OPENSSL_HAVE_EVPGCM], [1],
-			    [libcrypto has EVP AES GCM])
-		],
-		[
-			AC_MSG_RESULT([no])
-			unsupported_algorithms="$unsupported_cipers \
-			   aes128-gcm@openssh.com \
-			   aes256-gcm@openssh.com"
-		]
-	)
-
-	AC_MSG_CHECKING([if EVP_DigestUpdate returns an int])
-	AC_LINK_IFELSE(
-		[AC_LANG_PROGRAM([[
-	#include <stdlib.h>
-	#include <string.h>
-	#include <openssl/evp.h>
-		]], [[
-		if(EVP_DigestUpdate(NULL, NULL,0))
-			exit(0);
-		]])],
-		[
-			AC_MSG_RESULT([yes])
-		],
-		[
-			AC_MSG_RESULT([no])
-			AC_DEFINE([OPENSSL_EVP_DIGESTUPDATE_VOID], [1],
-			    [Define if EVP_DigestUpdate returns void])
-		]
-	)
-
-	# Some systems want crypt() from libcrypt, *not* the version in OpenSSL,
-	# because the system crypt() is more featureful.
-	if test "x$check_for_libcrypt_before" = "x1"; then
-		AC_CHECK_LIB([crypt], [crypt])
-	fi
-
-	# Some Linux systems (Slackware) need crypt() from libcrypt, *not* the
-	# version in OpenSSL.
-	if test "x$check_for_libcrypt_later" = "x1"; then
-		AC_CHECK_LIB([crypt], [crypt], [LIBS="$LIBS -lcrypt"])
-	fi
-	AC_CHECK_FUNCS([crypt DES_crypt])
-
-	# Check for SHA256, SHA384 and SHA512 support in OpenSSL
-	AC_CHECK_FUNCS([EVP_sha256 EVP_sha384 EVP_sha512])
-
-	# Check complete ECC support in OpenSSL
-	AC_MSG_CHECKING([whether OpenSSL has NID_X9_62_prime256v1])
-	AC_LINK_IFELSE(
-		[AC_LANG_PROGRAM([[
-	#include <openssl/ec.h>
-	#include <openssl/ecdh.h>
-	#include <openssl/ecdsa.h>
-	#include <openssl/evp.h>
-	#include <openssl/objects.h>
-	#include <openssl/opensslv.h>
-		]], [[
-		EC_KEY *e = EC_KEY_new_by_curve_name(NID_X9_62_prime256v1);
-		const EVP_MD *m = EVP_sha256(); /* We need this too */
-		]])],
-		[ AC_MSG_RESULT([yes])
-		  enable_nistp256=1 ],
-		[ AC_MSG_RESULT([no]) ]
-	)
-
-	AC_MSG_CHECKING([whether OpenSSL has NID_secp384r1])
-	AC_LINK_IFELSE(
-		[AC_LANG_PROGRAM([[
-	#include <openssl/ec.h>
-	#include <openssl/ecdh.h>
-	#include <openssl/ecdsa.h>
-	#include <openssl/evp.h>
-	#include <openssl/objects.h>
-	#include <openssl/opensslv.h>
-		]], [[
-		EC_KEY *e = EC_KEY_new_by_curve_name(NID_secp384r1);
-		const EVP_MD *m = EVP_sha384(); /* We need this too */
-		]])],
-		[ AC_MSG_RESULT([yes])
-		  enable_nistp384=1 ],
-		[ AC_MSG_RESULT([no]) ]
-	)
-
-	AC_MSG_CHECKING([whether OpenSSL has NID_secp521r1])
-	AC_LINK_IFELSE(
-		[AC_LANG_PROGRAM([[
-	#include <openssl/ec.h>
-	#include <openssl/ecdh.h>
-	#include <openssl/ecdsa.h>
-	#include <openssl/evp.h>
-	#include <openssl/objects.h>
-	#include <openssl/opensslv.h>
-		]], [[
-		EC_KEY *e = EC_KEY_new_by_curve_name(NID_secp521r1);
-		const EVP_MD *m = EVP_sha512(); /* We need this too */
-		]])],
-		[ AC_MSG_RESULT([yes])
-		  AC_MSG_CHECKING([if OpenSSL's NID_secp521r1 is functional])
-		  AC_RUN_IFELSE(
-			[AC_LANG_PROGRAM([[
-	#include <stdlib.h>
-	#include <openssl/ec.h>
-	#include <openssl/ecdh.h>
-	#include <openssl/ecdsa.h>
-	#include <openssl/evp.h>
-	#include <openssl/objects.h>
-	#include <openssl/opensslv.h>
-			]],[[
-			EC_KEY *e = EC_KEY_new_by_curve_name(NID_secp521r1);
-			const EVP_MD *m = EVP_sha512(); /* We need this too */
-			exit(e == NULL || m == NULL);
-			]])],
-			[ AC_MSG_RESULT([yes])
-			  enable_nistp521=1 ],
-			[ AC_MSG_RESULT([no]) ],
-			[ AC_MSG_WARN([cross-compiling: assuming yes])
-			  enable_nistp521=1 ]
-		  )],
-		AC_MSG_RESULT([no])
-	)
-
-	if test x$enable_nistp256 = x1 || test x$enable_nistp384 = x1 || \
-	    test x$enable_nistp521 = x1; then
-		AC_DEFINE(OPENSSL_HAS_ECC, [1], [OpenSSL has ECC])
-		AC_CHECK_FUNCS([EC_KEY_METHOD_new])
-		openssl_ecc=yes
-	else
-		openssl_ecc=no
-	fi
-	if test x$enable_nistp256 = x1; then
-		AC_DEFINE([OPENSSL_HAS_NISTP256], [1],
-		    [libcrypto has NID_X9_62_prime256v1])
-	else
-		unsupported_algorithms="$unsupported_algorithms \
-			ecdsa-sha2-nistp256 \
-			ecdh-sha2-nistp256 \
-			ecdsa-sha2-nistp256-cert-v01@openssh.com"
-	fi
-	if test x$enable_nistp384 = x1; then
-		AC_DEFINE([OPENSSL_HAS_NISTP384], [1], [libcrypto has NID_secp384r1])
-	else
-		unsupported_algorithms="$unsupported_algorithms \
-			ecdsa-sha2-nistp384 \
-			ecdh-sha2-nistp384 \
-			ecdsa-sha2-nistp384-cert-v01@openssh.com"
-	fi
-	if test x$enable_nistp521 = x1; then
-		AC_DEFINE([OPENSSL_HAS_NISTP521], [1], [libcrypto has NID_secp521r1])
-	else
-		unsupported_algorithms="$unsupported_algorithms \
-			ecdh-sha2-nistp521 \
-			ecdsa-sha2-nistp521 \
-			ecdsa-sha2-nistp521-cert-v01@openssh.com"
-	fi
-
-else
-	AC_CHECK_LIB([crypt], [crypt], [LIBS="$LIBS -lcrypt"])
-	AC_CHECK_FUNCS([crypt])
->>>>>>> 166456ce
 fi
 
 AC_CHECK_LIB([crypt], [crypt], [LIBS="$LIBS -lcrypt"])
@@ -3175,14 +2643,6 @@
 # PKCS11/U2F depend on OpenSSL and dlopen().
 enable_pkcs11="disabled; missing libcrypto"
 enable_sk=yes
-<<<<<<< HEAD
-if test "x$bearssl" != "xyes" ; then
-	enable_sk="disabled; missing bearssl"
-=======
-if test "x$openssl" != "xyes" ; then
-	enable_pkcs11="disabled; missing libcrypto"
->>>>>>> 166456ce
-fi
 if test "x$ac_cv_func_dlopen" != "xyes" ; then
 	enable_pkcs11="disabled; missing dlopen(3)"
 	enable_sk="disabled; missing dlopen(3)"
