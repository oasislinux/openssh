/* $OpenBSD: ssh-ecdsa-sk.c,v 1.17 2022/10/28 00:44:44 djm Exp $ */
/*
 * Copyright (c) 2000 Markus Friedl.  All rights reserved.
 * Copyright (c) 2010 Damien Miller.  All rights reserved.
 * Copyright (c) 2019 Google Inc.  All rights reserved.
 *
 * Redistribution and use in source and binary forms, with or without
 * modification, are permitted provided that the following conditions
 * are met:
 * 1. Redistributions of source code must retain the above copyright
 *    notice, this list of conditions and the following disclaimer.
 * 2. Redistributions in binary form must reproduce the above copyright
 *    notice, this list of conditions and the following disclaimer in the
 *    documentation and/or other materials provided with the distribution.
 *
 * THIS SOFTWARE IS PROVIDED BY THE AUTHOR ``AS IS'' AND ANY EXPRESS OR
 * IMPLIED WARRANTIES, INCLUDING, BUT NOT LIMITED TO, THE IMPLIED WARRANTIES
 * OF MERCHANTABILITY AND FITNESS FOR A PARTICULAR PURPOSE ARE DISCLAIMED.
 * IN NO EVENT SHALL THE AUTHOR BE LIABLE FOR ANY DIRECT, INDIRECT,
 * INCIDENTAL, SPECIAL, EXEMPLARY, OR CONSEQUENTIAL DAMAGES (INCLUDING, BUT
 * NOT LIMITED TO, PROCUREMENT OF SUBSTITUTE GOODS OR SERVICES; LOSS OF USE,
 * DATA, OR PROFITS; OR BUSINESS INTERRUPTION) HOWEVER CAUSED AND ON ANY
 * THEORY OF LIABILITY, WHETHER IN CONTRACT, STRICT LIABILITY, OR TORT
 * (INCLUDING NEGLIGENCE OR OTHERWISE) ARISING IN ANY WAY OUT OF THE USE OF
 * THIS SOFTWARE, EVEN IF ADVISED OF THE POSSIBILITY OF SUCH DAMAGE.
 */

/* #define DEBUG_SK 1 */

#include "includes.h"

#include <sys/types.h>

#ifdef WITH_BEARSSL
#include <bearssl.h>
#endif

#include <stdio.h> /* needed for DEBUG_SK only */
#include <stdlib.h>
#include <string.h>

#include "sshbuf.h"
#include "ssherr.h"
#include "digest.h"
#define SSHKEY_INTERNAL
#include "sshkey.h"
#include "misc.h"

#ifndef WITH_BEARSSL
/* ARGSUSED */
int
ssh_ecdsa_sk_verify(const struct sshkey *key,
    const u_char *signature, size_t signaturelen,
    const u_char *data, size_t datalen, u_int compat,
    struct sshkey_sig_details **detailsp)
{
	return SSH_ERR_FEATURE_UNSUPPORTED;
}
#else /* WITH_BEARSSL */

/* Reuse some ECDSA internals */
extern struct sshkey_impl_funcs sshkey_ecdsa_funcs;

static void
ssh_ecdsa_sk_cleanup(struct sshkey *k)
{
	sshkey_sk_cleanup(k);
	sshkey_ecdsa_funcs.cleanup(k);
}

static int
ssh_ecdsa_sk_equal(const struct sshkey *a, const struct sshkey *b)
{
	if (!sshkey_sk_fields_equal(a, b))
		return 0;
	if (!sshkey_ecdsa_funcs.equal(a, b))
		return 0;
	return 1;
}

static int
ssh_ecdsa_sk_serialize_public(const struct sshkey *key, struct sshbuf *b,
    enum sshkey_serialize_rep opts)
{
	int r;

	if ((r = sshkey_ecdsa_funcs.serialize_public(key, b, opts)) != 0)
		return r;
	if ((r = sshkey_serialize_sk(key, b)) != 0)
		return r;

	return 0;
}

static int
ssh_ecdsa_sk_serialize_private(const struct sshkey *key, struct sshbuf *b,
    enum sshkey_serialize_rep opts)
{
	int r;

	if (!sshkey_is_cert(key)) {
		if ((r = sshkey_ecdsa_funcs.serialize_public(key,
		    b, opts)) != 0)
			return r;
	}
	if ((r = sshkey_serialize_private_sk(key, b)) != 0)
		return r;

	return 0;
}

static int
ssh_ecdsa_sk_copy_public(const struct sshkey *from, struct sshkey *to)
{
	int r;

	if ((r = sshkey_ecdsa_funcs.copy_public(from, to)) != 0)
		return r;
	if ((r = sshkey_copy_public_sk(from, to)) != 0)
		return r;
	return 0;
}

static int
ssh_ecdsa_sk_deserialize_public(const char *ktype, struct sshbuf *b,
    struct sshkey *key)
{
	int r;

	if ((r = sshkey_ecdsa_funcs.deserialize_public(ktype, b, key)) != 0)
		return r;
	if ((r = sshkey_deserialize_sk(b, key)) != 0)
		return r;
	return 0;
}

static int
ssh_ecdsa_sk_deserialize_private(const char *ktype, struct sshbuf *b,
    struct sshkey *key)
{
	int r;

	if (!sshkey_is_cert(key)) {
		if ((r = sshkey_ecdsa_funcs.deserialize_public(ktype,
		    b, key)) != 0)
			return r;
	}
	if ((r = sshkey_private_deserialize_sk(b, key)) != 0)
		return r;

	return 0;
}

/*
 * Check FIDO/W3C webauthn signatures clientData field against the expected
 * format and prepare a hash of it for use in signature verification.
 *
 * webauthn signatures do not sign the hash of the message directly, but
 * instead sign a JSON-like "clientData" wrapper structure that contains the
 * message hash along with a other information.
 *
 * Fortunately this structure has a fixed format so it is possible to verify
 * that the hash of the signed message is present within the clientData
 * structure without needing to implement any JSON parsing.
 */
static int
webauthn_check_prepare_hash(const u_char *data, size_t datalen,
    const char *origin, const struct sshbuf *wrapper,
    uint8_t flags, const struct sshbuf *extensions,
    u_char *msghash, size_t msghashlen)
{
	int r = SSH_ERR_INTERNAL_ERROR;
	struct sshbuf *chall = NULL, *m = NULL;

	if ((m = sshbuf_new()) == NULL ||
	    (chall = sshbuf_from(data, datalen)) == NULL) {
		r = SSH_ERR_ALLOC_FAIL;
		goto out;
	}
	/*
	 * Ensure origin contains no quote character and that the flags are
	 * consistent with what we received
	 */
	if (strchr(origin, '\"') != NULL ||
	    (flags & 0x40) != 0 /* AD */ ||
	    ((flags & 0x80) == 0 /* ED */) != (sshbuf_len(extensions) == 0)) {
		r = SSH_ERR_INVALID_FORMAT;
		goto out;
	}

	/*
	 * Prepare the preamble to clientData that we expect, poking the
	 * challenge and origin into their canonical positions in the
	 * structure. The crossOrigin flag and any additional extension
	 * fields present are ignored.
	 */
#define WEBAUTHN_0	"{\"type\":\"webauthn.get\",\"challenge\":\""
#define WEBAUTHN_1	"\",\"origin\":\""
#define WEBAUTHN_2	"\""
	if ((r = sshbuf_put(m, WEBAUTHN_0, sizeof(WEBAUTHN_0) - 1)) != 0 ||
	    (r = sshbuf_dtourlb64(chall, m, 0)) != 0 ||
	    (r = sshbuf_put(m, WEBAUTHN_1, sizeof(WEBAUTHN_1) - 1)) != 0 ||
	    (r = sshbuf_put(m, origin, strlen(origin))) != 0 ||
	    (r = sshbuf_put(m, WEBAUTHN_2, sizeof(WEBAUTHN_2) - 1)) != 0)
		goto out;
#ifdef DEBUG_SK
	fprintf(stderr, "%s: received origin: %s\n", __func__, origin);
	fprintf(stderr, "%s: received clientData:\n", __func__);
	sshbuf_dump(wrapper, stderr);
	fprintf(stderr, "%s: expected clientData premable:\n", __func__);
	sshbuf_dump(m, stderr);
#endif
	/* Check that the supplied clientData has the preamble we expect */
	if ((r = sshbuf_cmp(wrapper, 0, sshbuf_ptr(m), sshbuf_len(m))) != 0)
		goto out;

	/* Prepare hash of clientData */
	if ((r = ssh_digest_buffer(SSH_DIGEST_SHA256, wrapper,
	    msghash, msghashlen)) != 0)
		goto out;

	/* success */
	r = 0;
 out:
	sshbuf_free(chall);
	sshbuf_free(m);
	return r;
}

/* ARGSUSED */
static int
ssh_ecdsa_sk_verify(const struct sshkey *key,
    const u_char *sig, size_t siglen,
    const u_char *data, size_t dlen, const char *alg, u_int compat,
    struct sshkey_sig_details **detailsp)
{
<<<<<<< HEAD
	u_char sig[132];	/* maximum ECDSA signature length */
	size_t slen;
	const u_char *sig_r = NULL, *sig_s = NULL;
	size_t sig_rlen, sig_slen;
=======
	ECDSA_SIG *esig = NULL;
	BIGNUM *sig_r = NULL, *sig_s = NULL;
>>>>>>> 6dfb65de
	u_char sig_flags;
	u_char msghash[32], apphash[32], sighash[32];
	u_int sig_counter;
	int is_webauthn = 0, ret = SSH_ERR_INTERNAL_ERROR;
	struct sshbuf *b = NULL, *sigbuf = NULL, *original_signed = NULL;
	struct sshbuf *webauthn_wrapper = NULL, *webauthn_exts = NULL;
	char *ktype = NULL, *webauthn_origin = NULL;
	struct sshkey_sig_details *details = NULL;
#ifdef DEBUG_SK
	char *tmp = NULL;
#endif

	if (detailsp != NULL)
		*detailsp = NULL;
	if (key == NULL || key->ecdsa_pk == NULL ||
	    sshkey_type_plain(key->type) != KEY_ECDSA_SK ||
	    sig == NULL || siglen == 0)
		return SSH_ERR_INVALID_ARGUMENT;

	if (key->ecdsa_nid != BR_EC_secp256r1)
		return SSH_ERR_INTERNAL_ERROR;

	/* fetch signature */
	if ((b = sshbuf_from(sig, siglen)) == NULL)
		return SSH_ERR_ALLOC_FAIL;
	if ((details = calloc(1, sizeof(*details))) == NULL) {
		ret = SSH_ERR_ALLOC_FAIL;
		goto out;
	}
	if (sshbuf_get_cstring(b, &ktype, NULL) != 0) {
		ret = SSH_ERR_INVALID_FORMAT;
		goto out;
	}
	if (strcmp(ktype, "webauthn-sk-ecdsa-sha2-nistp256@openssh.com") == 0)
		is_webauthn = 1;
	else if (strcmp(ktype, "sk-ecdsa-sha2-nistp256@openssh.com") != 0) {
		ret = SSH_ERR_INVALID_FORMAT;
		goto out;
	}
	if (sshbuf_froms(b, &sigbuf) != 0 ||
	    sshbuf_get_u8(b, &sig_flags) != 0 ||
	    sshbuf_get_u32(b, &sig_counter) != 0) {
		ret = SSH_ERR_INVALID_FORMAT;
		goto out;
	}
	if (is_webauthn) {
		if (sshbuf_get_cstring(b, &webauthn_origin, NULL) != 0 ||
		    sshbuf_froms(b, &webauthn_wrapper) != 0 ||
		    sshbuf_froms(b, &webauthn_exts) != 0) {
			ret = SSH_ERR_INVALID_FORMAT;
			goto out;
		}
	}
	if (sshbuf_len(b) != 0) {
		ret = SSH_ERR_UNEXPECTED_TRAILING_DATA;
		goto out;
	}

	/* parse signature */
	if (sshbuf_get_bignum2_bytes_direct(sigbuf, &sig_r, &sig_rlen) != 0 ||
	    sshbuf_get_bignum2_bytes_direct(sigbuf, &sig_s, &sig_slen) != 0 ||
	    sig_rlen > sizeof(sig) / 2 || sig_slen > sizeof(sig) / 2) {
		ret = SSH_ERR_INVALID_FORMAT;
		goto out;
	}
	if (sshbuf_len(sigbuf) != 0) {
		ret = SSH_ERR_UNEXPECTED_TRAILING_DATA;
		goto out;
	}

#ifdef DEBUG_SK
	fprintf(stderr, "%s: data: (len %zu)\n", __func__, datalen);
	/* sshbuf_dump_data(data, datalen, stderr); */
	fprintf(stderr, "%s: sig_r: %s\n", __func__, (tmp = BN_bn2hex(sig_r)));
	free(tmp);
	fprintf(stderr, "%s: sig_s: %s\n", __func__, (tmp = BN_bn2hex(sig_s)));
	free(tmp);
	fprintf(stderr, "%s: sig_flags = 0x%02x, sig_counter = %u\n",
	    __func__, sig_flags, sig_counter);
	if (is_webauthn) {
		fprintf(stderr, "%s: webauthn origin: %s\n", __func__,
		    webauthn_origin);
		fprintf(stderr, "%s: webauthn_wrapper:\n", __func__);
		sshbuf_dump(webauthn_wrapper, stderr);
	}
#endif
<<<<<<< HEAD
	slen = MAXIMUM(sig_rlen, sig_slen) * 2;
	memset(sig, 0, slen / 2 - sig_rlen);
	memcpy(sig + (slen / 2 - sig_rlen), sig_r, sig_rlen);
	memset(sig + slen / 2, 0, slen / 2 - sig_slen);
	memcpy(sig + (slen - sig_slen), sig_s, sig_slen);
=======
	if ((esig = ECDSA_SIG_new()) == NULL) {
		ret = SSH_ERR_ALLOC_FAIL;
		goto out;
	}
	if (!ECDSA_SIG_set0(esig, sig_r, sig_s)) {
		ret = SSH_ERR_LIBCRYPTO_ERROR;
		goto out;
	}
	sig_r = sig_s = NULL; /* transferred */
>>>>>>> 6dfb65de

	/* Reconstruct data that was supposedly signed */
	if ((original_signed = sshbuf_new()) == NULL) {
		ret = SSH_ERR_ALLOC_FAIL;
		goto out;
	}
	if (is_webauthn) {
		if ((ret = webauthn_check_prepare_hash(data, dlen,
		    webauthn_origin, webauthn_wrapper, sig_flags, webauthn_exts,
		    msghash, sizeof(msghash))) != 0)
			goto out;
	} else if ((ret = ssh_digest_memory(SSH_DIGEST_SHA256, data, dlen,
	    msghash, sizeof(msghash))) != 0)
		goto out;
	/* Application value is hashed before signature */
	if ((ret = ssh_digest_memory(SSH_DIGEST_SHA256, key->sk_application,
	    strlen(key->sk_application), apphash, sizeof(apphash))) != 0)
		goto out;
#ifdef DEBUG_SK
	fprintf(stderr, "%s: hashed application:\n", __func__);
	sshbuf_dump_data(apphash, sizeof(apphash), stderr);
	fprintf(stderr, "%s: hashed message:\n", __func__);
	sshbuf_dump_data(msghash, sizeof(msghash), stderr);
#endif
	if ((ret = sshbuf_put(original_signed,
	    apphash, sizeof(apphash))) != 0 ||
	    (ret = sshbuf_put_u8(original_signed, sig_flags)) != 0 ||
	    (ret = sshbuf_put_u32(original_signed, sig_counter)) != 0 ||
	    (ret = sshbuf_putb(original_signed, webauthn_exts)) != 0 ||
	    (ret = sshbuf_put(original_signed, msghash, sizeof(msghash))) != 0)
		goto out;
	/* Signature is over H(original_signed) */
	if ((ret = ssh_digest_buffer(SSH_DIGEST_SHA256, original_signed,
	    sighash, sizeof(sighash))) != 0)
		goto out;
	details->sk_counter = sig_counter;
	details->sk_flags = sig_flags;
#ifdef DEBUG_SK
	fprintf(stderr, "%s: signed buf:\n", __func__);
	sshbuf_dump(original_signed, stderr);
	fprintf(stderr, "%s: signed hash:\n", __func__);
	sshbuf_dump_data(sighash, sizeof(sighash), stderr);
#endif

	/* Verify it */
<<<<<<< HEAD
	if (br_ecdsa_vrfy_raw_get_default()(br_ec_get_default(), sighash,
	    sizeof(sighash), &key->ecdsa_pk->key, sig, slen) != 1) {
=======
	switch (ECDSA_do_verify(sighash, sizeof(sighash), esig, key->ecdsa)) {
	case 1:
		ret = 0;
		break;
	case 0:
>>>>>>> 6dfb65de
		ret = SSH_ERR_SIGNATURE_INVALID;
		goto out;
	}
	/* success */
	if (detailsp != NULL) {
		*detailsp = details;
		details = NULL;
	}
 out:
	explicit_bzero(&sig_flags, sizeof(sig_flags));
	explicit_bzero(&sig_counter, sizeof(sig_counter));
	explicit_bzero(msghash, sizeof(msghash));
	explicit_bzero(sighash, sizeof(msghash));
	explicit_bzero(apphash, sizeof(apphash));
	sshkey_sig_details_free(details);
	sshbuf_free(webauthn_wrapper);
	sshbuf_free(webauthn_exts);
	free(webauthn_origin);
	sshbuf_free(original_signed);
	sshbuf_free(sigbuf);
	sshbuf_free(b);
<<<<<<< HEAD
	explicit_bzero(sig, sizeof(sig));
=======
	ECDSA_SIG_free(esig);
	BN_clear_free(sig_r);
	BN_clear_free(sig_s);
>>>>>>> 6dfb65de
	free(ktype);
	return ret;
}

<<<<<<< HEAD
#endif /* WITH_BEARSSL */
=======
static const struct sshkey_impl_funcs sshkey_ecdsa_sk_funcs = {
	/* .size = */		NULL,
	/* .alloc = */		NULL,
	/* .cleanup = */	ssh_ecdsa_sk_cleanup,
	/* .equal = */		ssh_ecdsa_sk_equal,
	/* .ssh_serialize_public = */ ssh_ecdsa_sk_serialize_public,
	/* .ssh_deserialize_public = */ ssh_ecdsa_sk_deserialize_public,
	/* .ssh_serialize_private = */ ssh_ecdsa_sk_serialize_private,
	/* .ssh_deserialize_private = */ ssh_ecdsa_sk_deserialize_private,
	/* .generate = */	NULL,
	/* .copy_public = */	ssh_ecdsa_sk_copy_public,
	/* .sign = */		NULL,
	/* .verify = */		ssh_ecdsa_sk_verify,
};

const struct sshkey_impl sshkey_ecdsa_sk_impl = {
	/* .name = */		"sk-ecdsa-sha2-nistp256@openssh.com",
	/* .shortname = */	"ECDSA-SK",
	/* .sigalg = */		NULL,
	/* .type = */		KEY_ECDSA_SK,
	/* .nid = */		NID_X9_62_prime256v1,
	/* .cert = */		0,
	/* .sigonly = */	0,
	/* .keybits = */	256,
	/* .funcs = */		&sshkey_ecdsa_sk_funcs,
};

const struct sshkey_impl sshkey_ecdsa_sk_cert_impl = {
	/* .name = */		"sk-ecdsa-sha2-nistp256-cert-v01@openssh.com",
	/* .shortname = */	"ECDSA-SK-CERT",
	/* .sigalg = */		NULL,
	/* .type = */		KEY_ECDSA_SK_CERT,
	/* .nid = */		NID_X9_62_prime256v1,
	/* .cert = */		1,
	/* .sigonly = */	0,
	/* .keybits = */	256,
	/* .funcs = */		&sshkey_ecdsa_sk_funcs,
};

const struct sshkey_impl sshkey_ecdsa_sk_webauthn_impl = {
	/* .name = */		"webauthn-sk-ecdsa-sha2-nistp256@openssh.com",
	/* .shortname = */	"ECDSA-SK",
	/* .sigalg = */		NULL,
	/* .type = */		KEY_ECDSA_SK,
	/* .nid = */		NID_X9_62_prime256v1,
	/* .cert = */		0,
	/* .sigonly = */	1,
	/* .keybits = */	256,
	/* .funcs = */		&sshkey_ecdsa_sk_funcs,
};

#endif /* OPENSSL_HAS_ECC */
>>>>>>> 6dfb65de
<|MERGE_RESOLUTION|>--- conflicted
+++ resolved
@@ -234,15 +234,10 @@
     const u_char *data, size_t dlen, const char *alg, u_int compat,
     struct sshkey_sig_details **detailsp)
 {
-<<<<<<< HEAD
-	u_char sig[132];	/* maximum ECDSA signature length */
-	size_t slen;
+	u_char rawsig[132];	/* maximum ECDSA signature length */
+	size_t rslen;
 	const u_char *sig_r = NULL, *sig_s = NULL;
 	size_t sig_rlen, sig_slen;
-=======
-	ECDSA_SIG *esig = NULL;
-	BIGNUM *sig_r = NULL, *sig_s = NULL;
->>>>>>> 6dfb65de
 	u_char sig_flags;
 	u_char msghash[32], apphash[32], sighash[32];
 	u_int sig_counter;
@@ -304,7 +299,7 @@
 	/* parse signature */
 	if (sshbuf_get_bignum2_bytes_direct(sigbuf, &sig_r, &sig_rlen) != 0 ||
 	    sshbuf_get_bignum2_bytes_direct(sigbuf, &sig_s, &sig_slen) != 0 ||
-	    sig_rlen > sizeof(sig) / 2 || sig_slen > sizeof(sig) / 2) {
+	    sig_rlen > sizeof(rawsig) / 2 || sig_slen > sizeof(rawsig) / 2) {
 		ret = SSH_ERR_INVALID_FORMAT;
 		goto out;
 	}
@@ -329,23 +324,11 @@
 		sshbuf_dump(webauthn_wrapper, stderr);
 	}
 #endif
-<<<<<<< HEAD
-	slen = MAXIMUM(sig_rlen, sig_slen) * 2;
-	memset(sig, 0, slen / 2 - sig_rlen);
-	memcpy(sig + (slen / 2 - sig_rlen), sig_r, sig_rlen);
-	memset(sig + slen / 2, 0, slen / 2 - sig_slen);
-	memcpy(sig + (slen - sig_slen), sig_s, sig_slen);
-=======
-	if ((esig = ECDSA_SIG_new()) == NULL) {
-		ret = SSH_ERR_ALLOC_FAIL;
-		goto out;
-	}
-	if (!ECDSA_SIG_set0(esig, sig_r, sig_s)) {
-		ret = SSH_ERR_LIBCRYPTO_ERROR;
-		goto out;
-	}
-	sig_r = sig_s = NULL; /* transferred */
->>>>>>> 6dfb65de
+	rslen = MAXIMUM(sig_rlen, sig_slen) * 2;
+	memset(rawsig, 0, rslen / 2 - sig_rlen);
+	memcpy(rawsig + (rslen / 2 - sig_rlen), sig_r, sig_rlen);
+	memset(rawsig + rslen / 2, 0, rslen / 2 - sig_slen);
+	memcpy(rawsig + (rslen - sig_slen), sig_s, sig_slen);
 
 	/* Reconstruct data that was supposedly signed */
 	if ((original_signed = sshbuf_new()) == NULL) {
@@ -391,16 +374,8 @@
 #endif
 
 	/* Verify it */
-<<<<<<< HEAD
 	if (br_ecdsa_vrfy_raw_get_default()(br_ec_get_default(), sighash,
-	    sizeof(sighash), &key->ecdsa_pk->key, sig, slen) != 1) {
-=======
-	switch (ECDSA_do_verify(sighash, sizeof(sighash), esig, key->ecdsa)) {
-	case 1:
-		ret = 0;
-		break;
-	case 0:
->>>>>>> 6dfb65de
+	    sizeof(sighash), &key->ecdsa_pk->key, rawsig, rslen) != 1) {
 		ret = SSH_ERR_SIGNATURE_INVALID;
 		goto out;
 	}
@@ -422,20 +397,11 @@
 	sshbuf_free(original_signed);
 	sshbuf_free(sigbuf);
 	sshbuf_free(b);
-<<<<<<< HEAD
-	explicit_bzero(sig, sizeof(sig));
-=======
-	ECDSA_SIG_free(esig);
-	BN_clear_free(sig_r);
-	BN_clear_free(sig_s);
->>>>>>> 6dfb65de
+	explicit_bzero(rawsig, sizeof(rawsig));
 	free(ktype);
 	return ret;
 }
 
-<<<<<<< HEAD
-#endif /* WITH_BEARSSL */
-=======
 static const struct sshkey_impl_funcs sshkey_ecdsa_sk_funcs = {
 	/* .size = */		NULL,
 	/* .alloc = */		NULL,
@@ -456,7 +422,7 @@
 	/* .shortname = */	"ECDSA-SK",
 	/* .sigalg = */		NULL,
 	/* .type = */		KEY_ECDSA_SK,
-	/* .nid = */		NID_X9_62_prime256v1,
+	/* .nid = */		BR_EC_secp256r1,
 	/* .cert = */		0,
 	/* .sigonly = */	0,
 	/* .keybits = */	256,
@@ -468,7 +434,7 @@
 	/* .shortname = */	"ECDSA-SK-CERT",
 	/* .sigalg = */		NULL,
 	/* .type = */		KEY_ECDSA_SK_CERT,
-	/* .nid = */		NID_X9_62_prime256v1,
+	/* .nid = */		BR_EC_secp256r1,
 	/* .cert = */		1,
 	/* .sigonly = */	0,
 	/* .keybits = */	256,
@@ -480,12 +446,11 @@
 	/* .shortname = */	"ECDSA-SK",
 	/* .sigalg = */		NULL,
 	/* .type = */		KEY_ECDSA_SK,
-	/* .nid = */		NID_X9_62_prime256v1,
+	/* .nid = */		BR_EC_secp256r1,
 	/* .cert = */		0,
 	/* .sigonly = */	1,
 	/* .keybits = */	256,
 	/* .funcs = */		&sshkey_ecdsa_sk_funcs,
 };
 
-#endif /* OPENSSL_HAS_ECC */
->>>>>>> 6dfb65de
+#endif /* WITH_BEARSSL */