--- conflicted
+++ resolved
@@ -45,7 +45,7 @@
 #define SSHKEY_INTERNAL
 #include "sshkey.h"
 
-#ifndef OPENSSL_HAS_ECC
+#ifndef WITH_BEARSSL
 /* ARGSUSED */
 int
 ssh_ecdsa_sk_verify(const struct sshkey *key,
@@ -55,7 +55,7 @@
 {
 	return SSH_ERR_FEATURE_UNSUPPORTED;
 }
-#else /* OPENSSL_HAS_ECC */
+#else /* WITH_BEARSSL */
 
 /*
  * Check FIDO/W3C webauthn signatures clientData field against the expected
@@ -140,15 +140,10 @@
     const u_char *data, size_t datalen, u_int compat,
     struct sshkey_sig_details **detailsp)
 {
-<<<<<<< HEAD
 	u_char sig[132];	/* maximum ECDSA signature length */
 	size_t slen;
 	const u_char *sig_r = NULL, *sig_s = NULL;
 	size_t sig_rlen, sig_slen;
-=======
-	ECDSA_SIG *sig = NULL;
-	BIGNUM *sig_r = NULL, *sig_s = NULL;
->>>>>>> 53a33a0d
 	u_char sig_flags;
 	u_char msghash[32], apphash[32], sighash[32];
 	u_int sig_counter;
@@ -214,23 +209,11 @@
 		ret = SSH_ERR_INVALID_FORMAT;
 		goto out;
 	}
-<<<<<<< HEAD
-	memcpy(sig, sig_r, sig_rlen);
-	if (sig_rlen < sig_slen) {
-		memmove(sig, sig + (sig_slen - sig_rlen), sig_rlen);
-		memset(sig, 0, sig_slen - sig_rlen);
-		sig_rlen = sig_slen;
-	}
-	memset(sig + sig_rlen, 0, sig_rlen - sig_slen);
-	memcpy(sig + sig_rlen + (sig_rlen - sig_slen), sig_s, sig_slen);
-	slen = sig_rlen * 2;
-=======
 	if (sshbuf_len(sigbuf) != 0) {
 		ret = SSH_ERR_UNEXPECTED_TRAILING_DATA;
 		goto out;
 	}
 
->>>>>>> 53a33a0d
 #ifdef DEBUG_SK
 	fprintf(stderr, "%s: data: (len %zu)\n", __func__, datalen);
 	/* sshbuf_dump_data(data, datalen, stderr); */
@@ -247,14 +230,15 @@
 		sshbuf_dump(webauthn_wrapper, stderr);
 	}
 #endif
-	if ((sig = ECDSA_SIG_new()) == NULL) {
-		ret = SSH_ERR_ALLOC_FAIL;
-		goto out;
-	}
-	if (!ECDSA_SIG_set0(sig, sig_r, sig_s)) {
-		ret = SSH_ERR_LIBCRYPTO_ERROR;
-		goto out;
-	}
+	memcpy(sig, sig_r, sig_rlen);
+	if (sig_rlen < sig_slen) {
+		memmove(sig, sig + (sig_slen - sig_rlen), sig_rlen);
+		memset(sig, 0, sig_slen - sig_rlen);
+		sig_rlen = sig_slen;
+	}
+	memset(sig + sig_rlen, 0, sig_rlen - sig_slen);
+	memcpy(sig + sig_rlen + (sig_rlen - sig_slen), sig_s, sig_slen);
+	slen = sig_rlen * 2;
 	sig_r = sig_s = NULL; /* transferred */
 
 	/* Reconstruct data that was supposedly signed */
@@ -327,10 +311,6 @@
 	explicit_bzero(sig, sizeof(sig));
 	free(ktype);
 	return ret;
-<<<<<<< HEAD
 }
-=======
-}
-
-#endif /* OPENSSL_HAS_ECC */
->>>>>>> 53a33a0d
+
+#endif /* WITH_BEARSSL */