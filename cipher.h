--- conflicted
+++ resolved
@@ -67,9 +67,5 @@
 u_int	 cipher_ctx_is_plaintext(struct sshcipher_ctx *);
 
 int	 cipher_get_keyiv(struct sshcipher_ctx *, u_char *, size_t);
-<<<<<<< HEAD
-=======
-int	 cipher_set_keyiv(struct sshcipher_ctx *, const u_char *, size_t);
->>>>>>> 8241b9c0
 
 #endif				/* CIPHER_H */