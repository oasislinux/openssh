/* $OpenBSD: ssh-sk.c,v 1.35 2021/02/26 00:16:58 djm Exp $ */
/*
 * Copyright (c) 2019 Google LLC
 *
 * Permission to use, copy, modify, and distribute this software for any
 * purpose with or without fee is hereby granted, provided that the above
 * copyright notice and this permission notice appear in all copies.
 *
 * THE SOFTWARE IS PROVIDED "AS IS" AND THE AUTHOR DISCLAIMS ALL WARRANTIES
 * WITH REGARD TO THIS SOFTWARE INCLUDING ALL IMPLIED WARRANTIES OF
 * MERCHANTABILITY AND FITNESS. IN NO EVENT SHALL THE AUTHOR BE LIABLE FOR
 * ANY SPECIAL, DIRECT, INDIRECT, OR CONSEQUENTIAL DAMAGES OR ANY DAMAGES
 * WHATSOEVER RESULTING FROM LOSS OF USE, DATA OR PROFITS, WHETHER IN AN
 * ACTION OF CONTRACT, NEGLIGENCE OR OTHER TORTIOUS ACTION, ARISING OUT OF
 * OR IN CONNECTION WITH THE USE OR PERFORMANCE OF THIS SOFTWARE.
 */

/* #define DEBUG_SK 1 */

#include "includes.h"

#ifdef ENABLE_SK

#include <dlfcn.h>
#include <stddef.h>
#ifdef HAVE_STDINT_H
# include <stdint.h>
#endif
#include <string.h>
#include <stdio.h>

#ifdef WITH_BEARSSL
#include <bearssl.h>
#endif /* WITH_BEARSSL */

#include "log.h"
#include "misc.h"
#include "sshbuf.h"
#include "sshkey.h"
#include "ssherr.h"
#include "digest.h"

#include "ssh-sk.h"
#include "sk-api.h"
#include "crypto_api.h"

struct sshsk_provider {
	char *path;
	void *dlhandle;

	/* Return the version of the middleware API */
	uint32_t (*sk_api_version)(void);

	/* Enroll a U2F key (private key generation) */
	int (*sk_enroll)(int alg, const uint8_t *challenge,
	    size_t challenge_len, const char *application, uint8_t flags,
	    const char *pin, struct sk_option **opts,
	    struct sk_enroll_response **enroll_response);

	/* Sign a challenge */
	int (*sk_sign)(int alg, const uint8_t *message, size_t message_len,
	    const char *application,
	    const uint8_t *key_handle, size_t key_handle_len,
	    uint8_t flags, const char *pin, struct sk_option **opts,
	    struct sk_sign_response **sign_response);

	/* Enumerate resident keys */
	int (*sk_load_resident_keys)(const char *pin, struct sk_option **opts,
	    struct sk_resident_key ***rks, size_t *nrks);
};

/* Built-in version */
int ssh_sk_enroll(int alg, const uint8_t *challenge,
    size_t challenge_len, const char *application, uint8_t flags,
    const char *pin, struct sk_option **opts,
    struct sk_enroll_response **enroll_response);
int ssh_sk_sign(int alg, const uint8_t *message, size_t message_len,
    const char *application,
    const uint8_t *key_handle, size_t key_handle_len,
    uint8_t flags, const char *pin, struct sk_option **opts,
    struct sk_sign_response **sign_response);
int ssh_sk_load_resident_keys(const char *pin, struct sk_option **opts,
    struct sk_resident_key ***rks, size_t *nrks);

static void
sshsk_free(struct sshsk_provider *p)
{
	if (p == NULL)
		return;
	free(p->path);
	if (p->dlhandle != NULL)
		dlclose(p->dlhandle);
	free(p);
}

static struct sshsk_provider *
sshsk_open(const char *path)
{
	struct sshsk_provider *ret = NULL;
	uint32_t version;

	if (path == NULL || *path == '\0') {
		error("No FIDO SecurityKeyProvider specified");
		return NULL;
	}
	if ((ret = calloc(1, sizeof(*ret))) == NULL) {
		error_f("calloc failed");
		return NULL;
	}
	if ((ret->path = strdup(path)) == NULL) {
		error_f("strdup failed");
		goto fail;
	}
	/* Skip the rest if we're using the linked in middleware */
	if (strcasecmp(ret->path, "internal") == 0) {
#ifdef ENABLE_SK_INTERNAL
		ret->sk_enroll = ssh_sk_enroll;
		ret->sk_sign = ssh_sk_sign;
		ret->sk_load_resident_keys = ssh_sk_load_resident_keys;
#else
		error("internal security key support not enabled");
#endif
		return ret;
	}
	if ((ret->dlhandle = dlopen(path, RTLD_NOW)) == NULL) {
		error("Provider \"%s\" dlopen failed: %s", path, dlerror());
		goto fail;
	}
	if ((ret->sk_api_version = dlsym(ret->dlhandle,
	    "sk_api_version")) == NULL) {
		error("Provider \"%s\" dlsym(sk_api_version) failed: %s",
		    path, dlerror());
		goto fail;
	}
	version = ret->sk_api_version();
	debug_f("provider %s implements version 0x%08lx", ret->path,
	    (u_long)version);
	if ((version & SSH_SK_VERSION_MAJOR_MASK) != SSH_SK_VERSION_MAJOR) {
		error("Provider \"%s\" implements unsupported "
		    "version 0x%08lx (supported: 0x%08lx)",
		    path, (u_long)version, (u_long)SSH_SK_VERSION_MAJOR);
		goto fail;
	}
	if ((ret->sk_enroll = dlsym(ret->dlhandle, "sk_enroll")) == NULL) {
		error("Provider %s dlsym(sk_enroll) failed: %s",
		    path, dlerror());
		goto fail;
	}
	if ((ret->sk_sign = dlsym(ret->dlhandle, "sk_sign")) == NULL) {
		error("Provider \"%s\" dlsym(sk_sign) failed: %s",
		    path, dlerror());
		goto fail;
	}
	if ((ret->sk_load_resident_keys = dlsym(ret->dlhandle,
	    "sk_load_resident_keys")) == NULL) {
		error("Provider \"%s\" dlsym(sk_load_resident_keys) "
		    "failed: %s", path, dlerror());
		goto fail;
	}
	/* success */
	return ret;
fail:
	sshsk_free(ret);
	return NULL;
}

static void
sshsk_free_enroll_response(struct sk_enroll_response *r)
{
	if (r == NULL)
		return;
	freezero(r->key_handle, r->key_handle_len);
	freezero(r->public_key, r->public_key_len);
	freezero(r->signature, r->signature_len);
	freezero(r->attestation_cert, r->attestation_cert_len);
	freezero(r->authdata, r->authdata_len);
	freezero(r, sizeof(*r));
}

static void
sshsk_free_sign_response(struct sk_sign_response *r)
{
	if (r == NULL)
		return;
	freezero(r->sig_r, r->sig_r_len);
	freezero(r->sig_s, r->sig_s_len);
	freezero(r, sizeof(*r));
}

#ifdef WITH_BEARSSL
/* Assemble key from response */
static int
sshsk_ecdsa_assemble(struct sk_enroll_response *resp, struct sshkey **keyp)
{
	struct sshkey *key = NULL;
	int r;

	*keyp = NULL;
	if ((key = sshkey_new(KEY_ECDSA_SK)) == NULL) {
		error_f("sshkey_new failed");
		r = SSH_ERR_ALLOC_FAIL;
		goto out;
	}
<<<<<<< HEAD
	key->ecdsa_nid = BR_EC_secp256r1;
	if ((key->ecdsa_pk = calloc(1, sizeof(*key->ecdsa_pk))) == NULL) {
		error("%s: allocation failed", __func__);
		r = SSH_ERR_ALLOC_FAIL;
		goto out;
	}
	if (resp->public_key_len > sizeof(key->ecdsa_pk->data)) {
		error("%s: public key is too large", __func__);
=======
	key->ecdsa_nid = NID_X9_62_prime256v1;
	if ((key->ecdsa = EC_KEY_new_by_curve_name(key->ecdsa_nid)) == NULL ||
	    (q = EC_POINT_new(EC_KEY_get0_group(key->ecdsa))) == NULL ||
	    (b = sshbuf_new()) == NULL) {
		error_f("allocation failed");
		r = SSH_ERR_ALLOC_FAIL;
		goto out;
	}
	if ((r = sshbuf_put_string(b,
	    resp->public_key, resp->public_key_len)) != 0) {
		error_fr(r, "sshbuf_put_string");
		goto out;
	}
	if ((r = sshbuf_get_ec(b, q, EC_KEY_get0_group(key->ecdsa))) != 0) {
		error_fr(r, "parse");
>>>>>>> d2afd717
		r = SSH_ERR_INVALID_FORMAT;
		goto out;
	}
	key->ecdsa_pk->key.q = key->ecdsa_pk->data;
	key->ecdsa_pk->key.qlen = resp->public_key_len;
	memcpy(key->ecdsa_pk->key.q, resp->public_key, resp->public_key_len);
	if (sshkey_ec_validate_public(key->ecdsa_nid, key->ecdsa_pk->key.q,
	    key->ecdsa_pk->key.qlen) != 0) {
		error("Authenticator returned invalid ECDSA key");
		r = SSH_ERR_KEY_INVALID_EC_VALUE;
		goto out;
	}
<<<<<<< HEAD
=======
	if (EC_KEY_set_public_key(key->ecdsa, q) != 1) {
		/* XXX assume it is a allocation error */
		error_f("allocation failed");
		r = SSH_ERR_ALLOC_FAIL;
		goto out;
	}
>>>>>>> d2afd717
	/* success */
	*keyp = key;
	key = NULL; /* transferred */
	r = 0;
 out:
	sshkey_free(key);
	return r;
}
#endif /* WITH_BEARSSL */

static int
sshsk_ed25519_assemble(struct sk_enroll_response *resp, struct sshkey **keyp)
{
	struct sshkey *key = NULL;
	int r;

	*keyp = NULL;
	if (resp->public_key_len != ED25519_PK_SZ) {
		error_f("invalid size: %zu", resp->public_key_len);
		r = SSH_ERR_INVALID_FORMAT;
		goto out;
	}
	if ((key = sshkey_new(KEY_ED25519_SK)) == NULL) {
		error_f("sshkey_new failed");
		r = SSH_ERR_ALLOC_FAIL;
		goto out;
	}
	if ((key->ed25519_pk = malloc(ED25519_PK_SZ)) == NULL) {
		error_f("malloc failed");
		r = SSH_ERR_ALLOC_FAIL;
		goto out;
	}
	memcpy(key->ed25519_pk, resp->public_key, ED25519_PK_SZ);
	/* success */
	*keyp = key;
	key = NULL; /* transferred */
	r = 0;
 out:
	sshkey_free(key);
	return r;
}

static int
sshsk_key_from_response(int alg, const char *application, uint8_t flags,
    struct sk_enroll_response *resp, struct sshkey **keyp)
{
	struct sshkey *key = NULL;
	int r = SSH_ERR_INTERNAL_ERROR;

	*keyp = NULL;

	/* Check response validity */
	if (resp->public_key == NULL || resp->key_handle == NULL) {
		error_f("sk_enroll response invalid");
		r = SSH_ERR_INVALID_FORMAT;
		goto out;
	}
	switch (alg) {
#ifdef WITH_BEARSSL
	case SSH_SK_ECDSA:
		if ((r = sshsk_ecdsa_assemble(resp, &key)) != 0)
			goto out;
		break;
#endif /* WITH_BEARSSL */
	case SSH_SK_ED25519:
		if ((r = sshsk_ed25519_assemble(resp, &key)) != 0)
			goto out;
		break;
	default:
		error_f("unsupported algorithm %d", alg);
		r = SSH_ERR_INVALID_ARGUMENT;
		goto out;
	}
	key->sk_flags = flags;
	if ((key->sk_key_handle = sshbuf_new()) == NULL ||
	    (key->sk_reserved = sshbuf_new()) == NULL) {
		error_f("allocation failed");
		r = SSH_ERR_ALLOC_FAIL;
		goto out;
	}
	if ((key->sk_application = strdup(application)) == NULL) {
		error_f("strdup application failed");
		r = SSH_ERR_ALLOC_FAIL;
		goto out;
	}
	if ((r = sshbuf_put(key->sk_key_handle, resp->key_handle,
	    resp->key_handle_len)) != 0) {
		error_fr(r, "put key handle");
		goto out;
	}
	/* success */
	r = 0;
	*keyp = key;
	key = NULL;
 out:
	sshkey_free(key);
	return r;
}

static int
skerr_to_ssherr(int skerr)
{
	switch (skerr) {
	case SSH_SK_ERR_UNSUPPORTED:
		return SSH_ERR_FEATURE_UNSUPPORTED;
	case SSH_SK_ERR_PIN_REQUIRED:
		return SSH_ERR_KEY_WRONG_PASSPHRASE;
	case SSH_SK_ERR_DEVICE_NOT_FOUND:
		return SSH_ERR_DEVICE_NOT_FOUND;
	case SSH_SK_ERR_GENERAL:
	default:
		return SSH_ERR_INVALID_FORMAT;
	}
}

static void
sshsk_free_options(struct sk_option **opts)
{
	size_t i;

	if (opts == NULL)
		return;
	for (i = 0; opts[i] != NULL; i++) {
		free(opts[i]->name);
		free(opts[i]->value);
		free(opts[i]);
	}
	free(opts);
}

static int
sshsk_add_option(struct sk_option ***optsp, size_t *noptsp,
    const char *name, const char *value, uint8_t required)
{
	struct sk_option **opts = *optsp;
	size_t nopts = *noptsp;

	if ((opts = recallocarray(opts, nopts, nopts + 2, /* extra for NULL */
	    sizeof(*opts))) == NULL) {
		error_f("array alloc failed");
		return SSH_ERR_ALLOC_FAIL;
	}
	*optsp = opts;
	*noptsp = nopts + 1;
	if ((opts[nopts] = calloc(1, sizeof(**opts))) == NULL) {
		error_f("alloc failed");
		return SSH_ERR_ALLOC_FAIL;
	}
	if ((opts[nopts]->name = strdup(name)) == NULL ||
	    (opts[nopts]->value = strdup(value)) == NULL) {
		error_f("alloc failed");
		return SSH_ERR_ALLOC_FAIL;
	}
	opts[nopts]->required = required;
	return 0;
}

static int
make_options(const char *device, const char *user_id,
    struct sk_option ***optsp)
{
	struct sk_option **opts = NULL;
	size_t nopts = 0;
	int r, ret = SSH_ERR_INTERNAL_ERROR;

	if (device != NULL &&
	    (r = sshsk_add_option(&opts, &nopts, "device", device, 0)) != 0) {
		ret = r;
		goto out;
	}
	if (user_id != NULL &&
	    (r = sshsk_add_option(&opts, &nopts, "user", user_id, 0)) != 0) {
		ret = r;
		goto out;
	}
	/* success */
	*optsp = opts;
	opts = NULL;
	nopts = 0;
	ret = 0;
 out:
	sshsk_free_options(opts);
	return ret;
}


static int
fill_attestation_blob(const struct sk_enroll_response *resp,
    struct sshbuf *attest)
{
	int r;

	if (attest == NULL)
		return 0; /* nothing to do */
	if ((r = sshbuf_put_cstring(attest, "ssh-sk-attest-v01")) != 0 ||
	    (r = sshbuf_put_string(attest,
	    resp->attestation_cert, resp->attestation_cert_len)) != 0 ||
	    (r = sshbuf_put_string(attest,
	    resp->signature, resp->signature_len)) != 0 ||
	    (r = sshbuf_put_string(attest,
	    resp->authdata, resp->authdata_len)) != 0 ||
	    (r = sshbuf_put_u32(attest, 0)) != 0 || /* resvd flags */
	    (r = sshbuf_put_string(attest, NULL, 0)) != 0 /* resvd */) {
		error_fr(r, "compose");
		return r;
	}
	/* success */
	return 0;
}

int
sshsk_enroll(int type, const char *provider_path, const char *device,
    const char *application, const char *userid, uint8_t flags,
    const char *pin, struct sshbuf *challenge_buf,
    struct sshkey **keyp, struct sshbuf *attest)
{
	struct sshsk_provider *skp = NULL;
	struct sshkey *key = NULL;
	u_char randchall[32];
	const u_char *challenge;
	size_t challenge_len;
	struct sk_enroll_response *resp = NULL;
	struct sk_option **opts = NULL;
	int r = SSH_ERR_INTERNAL_ERROR;
	int alg;

	debug_f("provider \"%s\", device \"%s\", application \"%s\", "
	    "userid \"%s\", flags 0x%02x, challenge len %zu%s",
	    provider_path, device, application, userid, flags,
	    challenge_buf == NULL ? 0 : sshbuf_len(challenge_buf),
	    (pin != NULL && *pin != '\0') ? " with-pin" : "");

	*keyp = NULL;
	if (attest)
		sshbuf_reset(attest);

	if ((r = make_options(device, userid, &opts)) != 0)
		goto out;

	switch (type) {
#ifdef WITH_BEARSSL
	case KEY_ECDSA_SK:
		alg = SSH_SK_ECDSA;
		break;
#endif /* WITH_BEARSSL */
	case KEY_ED25519_SK:
		alg = SSH_SK_ED25519;
		break;
	default:
		error_f("unsupported key type");
		r = SSH_ERR_INVALID_ARGUMENT;
		goto out;
	}
	if (provider_path == NULL) {
		error_f("missing provider");
		r = SSH_ERR_INVALID_ARGUMENT;
		goto out;
	}
	if (application == NULL || *application == '\0') {
		error_f("missing application");
		r = SSH_ERR_INVALID_ARGUMENT;
		goto out;
	}
	if (challenge_buf == NULL) {
		debug_f("using random challenge");
		arc4random_buf(randchall, sizeof(randchall));
		challenge = randchall;
		challenge_len = sizeof(randchall);
	} else if (sshbuf_len(challenge_buf) == 0) {
		error("Missing enrollment challenge");
		r = SSH_ERR_INVALID_ARGUMENT;
		goto out;
	} else {
		challenge = sshbuf_ptr(challenge_buf);
		challenge_len = sshbuf_len(challenge_buf);
		debug3_f("using explicit challenge len=%zd", challenge_len);
	}
	if ((skp = sshsk_open(provider_path)) == NULL) {
		r = SSH_ERR_INVALID_FORMAT; /* XXX sshsk_open return code? */
		goto out;
	}
	/* XXX validate flags? */
	/* enroll key */
	if ((r = skp->sk_enroll(alg, challenge, challenge_len, application,
	    flags, pin, opts, &resp)) != 0) {
		debug_f("provider \"%s\" failure %d", provider_path, r);
		r = skerr_to_ssherr(r);
		goto out;
	}

	if ((r = sshsk_key_from_response(alg, application, flags,
	    resp, &key)) != 0)
		goto out;

	/* Optionally fill in the attestation information */
	if ((r = fill_attestation_blob(resp, attest)) != 0)
		goto out;

	/* success */
	*keyp = key;
	key = NULL; /* transferred */
	r = 0;
 out:
	sshsk_free_options(opts);
	sshsk_free(skp);
	sshkey_free(key);
	sshsk_free_enroll_response(resp);
	explicit_bzero(randchall, sizeof(randchall));
	return r;
}

#ifdef WITH_BEARSSL
static int
sshsk_ecdsa_sig(struct sk_sign_response *resp, struct sshbuf *sig)
{
	struct sshbuf *inner_sig = NULL;
	int r = SSH_ERR_INTERNAL_ERROR;

	/* Check response validity */
	if (resp->sig_r == NULL || resp->sig_s == NULL) {
		error_f("sk_sign response invalid");
		r = SSH_ERR_INVALID_FORMAT;
		goto out;
	}
	if ((inner_sig = sshbuf_new()) == NULL) {
		r = SSH_ERR_ALLOC_FAIL;
		goto out;
	}
	/* Prepare and append inner signature object */
	if ((r = sshbuf_put_bignum2_bytes(inner_sig,
	    resp->sig_r, resp->sig_r_len)) != 0 ||
	    (r = sshbuf_put_bignum2_bytes(inner_sig,
	    resp->sig_s, resp->sig_s_len)) != 0) {
		error_fr(r, "compose inner");
		goto out;
	}
	if ((r = sshbuf_put_stringb(sig, inner_sig)) != 0 ||
	    (r = sshbuf_put_u8(sig, resp->flags)) != 0 ||
	    (r = sshbuf_put_u32(sig, resp->counter)) != 0) {
		error_fr(r, "compose");
		goto out;
	}
#ifdef DEBUG_SK
	fprintf(stderr, "%s: sig_r:\n", __func__);
	sshbuf_dump_data(resp->sig_r, resp->sig_r_len, stderr);
	fprintf(stderr, "%s: sig_s:\n", __func__);
	sshbuf_dump_data(resp->sig_s, resp->sig_s_len, stderr);
	fprintf(stderr, "%s: inner:\n", __func__);
	sshbuf_dump(inner_sig, stderr);
#endif
	r = 0;
 out:
	sshbuf_free(inner_sig);
	return r;
}
#endif /* WITH_BEARSSL */

static int
sshsk_ed25519_sig(struct sk_sign_response *resp, struct sshbuf *sig)
{
	int r = SSH_ERR_INTERNAL_ERROR;

	/* Check response validity */
	if (resp->sig_r == NULL) {
		error_f("sk_sign response invalid");
		r = SSH_ERR_INVALID_FORMAT;
		goto out;
	}
	if ((r = sshbuf_put_string(sig,
	    resp->sig_r, resp->sig_r_len)) != 0 ||
	    (r = sshbuf_put_u8(sig, resp->flags)) != 0 ||
	    (r = sshbuf_put_u32(sig, resp->counter)) != 0) {
		error_fr(r, "compose");
		goto out;
	}
#ifdef DEBUG_SK
	fprintf(stderr, "%s: sig_r:\n", __func__);
	sshbuf_dump_data(resp->sig_r, resp->sig_r_len, stderr);
#endif
	r = 0;
 out:
	return r;
}

int
sshsk_sign(const char *provider_path, struct sshkey *key,
    u_char **sigp, size_t *lenp, const u_char *data, size_t datalen,
    u_int compat, const char *pin)
{
	struct sshsk_provider *skp = NULL;
	int r = SSH_ERR_INTERNAL_ERROR;
	int type, alg;
	struct sk_sign_response *resp = NULL;
	struct sshbuf *inner_sig = NULL, *sig = NULL;
	struct sk_option **opts = NULL;

	debug_f("provider \"%s\", key %s, flags 0x%02x%s",
	    provider_path, sshkey_type(key), key->sk_flags,
	    (pin != NULL && *pin != '\0') ? " with-pin" : "");

	if (sigp != NULL)
		*sigp = NULL;
	if (lenp != NULL)
		*lenp = 0;
	type = sshkey_type_plain(key->type);
	switch (type) {
#ifdef WITH_BEARSSL
	case KEY_ECDSA_SK:
		alg = SSH_SK_ECDSA;
		break;
#endif /* WITH_BEARSSL */
	case KEY_ED25519_SK:
		alg = SSH_SK_ED25519;
		break;
	default:
		return SSH_ERR_INVALID_ARGUMENT;
	}
	if (provider_path == NULL ||
	    key->sk_key_handle == NULL ||
	    key->sk_application == NULL || *key->sk_application == '\0') {
		r = SSH_ERR_INVALID_ARGUMENT;
		goto out;
	}
	if ((skp = sshsk_open(provider_path)) == NULL) {
		r = SSH_ERR_INVALID_FORMAT; /* XXX sshsk_open return code? */
		goto out;
	}
#ifdef DEBUG_SK
	fprintf(stderr, "%s: sk_flags = 0x%02x, sk_application = \"%s\"\n",
	    __func__, key->sk_flags, key->sk_application);
	fprintf(stderr, "%s: sk_key_handle:\n", __func__);
	sshbuf_dump(key->sk_key_handle, stderr);
#endif
	if ((r = skp->sk_sign(alg, data, datalen, key->sk_application,
	    sshbuf_ptr(key->sk_key_handle), sshbuf_len(key->sk_key_handle),
	    key->sk_flags, pin, opts, &resp)) != 0) {
		debug_f("sk_sign failed with code %d", r);
		r = skerr_to_ssherr(r);
		goto out;
	}
	/* Assemble signature */
	if ((sig = sshbuf_new()) == NULL) {
		r = SSH_ERR_ALLOC_FAIL;
		goto out;
	}
	if ((r = sshbuf_put_cstring(sig, sshkey_ssh_name_plain(key))) != 0) {
		error_fr(r, "compose outer");
		goto out;
	}
	switch (type) {
#ifdef WITH_BEARSSL
	case KEY_ECDSA_SK:
		if ((r = sshsk_ecdsa_sig(resp, sig)) != 0)
			goto out;
		break;
#endif /* WITH_BEARSSL */
	case KEY_ED25519_SK:
		if ((r = sshsk_ed25519_sig(resp, sig)) != 0)
			goto out;
		break;
	}
#ifdef DEBUG_SK
	fprintf(stderr, "%s: sig_flags = 0x%02x, sig_counter = %u\n",
	    __func__, resp->flags, resp->counter);
	fprintf(stderr, "%s: data to sign:\n", __func__);
	sshbuf_dump_data(data, datalen, stderr);
	fprintf(stderr, "%s: sigbuf:\n", __func__);
	sshbuf_dump(sig, stderr);
#endif
	if (sigp != NULL) {
		if ((*sigp = malloc(sshbuf_len(sig))) == NULL) {
			r = SSH_ERR_ALLOC_FAIL;
			goto out;
		}
		memcpy(*sigp, sshbuf_ptr(sig), sshbuf_len(sig));
	}
	if (lenp != NULL)
		*lenp = sshbuf_len(sig);
	/* success */
	r = 0;
 out:
	sshsk_free_options(opts);
	sshsk_free(skp);
	sshsk_free_sign_response(resp);
	sshbuf_free(sig);
	sshbuf_free(inner_sig);
	return r;
}

static void
sshsk_free_sk_resident_keys(struct sk_resident_key **rks, size_t nrks)
{
	size_t i;

	if (nrks == 0 || rks == NULL)
		return;
	for (i = 0; i < nrks; i++) {
		free(rks[i]->application);
		freezero(rks[i]->key.key_handle, rks[i]->key.key_handle_len);
		freezero(rks[i]->key.public_key, rks[i]->key.public_key_len);
		freezero(rks[i]->key.signature, rks[i]->key.signature_len);
		freezero(rks[i]->key.attestation_cert,
		    rks[i]->key.attestation_cert_len);
		freezero(rks[i], sizeof(**rks));
	}
	free(rks);
}

int
sshsk_load_resident(const char *provider_path, const char *device,
    const char *pin, struct sshkey ***keysp, size_t *nkeysp)
{
	struct sshsk_provider *skp = NULL;
	int r = SSH_ERR_INTERNAL_ERROR;
	struct sk_resident_key **rks = NULL;
	size_t i, nrks = 0, nkeys = 0;
	struct sshkey *key = NULL, **keys = NULL, **tmp;
	uint8_t flags;
	struct sk_option **opts = NULL;

	debug_f("provider \"%s\"%s", provider_path,
	    (pin != NULL && *pin != '\0') ? ", have-pin": "");

	if (keysp == NULL || nkeysp == NULL)
		return SSH_ERR_INVALID_ARGUMENT;
	*keysp = NULL;
	*nkeysp = 0;

	if ((r = make_options(device, NULL, &opts)) != 0)
		goto out;
	if ((skp = sshsk_open(provider_path)) == NULL) {
		r = SSH_ERR_INVALID_FORMAT; /* XXX sshsk_open return code? */
		goto out;
	}
	if ((r = skp->sk_load_resident_keys(pin, opts, &rks, &nrks)) != 0) {
		error("Provider \"%s\" returned failure %d", provider_path, r);
		r = skerr_to_ssherr(r);
		goto out;
	}
	for (i = 0; i < nrks; i++) {
		debug3_f("rk %zu: slot = %zu, alg = %d, application = \"%s\"",
		    i, rks[i]->slot, rks[i]->alg, rks[i]->application);
		/* XXX need better filter here */
		if (strncmp(rks[i]->application, "ssh:", 4) != 0)
			continue;
		switch (rks[i]->alg) {
		case SSH_SK_ECDSA:
		case SSH_SK_ED25519:
			break;
		default:
			continue;
		}
		flags = SSH_SK_USER_PRESENCE_REQD|SSH_SK_RESIDENT_KEY;
		if ((rks[i]->flags & SSH_SK_USER_VERIFICATION_REQD))
			flags |= SSH_SK_USER_VERIFICATION_REQD;
		if ((r = sshsk_key_from_response(rks[i]->alg,
		    rks[i]->application, flags, &rks[i]->key, &key)) != 0)
			goto out;
		if ((tmp = recallocarray(keys, nkeys, nkeys + 1,
		    sizeof(*tmp))) == NULL) {
			error_f("recallocarray failed");
			r = SSH_ERR_ALLOC_FAIL;
			goto out;
		}
		keys = tmp;
		keys[nkeys++] = key;
		key = NULL;
		/* XXX synthesise comment */
	}
	/* success */
	*keysp = keys;
	*nkeysp = nkeys;
	keys = NULL;
	nkeys = 0;
	r = 0;
 out:
	sshsk_free_options(opts);
	sshsk_free(skp);
	sshsk_free_sk_resident_keys(rks, nrks);
	sshkey_free(key);
	if (nkeys != 0) {
		for (i = 0; i < nkeys; i++)
			sshkey_free(keys[i]);
		free(keys);
	}
	return r;
}

#endif /* ENABLE_SK */<|MERGE_RESOLUTION|>--- conflicted
+++ resolved
@@ -201,32 +201,14 @@
 		r = SSH_ERR_ALLOC_FAIL;
 		goto out;
 	}
-<<<<<<< HEAD
 	key->ecdsa_nid = BR_EC_secp256r1;
 	if ((key->ecdsa_pk = calloc(1, sizeof(*key->ecdsa_pk))) == NULL) {
-		error("%s: allocation failed", __func__);
-		r = SSH_ERR_ALLOC_FAIL;
-		goto out;
-	}
-	if (resp->public_key_len > sizeof(key->ecdsa_pk->data)) {
-		error("%s: public key is too large", __func__);
-=======
-	key->ecdsa_nid = NID_X9_62_prime256v1;
-	if ((key->ecdsa = EC_KEY_new_by_curve_name(key->ecdsa_nid)) == NULL ||
-	    (q = EC_POINT_new(EC_KEY_get0_group(key->ecdsa))) == NULL ||
-	    (b = sshbuf_new()) == NULL) {
 		error_f("allocation failed");
 		r = SSH_ERR_ALLOC_FAIL;
 		goto out;
 	}
-	if ((r = sshbuf_put_string(b,
-	    resp->public_key, resp->public_key_len)) != 0) {
-		error_fr(r, "sshbuf_put_string");
-		goto out;
-	}
-	if ((r = sshbuf_get_ec(b, q, EC_KEY_get0_group(key->ecdsa))) != 0) {
-		error_fr(r, "parse");
->>>>>>> d2afd717
+	if (resp->public_key_len > sizeof(key->ecdsa_pk->data)) {
+		error_f("public key is too large");
 		r = SSH_ERR_INVALID_FORMAT;
 		goto out;
 	}
@@ -239,15 +221,6 @@
 		r = SSH_ERR_KEY_INVALID_EC_VALUE;
 		goto out;
 	}
-<<<<<<< HEAD
-=======
-	if (EC_KEY_set_public_key(key->ecdsa, q) != 1) {
-		/* XXX assume it is a allocation error */
-		error_f("allocation failed");
-		r = SSH_ERR_ALLOC_FAIL;
-		goto out;
-	}
->>>>>>> d2afd717
 	/* success */
 	*keyp = key;
 	key = NULL; /* transferred */
