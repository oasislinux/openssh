/*	$OpenBSD: rijndael.h,v 1.15 2021/09/28 11:14:50 dtucker Exp $ */

/**
 * rijndael-alg-fst.h
 *
 * @version 3.0 (December 2000)
 *
 * Optimised ANSI C code for the Rijndael cipher (now AES)
 *
 * @author Vincent Rijmen <vincent.rijmen@esat.kuleuven.ac.be>
 * @author Antoon Bosselaers <antoon.bosselaers@esat.kuleuven.ac.be>
 * @author Paulo Barreto <paulo.barreto@terra.com.br>
 *
 * This code is hereby placed in the public domain.
 *
 * THIS SOFTWARE IS PROVIDED BY THE AUTHORS ''AS IS'' AND ANY EXPRESS
 * OR IMPLIED WARRANTIES, INCLUDING, BUT NOT LIMITED TO, THE IMPLIED
 * WARRANTIES OF MERCHANTABILITY AND FITNESS FOR A PARTICULAR PURPOSE
 * ARE DISCLAIMED.  IN NO EVENT SHALL THE AUTHORS OR CONTRIBUTORS BE
 * LIABLE FOR ANY DIRECT, INDIRECT, INCIDENTAL, SPECIAL, EXEMPLARY, OR
 * CONSEQUENTIAL DAMAGES (INCLUDING, BUT NOT LIMITED TO, PROCUREMENT OF
 * SUBSTITUTE GOODS OR SERVICES; LOSS OF USE, DATA, OR PROFITS; OR
 * BUSINESS INTERRUPTION) HOWEVER CAUSED AND ON ANY THEORY OF LIABILITY,
 * WHETHER IN CONTRACT, STRICT LIABILITY, OR TORT (INCLUDING NEGLIGENCE
 * OR OTHERWISE) ARISING IN ANY WAY OUT OF THE USE OF THIS SOFTWARE,
 * EVEN IF ADVISED OF THE POSSIBILITY OF SUCH DAMAGE.
 */
#ifndef _PRIVATE_RIJNDAEL_H
#define _PRIVATE_RIJNDAEL_H

#define AES_MAXKEYBITS	(256)
#define AES_MAXKEYBYTES	(AES_MAXKEYBITS/8)
/* for 256-bit keys, fewer for less */
#define AES_MAXROUNDS	14

typedef unsigned char	u8;
typedef unsigned short	u16;
typedef unsigned int	u32;

int	rijndaelKeySetupEnc(unsigned int [], const unsigned char [], int);
<<<<<<< HEAD
void	rijndaelEncrypt(const unsigned int [], int, const unsigned char [16],
	    unsigned char [16]);
=======
void	rijndaelEncrypt(const unsigned int [], int, const u8 [16], u8 [16]);
>>>>>>> 166456ce

/*  The structure for key information */
typedef struct {
	int	decrypt;
	int	Nr;		/* key-length-dependent number of rounds */
	u32	ek[4*(AES_MAXROUNDS + 1)];	/* encrypt key schedule */
	u32	dk[4*(AES_MAXROUNDS + 1)];	/* decrypt key schedule */
} rijndael_ctx;

void	 rijndael_set_key(rijndael_ctx *, u_char *, int, int);
void	 rijndael_decrypt(rijndael_ctx *, u_char *, u_char *);
void	 rijndael_encrypt(rijndael_ctx *, u_char *, u_char *);

#endif /* _PRIVATE_RIJNDAEL_H */<|MERGE_RESOLUTION|>--- conflicted
+++ resolved
@@ -38,12 +38,7 @@
 typedef unsigned int	u32;
 
 int	rijndaelKeySetupEnc(unsigned int [], const unsigned char [], int);
-<<<<<<< HEAD
-void	rijndaelEncrypt(const unsigned int [], int, const unsigned char [16],
-	    unsigned char [16]);
-=======
 void	rijndaelEncrypt(const unsigned int [], int, const u8 [16], u8 [16]);
->>>>>>> 166456ce
 
 /*  The structure for key information */
 typedef struct {
