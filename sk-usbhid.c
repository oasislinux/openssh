--- conflicted
+++ resolved
@@ -28,20 +28,9 @@
 #include <sha2.h>
 #endif
 
-<<<<<<< HEAD
 #ifdef WITH_BEARSSL
 #include <bearssl.h>
 #endif /* WITH_BEARSSL */
-=======
-#ifdef WITH_OPENSSL
-#include <openssl/opensslv.h>
-#include <openssl/crypto.h>
-#include <openssl/bn.h>
-#include <openssl/ec.h>
-#include <openssl/ecdsa.h>
-#include <openssl/evp.h>
-#endif /* WITH_OPENSSL */
->>>>>>> aad87b88
 
 #include <fido.h>
 #include <fido/credman.h>
@@ -688,17 +677,17 @@
 static int
 sha256_mem(const void *m, size_t mlen, u_char *d, size_t dlen)
 {
-#ifdef WITH_OPENSSL
-	u_int mdlen;
-#endif
-
+#ifdef WITH_BEARSSL
+	br_sha256_context ctx;
+
+	if (dlen != br_sha256_SIZE)
+		return -1;
+	br_sha256_init(&ctx);
+	br_sha256_update(&ctx, m, mlen);
+	br_sha256_out(&ctx, d);
+#else
 	if (dlen != 32)
 		return -1;
-#ifdef WITH_OPENSSL
-	mdlen = dlen;
-	if (!EVP_Digest(m, mlen, d, &mdlen, EVP_sha256(), NULL))
-		return -1;
-#else
 	SHA256Data(m, mlen, d);
 #endif
 	return 0;
