/* $OpenBSD: monitor.c,v 1.223 2021/01/27 10:05:28 djm Exp $ */
/*
 * Copyright 2002 Niels Provos <provos@citi.umich.edu>
 * Copyright 2002 Markus Friedl <markus@openbsd.org>
 * All rights reserved.
 *
 * Redistribution and use in source and binary forms, with or without
 * modification, are permitted provided that the following conditions
 * are met:
 * 1. Redistributions of source code must retain the above copyright
 *    notice, this list of conditions and the following disclaimer.
 * 2. Redistributions in binary form must reproduce the above copyright
 *    notice, this list of conditions and the following disclaimer in the
 *    documentation and/or other materials provided with the distribution.
 *
 * THIS SOFTWARE IS PROVIDED BY THE AUTHOR ``AS IS'' AND ANY EXPRESS OR
 * IMPLIED WARRANTIES, INCLUDING, BUT NOT LIMITED TO, THE IMPLIED WARRANTIES
 * OF MERCHANTABILITY AND FITNESS FOR A PARTICULAR PURPOSE ARE DISCLAIMED.
 * IN NO EVENT SHALL THE AUTHOR BE LIABLE FOR ANY DIRECT, INDIRECT,
 * INCIDENTAL, SPECIAL, EXEMPLARY, OR CONSEQUENTIAL DAMAGES (INCLUDING, BUT
 * NOT LIMITED TO, PROCUREMENT OF SUBSTITUTE GOODS OR SERVICES; LOSS OF USE,
 * DATA, OR PROFITS; OR BUSINESS INTERRUPTION) HOWEVER CAUSED AND ON ANY
 * THEORY OF LIABILITY, WHETHER IN CONTRACT, STRICT LIABILITY, OR TORT
 * (INCLUDING NEGLIGENCE OR OTHERWISE) ARISING IN ANY WAY OUT OF THE USE OF
 * THIS SOFTWARE, EVEN IF ADVISED OF THE POSSIBILITY OF SUCH DAMAGE.
 */

#include "includes.h"

#include <sys/types.h>
#include <sys/socket.h>
#include <sys/wait.h>

#include <errno.h>
#include <fcntl.h>
#include <limits.h>
#ifdef HAVE_PATHS_H
#include <paths.h>
#endif
#include <pwd.h>
#include <signal.h>
#ifdef HAVE_STDINT_H
# include <stdint.h>
#endif
#include <stdlib.h>
#include <string.h>
#include <stdarg.h>
#include <stdio.h>
#include <unistd.h>
#ifdef HAVE_POLL_H
#include <poll.h>
#else
# ifdef HAVE_SYS_POLL_H
#  include <sys/poll.h>
# endif
#endif

#ifdef WITH_OPENSSL
#include <openssl/dh.h>
#endif

#include "openbsd-compat/sys-tree.h"
#include "openbsd-compat/sys-queue.h"

#include "atomicio.h"
#include "xmalloc.h"
#include "ssh.h"
#include "sshkey.h"
#include "sshbuf.h"
#include "hostfile.h"
#include "auth.h"
#include "cipher.h"
#include "kex.h"
#include "dh.h"
#include "auth-pam.h"
#include "packet.h"
#include "auth-options.h"
#include "sshpty.h"
#include "channels.h"
#include "session.h"
#include "sshlogin.h"
#include "canohost.h"
#include "log.h"
#include "misc.h"
#include "servconf.h"
#include "monitor.h"
#ifdef GSSAPI
#include "ssh-gss.h"
#endif
#include "monitor_wrap.h"
#include "monitor_fdpass.h"
#include "compat.h"
#include "ssh2.h"
#include "authfd.h"
#include "match.h"
#include "ssherr.h"
#include "sk-api.h"

#ifdef GSSAPI
static Gssctxt *gsscontext = NULL;
#endif

/* Imports */
extern ServerOptions options;
extern u_int utmp_len;
extern struct sshbuf *loginmsg;
extern struct sshauthopt *auth_opts; /* XXX move to permanent ssh->authctxt? */

/* State exported from the child */
static struct sshbuf *child_state;

/* Functions on the monitor that answer unprivileged requests */

int mm_answer_moduli(struct ssh *, int, struct sshbuf *);
int mm_answer_sign(struct ssh *, int, struct sshbuf *);
int mm_answer_pwnamallow(struct ssh *, int, struct sshbuf *);
int mm_answer_auth2_read_banner(struct ssh *, int, struct sshbuf *);
int mm_answer_authserv(struct ssh *, int, struct sshbuf *);
int mm_answer_authpassword(struct ssh *, int, struct sshbuf *);
int mm_answer_bsdauthquery(struct ssh *, int, struct sshbuf *);
int mm_answer_bsdauthrespond(struct ssh *, int, struct sshbuf *);
int mm_answer_skeyquery(struct ssh *, int, struct sshbuf *);
int mm_answer_skeyrespond(struct ssh *, int, struct sshbuf *);
int mm_answer_keyallowed(struct ssh *, int, struct sshbuf *);
int mm_answer_keyverify(struct ssh *, int, struct sshbuf *);
int mm_answer_pty(struct ssh *, int, struct sshbuf *);
int mm_answer_pty_cleanup(struct ssh *, int, struct sshbuf *);
int mm_answer_term(struct ssh *, int, struct sshbuf *);
int mm_answer_rsa_keyallowed(struct ssh *, int, struct sshbuf *);
int mm_answer_rsa_challenge(struct ssh *, int, struct sshbuf *);
int mm_answer_rsa_response(struct ssh *, int, struct sshbuf *);
int mm_answer_sesskey(struct ssh *, int, struct sshbuf *);
int mm_answer_sessid(struct ssh *, int, struct sshbuf *);

#ifdef USE_PAM
int mm_answer_pam_start(struct ssh *, int, struct sshbuf *);
int mm_answer_pam_account(struct ssh *, int, struct sshbuf *);
int mm_answer_pam_init_ctx(struct ssh *, int, struct sshbuf *);
int mm_answer_pam_query(struct ssh *, int, struct sshbuf *);
int mm_answer_pam_respond(struct ssh *, int, struct sshbuf *);
int mm_answer_pam_free_ctx(struct ssh *, int, struct sshbuf *);
#endif

#ifdef GSSAPI
int mm_answer_gss_setup_ctx(struct ssh *, int, struct sshbuf *);
int mm_answer_gss_accept_ctx(struct ssh *, int, struct sshbuf *);
int mm_answer_gss_userok(struct ssh *, int, struct sshbuf *);
int mm_answer_gss_checkmic(struct ssh *, int, struct sshbuf *);
#endif

#ifdef SSH_AUDIT_EVENTS
int mm_answer_audit_event(struct ssh *, int, struct sshbuf *);
int mm_answer_audit_command(struct ssh *, int, struct sshbuf *);
#endif

static Authctxt *authctxt;

/* local state for key verify */
static u_char *key_blob = NULL;
static size_t key_bloblen = 0;
static int key_blobtype = MM_NOKEY;
static struct sshauthopt *key_opts = NULL;
static char *hostbased_cuser = NULL;
static char *hostbased_chost = NULL;
static char *auth_method = "unknown";
static char *auth_submethod = NULL;
static u_int session_id2_len = 0;
static u_char *session_id2 = NULL;
static pid_t monitor_child_pid;

struct mon_table {
	enum monitor_reqtype type;
	int flags;
	int (*f)(struct ssh *, int, struct sshbuf *);
};

#define MON_ISAUTH	0x0004	/* Required for Authentication */
#define MON_AUTHDECIDE	0x0008	/* Decides Authentication */
#define MON_ONCE	0x0010	/* Disable after calling */
#define MON_ALOG	0x0020	/* Log auth attempt without authenticating */

#define MON_AUTH	(MON_ISAUTH|MON_AUTHDECIDE)

#define MON_PERMIT	0x1000	/* Request is permitted */

static int monitor_read(struct ssh *, struct monitor *, struct mon_table *,
    struct mon_table **);
static int monitor_read_log(struct monitor *);

struct mon_table mon_dispatch_proto20[] = {
#ifdef WITH_OPENSSL
    {MONITOR_REQ_MODULI, MON_ONCE, mm_answer_moduli},
#endif
    {MONITOR_REQ_SIGN, MON_ONCE, mm_answer_sign},
    {MONITOR_REQ_PWNAM, MON_ONCE, mm_answer_pwnamallow},
    {MONITOR_REQ_AUTHSERV, MON_ONCE, mm_answer_authserv},
    {MONITOR_REQ_AUTH2_READ_BANNER, MON_ONCE, mm_answer_auth2_read_banner},
    {MONITOR_REQ_AUTHPASSWORD, MON_AUTH, mm_answer_authpassword},
#ifdef USE_PAM
    {MONITOR_REQ_PAM_START, MON_ONCE, mm_answer_pam_start},
    {MONITOR_REQ_PAM_ACCOUNT, 0, mm_answer_pam_account},
    {MONITOR_REQ_PAM_INIT_CTX, MON_ONCE, mm_answer_pam_init_ctx},
    {MONITOR_REQ_PAM_QUERY, 0, mm_answer_pam_query},
    {MONITOR_REQ_PAM_RESPOND, MON_ONCE, mm_answer_pam_respond},
    {MONITOR_REQ_PAM_FREE_CTX, MON_ONCE|MON_AUTHDECIDE, mm_answer_pam_free_ctx},
#endif
#ifdef SSH_AUDIT_EVENTS
    {MONITOR_REQ_AUDIT_EVENT, MON_PERMIT, mm_answer_audit_event},
#endif
#ifdef BSD_AUTH
    {MONITOR_REQ_BSDAUTHQUERY, MON_ISAUTH, mm_answer_bsdauthquery},
    {MONITOR_REQ_BSDAUTHRESPOND, MON_AUTH, mm_answer_bsdauthrespond},
#endif
    {MONITOR_REQ_KEYALLOWED, MON_ISAUTH, mm_answer_keyallowed},
    {MONITOR_REQ_KEYVERIFY, MON_AUTH, mm_answer_keyverify},
#ifdef GSSAPI
    {MONITOR_REQ_GSSSETUP, MON_ISAUTH, mm_answer_gss_setup_ctx},
    {MONITOR_REQ_GSSSTEP, 0, mm_answer_gss_accept_ctx},
    {MONITOR_REQ_GSSUSEROK, MON_ONCE|MON_AUTHDECIDE, mm_answer_gss_userok},
    {MONITOR_REQ_GSSCHECKMIC, MON_ONCE, mm_answer_gss_checkmic},
#endif
    {0, 0, NULL}
};

struct mon_table mon_dispatch_postauth20[] = {
#ifdef WITH_OPENSSL
    {MONITOR_REQ_MODULI, 0, mm_answer_moduli},
#endif
    {MONITOR_REQ_SIGN, 0, mm_answer_sign},
    {MONITOR_REQ_PTY, 0, mm_answer_pty},
    {MONITOR_REQ_PTYCLEANUP, 0, mm_answer_pty_cleanup},
    {MONITOR_REQ_TERM, 0, mm_answer_term},
#ifdef SSH_AUDIT_EVENTS
    {MONITOR_REQ_AUDIT_EVENT, MON_PERMIT, mm_answer_audit_event},
    {MONITOR_REQ_AUDIT_COMMAND, MON_PERMIT, mm_answer_audit_command},
#endif
    {0, 0, NULL}
};

struct mon_table *mon_dispatch;

/* Specifies if a certain message is allowed at the moment */
static void
monitor_permit(struct mon_table *ent, enum monitor_reqtype type, int permit)
{
	while (ent->f != NULL) {
		if (ent->type == type) {
			ent->flags &= ~MON_PERMIT;
			ent->flags |= permit ? MON_PERMIT : 0;
			return;
		}
		ent++;
	}
}

static void
monitor_permit_authentications(int permit)
{
	struct mon_table *ent = mon_dispatch;

	while (ent->f != NULL) {
		if (ent->flags & MON_AUTH) {
			ent->flags &= ~MON_PERMIT;
			ent->flags |= permit ? MON_PERMIT : 0;
		}
		ent++;
	}
}

void
monitor_child_preauth(struct ssh *ssh, struct monitor *pmonitor)
{
	struct mon_table *ent;
	int authenticated = 0, partial = 0;

	debug3("preauth child monitor started");

	if (pmonitor->m_recvfd >= 0)
		close(pmonitor->m_recvfd);
	if (pmonitor->m_log_sendfd >= 0)
		close(pmonitor->m_log_sendfd);
	pmonitor->m_log_sendfd = pmonitor->m_recvfd = -1;

	authctxt = (Authctxt *)ssh->authctxt;
	memset(authctxt, 0, sizeof(*authctxt));
	ssh->authctxt = authctxt;

	authctxt->loginmsg = loginmsg;

	mon_dispatch = mon_dispatch_proto20;
	/* Permit requests for moduli and signatures */
	monitor_permit(mon_dispatch, MONITOR_REQ_MODULI, 1);
	monitor_permit(mon_dispatch, MONITOR_REQ_SIGN, 1);

	/* The first few requests do not require asynchronous access */
	while (!authenticated) {
		partial = 0;
		auth_method = "unknown";
		auth_submethod = NULL;
		auth2_authctxt_reset_info(authctxt);

		authenticated = (monitor_read(ssh, pmonitor,
		    mon_dispatch, &ent) == 1);

		/* Special handling for multiple required authentications */
		if (options.num_auth_methods != 0) {
			if (authenticated &&
			    !auth2_update_methods_lists(authctxt,
			    auth_method, auth_submethod)) {
				debug3_f("method %s: partial", auth_method);
				authenticated = 0;
				partial = 1;
			}
		}

		if (authenticated) {
			if (!(ent->flags & MON_AUTHDECIDE))
				fatal_f("unexpected authentication from %d",
				    ent->type);
			if (authctxt->pw->pw_uid == 0 &&
			    !auth_root_allowed(ssh, auth_method))
				authenticated = 0;
#ifdef USE_PAM
			/* PAM needs to perform account checks after auth */
			if (options.use_pam && authenticated) {
				struct sshbuf *m;

				if ((m = sshbuf_new()) == NULL)
					fatal("%s: sshbuf_new failed",
					    __func__);
				mm_request_receive_expect(pmonitor->m_sendfd,
				    MONITOR_REQ_PAM_ACCOUNT, m);
				authenticated = mm_answer_pam_account(
				    ssh, pmonitor->m_sendfd, m);
				sshbuf_free(m);
			}
#endif
		}
		if (ent->flags & (MON_AUTHDECIDE|MON_ALOG)) {
			auth_log(ssh, authenticated, partial,
			    auth_method, auth_submethod);
			if (!partial && !authenticated)
				authctxt->failures++;
			if (authenticated || partial) {
				auth2_update_session_info(authctxt,
				    auth_method, auth_submethod);
			}
		}
	}

	if (!authctxt->valid)
		fatal_f("authenticated invalid user");
	if (strcmp(auth_method, "unknown") == 0)
		fatal_f("authentication method name unknown");

	debug_f("user %s authenticated by privileged process", authctxt->user);
	ssh->authctxt = NULL;
	ssh_packet_set_log_preamble(ssh, "user %s", authctxt->user);

	mm_get_keystate(ssh, pmonitor);

	/* Drain any buffered messages from the child */
	while (pmonitor->m_log_recvfd != -1 && monitor_read_log(pmonitor) == 0)
		;

	if (pmonitor->m_recvfd >= 0)
		close(pmonitor->m_recvfd);
	if (pmonitor->m_log_sendfd >= 0)
		close(pmonitor->m_log_sendfd);
	pmonitor->m_sendfd = pmonitor->m_log_recvfd = -1;
}

static void
monitor_set_child_handler(pid_t pid)
{
	monitor_child_pid = pid;
}

static void
monitor_child_handler(int sig)
{
	kill(monitor_child_pid, sig);
}

void
monitor_child_postauth(struct ssh *ssh, struct monitor *pmonitor)
{
	close(pmonitor->m_recvfd);
	pmonitor->m_recvfd = -1;

	monitor_set_child_handler(pmonitor->m_pid);
	ssh_signal(SIGHUP, &monitor_child_handler);
	ssh_signal(SIGTERM, &monitor_child_handler);
	ssh_signal(SIGINT, &monitor_child_handler);
#ifdef SIGXFSZ
	ssh_signal(SIGXFSZ, SIG_IGN);
#endif

	mon_dispatch = mon_dispatch_postauth20;

	/* Permit requests for moduli and signatures */
	monitor_permit(mon_dispatch, MONITOR_REQ_MODULI, 1);
	monitor_permit(mon_dispatch, MONITOR_REQ_SIGN, 1);
	monitor_permit(mon_dispatch, MONITOR_REQ_TERM, 1);

	if (auth_opts->permit_pty_flag) {
		monitor_permit(mon_dispatch, MONITOR_REQ_PTY, 1);
		monitor_permit(mon_dispatch, MONITOR_REQ_PTYCLEANUP, 1);
	}

	for (;;)
		monitor_read(ssh, pmonitor, mon_dispatch, NULL);
}

static int
monitor_read_log(struct monitor *pmonitor)
{
	struct sshbuf *logmsg;
	u_int len, level, line;
	char *msg, *file, *func;
	u_char *p;
	int r;

	if ((logmsg = sshbuf_new()) == NULL)
		fatal_f("sshbuf_new");

	/* Read length */
	if ((r = sshbuf_reserve(logmsg, 4, &p)) != 0)
		fatal_fr(r, "reserve len");
	if (atomicio(read, pmonitor->m_log_recvfd, p, 4) != 4) {
		if (errno == EPIPE) {
			sshbuf_free(logmsg);
			debug_f("child log fd closed");
			close(pmonitor->m_log_recvfd);
			pmonitor->m_log_recvfd = -1;
			return -1;
		}
		fatal_f("log fd read: %s", strerror(errno));
	}
	if ((r = sshbuf_get_u32(logmsg, &len)) != 0)
		fatal_fr(r, "parse len");
	if (len <= 4 || len > 8192)
		fatal_f("invalid log message length %u", len);

	/* Read severity, message */
	sshbuf_reset(logmsg);
	if ((r = sshbuf_reserve(logmsg, len, &p)) != 0)
		fatal_fr(r, "reserve msg");
	if (atomicio(read, pmonitor->m_log_recvfd, p, len) != len)
		fatal_f("log fd read: %s", strerror(errno));
	if ((r = sshbuf_get_cstring(logmsg, &file, NULL)) != 0 ||
	    (r = sshbuf_get_cstring(logmsg, &func, NULL)) != 0 ||
	    (r = sshbuf_get_u32(logmsg, &line)) != 0 ||
	    (r = sshbuf_get_u32(logmsg, &level)) != 0 ||
	    (r = sshbuf_get_cstring(logmsg, &msg, NULL)) != 0)
		fatal_fr(r, "parse");

	/* Log it */
	if (log_level_name(level) == NULL)
		fatal_f("invalid log level %u (corrupted message?)", level);
	sshlog(file, func, line, 0, level, NULL, "%s [preauth]", msg);

	sshbuf_free(logmsg);
	free(file);
	free(func);
	free(msg);

	return 0;
}

static int
monitor_read(struct ssh *ssh, struct monitor *pmonitor, struct mon_table *ent,
    struct mon_table **pent)
{
	struct sshbuf *m;
	int r, ret;
	u_char type;
	struct pollfd pfd[2];

	for (;;) {
		memset(&pfd, 0, sizeof(pfd));
		pfd[0].fd = pmonitor->m_sendfd;
		pfd[0].events = POLLIN;
		pfd[1].fd = pmonitor->m_log_recvfd;
		pfd[1].events = pfd[1].fd == -1 ? 0 : POLLIN;
		if (poll(pfd, pfd[1].fd == -1 ? 1 : 2, -1) == -1) {
			if (errno == EINTR || errno == EAGAIN)
				continue;
			fatal_f("poll: %s", strerror(errno));
		}
		if (pfd[1].revents) {
			/*
			 * Drain all log messages before processing next
			 * monitor request.
			 */
			monitor_read_log(pmonitor);
			continue;
		}
		if (pfd[0].revents)
			break;  /* Continues below */
	}

	if ((m = sshbuf_new()) == NULL)
		fatal_f("sshbuf_new");

	mm_request_receive(pmonitor->m_sendfd, m);
	if ((r = sshbuf_get_u8(m, &type)) != 0)
		fatal_fr(r, "parse type");

	debug3_f("checking request %d", type);

	while (ent->f != NULL) {
		if (ent->type == type)
			break;
		ent++;
	}

	if (ent->f != NULL) {
		if (!(ent->flags & MON_PERMIT))
			fatal_f("unpermitted request %d", type);
		ret = (*ent->f)(ssh, pmonitor->m_sendfd, m);
		sshbuf_free(m);

		/* The child may use this request only once, disable it */
		if (ent->flags & MON_ONCE) {
			debug2_f("%d used once, disabling now", type);
			ent->flags &= ~MON_PERMIT;
		}

		if (pent != NULL)
			*pent = ent;

		return ret;
	}

	fatal_f("unsupported request: %d", type);

	/* NOTREACHED */
	return (-1);
}

/* allowed key state */
static int
monitor_allowed_key(const u_char *blob, u_int bloblen)
{
	/* make sure key is allowed */
	if (key_blob == NULL || key_bloblen != bloblen ||
	    timingsafe_bcmp(key_blob, blob, key_bloblen))
		return (0);
	return (1);
}

static void
monitor_reset_key_state(void)
{
	/* reset state */
	free(key_blob);
	free(hostbased_cuser);
	free(hostbased_chost);
	sshauthopt_free(key_opts);
	key_blob = NULL;
	key_bloblen = 0;
	key_blobtype = MM_NOKEY;
	key_opts = NULL;
	hostbased_cuser = NULL;
	hostbased_chost = NULL;
}

#ifdef WITH_OPENSSL
int
mm_answer_moduli(struct ssh *ssh, int sock, struct sshbuf *m)
{
	DH *dh;
	const BIGNUM *dh_p, *dh_g;
	int r;
	u_int min, want, max;

	if ((r = sshbuf_get_u32(m, &min)) != 0 ||
	    (r = sshbuf_get_u32(m, &want)) != 0 ||
	    (r = sshbuf_get_u32(m, &max)) != 0)
		fatal_fr(r, "parse");

	debug3_f("got parameters: %d %d %d", min, want, max);
	/* We need to check here, too, in case the child got corrupted */
	if (max < min || want < min || max < want)
		fatal_f("bad parameters: %d %d %d", min, want, max);

	sshbuf_reset(m);

	dh = choose_dh(min, want, max);
	if (dh == NULL) {
		if ((r = sshbuf_put_u8(m, 0)) != 0)
			fatal_fr(r, "assemble empty");
		return (0);
	} else {
		/* Send first bignum */
		DH_get0_pqg(dh, &dh_p, NULL, &dh_g);
		if ((r = sshbuf_put_u8(m, 1)) != 0 ||
		    (r = sshbuf_put_bignum2(m, dh_p)) != 0 ||
		    (r = sshbuf_put_bignum2(m, dh_g)) != 0)
			fatal_fr(r, "assemble");

		DH_free(dh);
	}
	mm_request_send(sock, MONITOR_ANS_MODULI, m);
	return (0);
}
#endif

int
mm_answer_sign(struct ssh *ssh, int sock, struct sshbuf *m)
{
	extern int auth_sock;			/* XXX move to state struct? */
	struct sshkey *key;
	struct sshbuf *sigbuf = NULL;
	u_char *p = NULL, *signature = NULL;
	char *alg = NULL;
	size_t datlen, siglen, alglen;
	int r, is_proof = 0;
	u_int keyid, compat;
	const char proof_req[] = "hostkeys-prove-00@openssh.com";

	debug3_f("entering");

	if ((r = sshbuf_get_u32(m, &keyid)) != 0 ||
	    (r = sshbuf_get_string(m, &p, &datlen)) != 0 ||
	    (r = sshbuf_get_cstring(m, &alg, &alglen)) != 0 ||
	    (r = sshbuf_get_u32(m, &compat)) != 0)
		fatal_fr(r, "parse");
	if (keyid > INT_MAX)
		fatal_f("invalid key ID");

	/*
	 * Supported KEX types use SHA1 (20 bytes), SHA256 (32 bytes),
	 * SHA384 (48 bytes) and SHA512 (64 bytes).
	 *
	 * Otherwise, verify the signature request is for a hostkey
	 * proof.
	 *
	 * XXX perform similar check for KEX signature requests too?
	 * it's not trivial, since what is signed is the hash, rather
	 * than the full kex structure...
	 */
	if (datlen != 20 && datlen != 32 && datlen != 48 && datlen != 64) {
		/*
		 * Construct expected hostkey proof and compare it to what
		 * the client sent us.
		 */
		if (session_id2_len == 0) /* hostkeys is never first */
			fatal_f("bad data length: %zu", datlen);
		if ((key = get_hostkey_public_by_index(keyid, ssh)) == NULL)
			fatal_f("no hostkey for index %d", keyid);
		if ((sigbuf = sshbuf_new()) == NULL)
			fatal_f("sshbuf_new");
		if ((r = sshbuf_put_cstring(sigbuf, proof_req)) != 0 ||
		    (r = sshbuf_put_string(sigbuf, session_id2,
		    session_id2_len)) != 0 ||
		    (r = sshkey_puts(key, sigbuf)) != 0)
			fatal_fr(r, "assemble private key proof");
		if (datlen != sshbuf_len(sigbuf) ||
		    memcmp(p, sshbuf_ptr(sigbuf), sshbuf_len(sigbuf)) != 0)
			fatal_f("bad data length: %zu, hostkey proof len %zu",
			    datlen, sshbuf_len(sigbuf));
		sshbuf_free(sigbuf);
		is_proof = 1;
	}

	/* save session id, it will be passed on the first call */
	if (session_id2_len == 0) {
		session_id2_len = datlen;
		session_id2 = xmalloc(session_id2_len);
		memcpy(session_id2, p, session_id2_len);
	}

	if ((key = get_hostkey_by_index(keyid)) != NULL) {
		if ((r = sshkey_sign(key, &signature, &siglen, p, datlen, alg,
		    options.sk_provider, NULL, compat)) != 0)
			fatal_fr(r, "sign");
	} else if ((key = get_hostkey_public_by_index(keyid, ssh)) != NULL &&
	    auth_sock > 0) {
		if ((r = ssh_agent_sign(auth_sock, key, &signature, &siglen,
		    p, datlen, alg, compat)) != 0)
			fatal_fr(r, "agent sign");
	} else
		fatal_f("no hostkey from index %d", keyid);

	debug3_f("%s signature %p(%zu)", is_proof ? "hostkey proof" : "KEX",
	    signature, siglen);

	sshbuf_reset(m);
	if ((r = sshbuf_put_string(m, signature, siglen)) != 0)
		fatal_fr(r, "assemble");

	free(alg);
	free(p);
	free(signature);

	mm_request_send(sock, MONITOR_ANS_SIGN, m);

	/* Turn on permissions for getpwnam */
	monitor_permit(mon_dispatch, MONITOR_REQ_PWNAM, 1);

	return (0);
}

#define PUTPW(b, id) \
	do { \
		if ((r = sshbuf_put_string(b, \
		    &pwent->id, sizeof(pwent->id))) != 0) \
			fatal_fr(r, "assemble %s", #id); \
	} while (0)

/* Retrieves the password entry and also checks if the user is permitted */
int
mm_answer_pwnamallow(struct ssh *ssh, int sock, struct sshbuf *m)
{
	char *username;
	struct passwd *pwent;
	int r, allowed = 0;
	u_int i;

	debug3_f("entering");

	if (authctxt->attempt++ != 0)
		fatal_f("multiple attempts for getpwnam");

	if ((r = sshbuf_get_cstring(m, &username, NULL)) != 0)
		fatal_fr(r, "parse");

	pwent = getpwnamallow(ssh, username);

	authctxt->user = xstrdup(username);
	setproctitle("%s [priv]", pwent ? username : "unknown");
	free(username);

	sshbuf_reset(m);

	if (pwent == NULL) {
		if ((r = sshbuf_put_u8(m, 0)) != 0)
			fatal_fr(r, "assemble fakepw");
		authctxt->pw = fakepw();
		goto out;
	}

	allowed = 1;
	authctxt->pw = pwent;
	authctxt->valid = 1;

	/* XXX send fake class/dir/shell, etc. */
	if ((r = sshbuf_put_u8(m, 1)) != 0)
		fatal_fr(r, "assemble ok");
	PUTPW(m, pw_uid);
	PUTPW(m, pw_gid);
#ifdef HAVE_STRUCT_PASSWD_PW_CHANGE
	PUTPW(m, pw_change);
#endif
#ifdef HAVE_STRUCT_PASSWD_PW_EXPIRE
	PUTPW(m, pw_expire);
#endif
	if ((r = sshbuf_put_cstring(m, pwent->pw_name)) != 0 ||
	    (r = sshbuf_put_cstring(m, "*")) != 0 ||
#ifdef HAVE_STRUCT_PASSWD_PW_GECOS
	    (r = sshbuf_put_cstring(m, pwent->pw_gecos)) != 0 ||
#endif
#ifdef HAVE_STRUCT_PASSWD_PW_CLASS
	    (r = sshbuf_put_cstring(m, pwent->pw_class)) != 0 ||
#endif
	    (r = sshbuf_put_cstring(m, pwent->pw_dir)) != 0 ||
	    (r = sshbuf_put_cstring(m, pwent->pw_shell)) != 0)
		fatal_fr(r, "assemble pw");

 out:
	ssh_packet_set_log_preamble(ssh, "%suser %s",
	    authctxt->valid ? "authenticating" : "invalid ", authctxt->user);
	if ((r = sshbuf_put_string(m, &options, sizeof(options))) != 0)
		fatal_fr(r, "assemble options");

#define M_CP_STROPT(x) do { \
		if (options.x != NULL && \
		    (r = sshbuf_put_cstring(m, options.x)) != 0) \
			fatal_fr(r, "assemble %s", #x); \
	} while (0)
#define M_CP_STRARRAYOPT(x, nx) do { \
		for (i = 0; i < options.nx; i++) { \
			if ((r = sshbuf_put_cstring(m, options.x[i])) != 0) \
				fatal_fr(r, "assemble %s", #x); \
		} \
	} while (0)
	/* See comment in servconf.h */
	COPY_MATCH_STRING_OPTS();
#undef M_CP_STROPT
#undef M_CP_STRARRAYOPT

	/* Create valid auth method lists */
	if (auth2_setup_methods_lists(authctxt) != 0) {
		/*
		 * The monitor will continue long enough to let the child
		 * run to it's packet_disconnect(), but it must not allow any
		 * authentication to succeed.
		 */
		debug_f("no valid authentication method lists");
	}

	debug3_f("sending MONITOR_ANS_PWNAM: %d", allowed);
	mm_request_send(sock, MONITOR_ANS_PWNAM, m);

	/* Allow service/style information on the auth context */
	monitor_permit(mon_dispatch, MONITOR_REQ_AUTHSERV, 1);
	monitor_permit(mon_dispatch, MONITOR_REQ_AUTH2_READ_BANNER, 1);

#ifdef USE_PAM
	if (options.use_pam)
		monitor_permit(mon_dispatch, MONITOR_REQ_PAM_START, 1);
#endif

	return (0);
}

int mm_answer_auth2_read_banner(struct ssh *ssh, int sock, struct sshbuf *m)
{
	char *banner;
	int r;

	sshbuf_reset(m);
	banner = auth2_read_banner();
	if ((r = sshbuf_put_cstring(m, banner != NULL ? banner : "")) != 0)
		fatal_fr(r, "assemble");
	mm_request_send(sock, MONITOR_ANS_AUTH2_READ_BANNER, m);
	free(banner);

	return (0);
}

int
mm_answer_authserv(struct ssh *ssh, int sock, struct sshbuf *m)
{
	int r;

	monitor_permit_authentications(1);

	if ((r = sshbuf_get_cstring(m, &authctxt->service, NULL)) != 0 ||
	    (r = sshbuf_get_cstring(m, &authctxt->style, NULL)) != 0)
		fatal_fr(r, "parse");
	debug3_f("service=%s, style=%s", authctxt->service, authctxt->style);

	if (strlen(authctxt->style) == 0) {
		free(authctxt->style);
		authctxt->style = NULL;
	}

	return (0);
}

/*
 * Check that the key type appears in the supplied pattern list, ignoring
 * mismatches in the signature algorithm. (Signature algorithm checks are
 * performed in the unprivileged authentication code).
 * Returns 1 on success, 0 otherwise.
 */
static int
key_base_type_match(const char *method, const struct sshkey *key,
    const char *list)
{
	char *s, *l, *ol = xstrdup(list);
	int found = 0;

	l = ol;
	for ((s = strsep(&l, ",")); s && *s != '\0'; (s = strsep(&l, ","))) {
		if (sshkey_type_from_name(s) == key->type) {
			found = 1;
			break;
		}
	}
	if (!found) {
		error("%s key type %s is not in permitted list %s", method,
		    sshkey_ssh_name(key), list);
	}

	free(ol);
	return found;
}

int
mm_answer_authpassword(struct ssh *ssh, int sock, struct sshbuf *m)
{
	static int call_count;
	char *passwd;
	int r, authenticated;
	size_t plen;

	if (!options.password_authentication)
		fatal_f("password authentication not enabled");
	if ((r = sshbuf_get_cstring(m, &passwd, &plen)) != 0)
		fatal_fr(r, "parse");
	/* Only authenticate if the context is valid */
	authenticated = options.password_authentication &&
	    auth_password(ssh, passwd);
	freezero(passwd, plen);

	sshbuf_reset(m);
	if ((r = sshbuf_put_u32(m, authenticated)) != 0)
		fatal_fr(r, "assemble");
#ifdef USE_PAM
	if ((r = sshbuf_put_u32(m, sshpam_get_maxtries_reached())) != 0)
		fatal_fr(r, "assemble PAM");
#endif

	debug3("%s: sending result %d", __func__, authenticated);
	debug3_f("sending result %d", authenticated);
	mm_request_send(sock, MONITOR_ANS_AUTHPASSWORD, m);

	call_count++;
	if (plen == 0 && call_count == 1)
		auth_method = "none";
	else
		auth_method = "password";

	/* Causes monitor loop to terminate if authenticated */
	return (authenticated);
}

#ifdef BSD_AUTH
int
mm_answer_bsdauthquery(struct ssh *ssh, int sock, struct sshbuf *m)
{
	char *name, *infotxt;
	u_int numprompts, *echo_on, success;
	char **prompts;
	int r;

	if (!options.kbd_interactive_authentication)
		fatal_f("kbd-int authentication not enabled");
	success = bsdauth_query(authctxt, &name, &infotxt, &numprompts,
	    &prompts, &echo_on) < 0 ? 0 : 1;

	sshbuf_reset(m);
	if ((r = sshbuf_put_u32(m, success)) != 0)
		fatal_fr(r, "assemble");
	if (success) {
		if ((r = sshbuf_put_cstring(m, prompts[0])) != 0)
			fatal_fr(r, "assemble prompt");
	}

	debug3_f("sending challenge success: %u", success);
	mm_request_send(sock, MONITOR_ANS_BSDAUTHQUERY, m);

	if (success) {
		free(name);
		free(infotxt);
		free(prompts);
		free(echo_on);
	}

	return (0);
}

int
mm_answer_bsdauthrespond(struct ssh *ssh, int sock, struct sshbuf *m)
{
	char *response;
	int r, authok;

	if (!options.kbd_interactive_authentication)
		fatal_f("kbd-int authentication not enabled");
	if (authctxt->as == NULL)
		fatal_f("no bsd auth session");

	if ((r = sshbuf_get_cstring(m, &response, NULL)) != 0)
		fatal_fr(r, "parse");
	authok = options.challenge_response_authentication &&
	    auth_userresponse(authctxt->as, response, 0);
	authctxt->as = NULL;
	debug3_f("<%s> = <%d>", response, authok);
	free(response);

	sshbuf_reset(m);
	if ((r = sshbuf_put_u32(m, authok)) != 0)
		fatal_fr(r, "assemble");

	debug3_f("sending authenticated: %d", authok);
	mm_request_send(sock, MONITOR_ANS_BSDAUTHRESPOND, m);

	auth_method = "keyboard-interactive";
	auth_submethod = "bsdauth";

	return (authok != 0);
}
#endif

#ifdef USE_PAM
int
mm_answer_pam_start(struct ssh *ssh, int sock, struct sshbuf *m)
{
	if (!options.use_pam)
		fatal("UsePAM not set, but ended up in %s anyway", __func__);

	start_pam(ssh);

	monitor_permit(mon_dispatch, MONITOR_REQ_PAM_ACCOUNT, 1);
	if (options.kbd_interactive_authentication)
		monitor_permit(mon_dispatch, MONITOR_REQ_PAM_INIT_CTX, 1);

	return (0);
}

int
mm_answer_pam_account(struct ssh *ssh, int sock, struct sshbuf *m)
{
	u_int ret;
	int r;

	if (!options.use_pam)
		fatal("%s: PAM not enabled", __func__);

	ret = do_pam_account();

	if ((r = sshbuf_put_u32(m, ret)) != 0 ||
	    (r = sshbuf_put_stringb(m, loginmsg)) != 0)
		fatal("%s: buffer error: %s", __func__, ssh_err(r));

	mm_request_send(sock, MONITOR_ANS_PAM_ACCOUNT, m);

	return (ret);
}

static void *sshpam_ctxt, *sshpam_authok;
extern KbdintDevice sshpam_device;

int
mm_answer_pam_init_ctx(struct ssh *ssh, int sock, struct sshbuf *m)
{
	u_int ok = 0;
	int r;

	debug3("%s", __func__);
	if (!options.kbd_interactive_authentication)
		fatal("%s: kbd-int authentication not enabled", __func__);
	if (sshpam_ctxt != NULL)
		fatal("%s: already called", __func__);
	sshpam_ctxt = (sshpam_device.init_ctx)(authctxt);
	sshpam_authok = NULL;
	sshbuf_reset(m);
	if (sshpam_ctxt != NULL) {
		monitor_permit(mon_dispatch, MONITOR_REQ_PAM_FREE_CTX, 1);
		monitor_permit(mon_dispatch, MONITOR_REQ_PAM_QUERY, 1);
		ok = 1;
	}
	if ((r = sshbuf_put_u32(m, ok)) != 0)
		fatal("%s: buffer error: %s", __func__, ssh_err(r));
	mm_request_send(sock, MONITOR_ANS_PAM_INIT_CTX, m);
	return (0);
}

int
mm_answer_pam_query(struct ssh *ssh, int sock, struct sshbuf *m)
{
	char *name = NULL, *info = NULL, **prompts = NULL;
	u_int i, num = 0, *echo_on = 0;
	int r, ret;

	debug3("%s", __func__);
	sshpam_authok = NULL;
	if (sshpam_ctxt == NULL)
		fatal("%s: no context", __func__);
	ret = (sshpam_device.query)(sshpam_ctxt, &name, &info,
	    &num, &prompts, &echo_on);
	if (ret == 0 && num == 0)
		sshpam_authok = sshpam_ctxt;
	if (num > 1 || name == NULL || info == NULL)
		fatal("sshpam_device.query failed");
	monitor_permit(mon_dispatch, MONITOR_REQ_PAM_RESPOND, 1);
	sshbuf_reset(m);
	if ((r = sshbuf_put_u32(m, ret)) != 0 ||
	    (r = sshbuf_put_cstring(m, name)) != 0 ||
	    (r = sshbuf_put_cstring(m, info)) != 0 ||
	    (r = sshbuf_put_u32(m, sshpam_get_maxtries_reached())) != 0 ||
	    (r = sshbuf_put_u32(m, num)) != 0)
		fatal("%s: buffer error: %s", __func__, ssh_err(r));
	free(name);
	free(info);
	for (i = 0; i < num; ++i) {
		if ((r = sshbuf_put_cstring(m, prompts[i])) != 0 ||
		    (r = sshbuf_put_u32(m, echo_on[i])) != 0)
			fatal("%s: buffer error: %s", __func__, ssh_err(r));
		free(prompts[i]);
	}
	free(prompts);
	free(echo_on);
	auth_method = "keyboard-interactive";
	auth_submethod = "pam";
	mm_request_send(sock, MONITOR_ANS_PAM_QUERY, m);
	return (0);
}

int
mm_answer_pam_respond(struct ssh *ssh, int sock, struct sshbuf *m)
{
	char **resp;
	u_int i, num;
	int r, ret;

	debug3("%s", __func__);
	if (sshpam_ctxt == NULL)
		fatal("%s: no context", __func__);
	sshpam_authok = NULL;
	if ((r = sshbuf_get_u32(m, &num)) != 0)
		fatal("%s: buffer error: %s", __func__, ssh_err(r));
	if (num > 0) {
		resp = xcalloc(num, sizeof(char *));
		for (i = 0; i < num; ++i) {
			if ((r = sshbuf_get_cstring(m, &(resp[i]), NULL)) != 0)
				fatal("%s: buffer error: %s",
				    __func__, ssh_err(r));
		}
		ret = (sshpam_device.respond)(sshpam_ctxt, num, resp);
		for (i = 0; i < num; ++i)
			free(resp[i]);
		free(resp);
	} else {
		ret = (sshpam_device.respond)(sshpam_ctxt, num, NULL);
	}
	sshbuf_reset(m);
	if ((r = sshbuf_put_u32(m, ret)) != 0)
		fatal("%s: buffer error: %s", __func__, ssh_err(r));
	mm_request_send(sock, MONITOR_ANS_PAM_RESPOND, m);
	auth_method = "keyboard-interactive";
	auth_submethod = "pam";
	if (ret == 0)
		sshpam_authok = sshpam_ctxt;
	return (0);
}

int
mm_answer_pam_free_ctx(struct ssh *ssh, int sock, struct sshbuf *m)
{
	int r = sshpam_authok != NULL && sshpam_authok == sshpam_ctxt;

	debug3("%s", __func__);
	if (sshpam_ctxt == NULL)
		fatal("%s: no context", __func__);
	(sshpam_device.free_ctx)(sshpam_ctxt);
	sshpam_ctxt = sshpam_authok = NULL;
	sshbuf_reset(m);
	mm_request_send(sock, MONITOR_ANS_PAM_FREE_CTX, m);
	/* Allow another attempt */
	monitor_permit(mon_dispatch, MONITOR_REQ_PAM_INIT_CTX, 1);
	auth_method = "keyboard-interactive";
	auth_submethod = "pam";
	return r;
}
#endif

int
mm_answer_keyallowed(struct ssh *ssh, int sock, struct sshbuf *m)
{
	struct sshkey *key = NULL;
	char *cuser, *chost;
	u_int pubkey_auth_attempt;
	enum mm_keytype type = 0;
	int r, allowed = 0;
	struct sshauthopt *opts = NULL;

	debug3_f("entering");
	if ((r = sshbuf_get_u32(m, &type)) != 0 ||
	    (r = sshbuf_get_cstring(m, &cuser, NULL)) != 0 ||
	    (r = sshbuf_get_cstring(m, &chost, NULL)) != 0 ||
	    (r = sshkey_froms(m, &key)) != 0 ||
	    (r = sshbuf_get_u32(m, &pubkey_auth_attempt)) != 0)
		fatal_fr(r, "parse");

<<<<<<< HEAD
	debug3("%s: key_from_blob: %p", __func__, (void *)key);
=======
	debug3_f("key_from_blob: %p", key);
>>>>>>> d2afd717

	if (key != NULL && authctxt->valid) {
		/* These should not make it past the privsep child */
		if (sshkey_type_plain(key->type) == KEY_RSA &&
		    (ssh->compat & SSH_BUG_RSASIGMD5) != 0)
			fatal_f("passed a SSH_BUG_RSASIGMD5 key");

		switch (type) {
		case MM_USERKEY:
			auth_method = "publickey";
			if (!options.pubkey_authentication)
				break;
			if (auth2_key_already_used(authctxt, key))
				break;
			if (!key_base_type_match(auth_method, key,
			    options.pubkey_accepted_algos))
				break;
			allowed = user_key_allowed(ssh, authctxt->pw, key,
			    pubkey_auth_attempt, &opts);
			break;
		case MM_HOSTKEY:
			auth_method = "hostbased";
			if (!options.hostbased_authentication)
				break;
			if (auth2_key_already_used(authctxt, key))
				break;
			if (!key_base_type_match(auth_method, key,
			    options.hostbased_accepted_algos))
				break;
			allowed = hostbased_key_allowed(ssh, authctxt->pw,
			    cuser, chost, key);
			auth2_record_info(authctxt,
			    "client user \"%.100s\", client host \"%.100s\"",
			    cuser, chost);
			break;
		default:
			fatal_f("unknown key type %d", type);
			break;
		}
	}

	debug3_f("%s authentication%s: %s key is %s", auth_method,
	    pubkey_auth_attempt ? "" : " test",
	    (key == NULL || !authctxt->valid) ? "invalid" : sshkey_type(key),
	    allowed ? "allowed" : "not allowed");

	auth2_record_key(authctxt, 0, key);

	/* clear temporarily storage (used by verify) */
	monitor_reset_key_state();

	if (allowed) {
		/* Save temporarily for comparison in verify */
		if ((r = sshkey_to_blob(key, &key_blob, &key_bloblen)) != 0)
			fatal_fr(r, "sshkey_to_blob");
		key_blobtype = type;
		key_opts = opts;
		hostbased_cuser = cuser;
		hostbased_chost = chost;
	} else {
		/* Log failed attempt */
		auth_log(ssh, 0, 0, auth_method, NULL);
		free(cuser);
		free(chost);
	}
	sshkey_free(key);

	sshbuf_reset(m);
	if ((r = sshbuf_put_u32(m, allowed)) != 0)
		fatal_fr(r, "assemble");
	if (opts != NULL && (r = sshauthopt_serialise(opts, m, 1)) != 0)
		fatal_fr(r, "sshauthopt_serialise");
	mm_request_send(sock, MONITOR_ANS_KEYALLOWED, m);

	if (!allowed)
		sshauthopt_free(opts);

	return (0);
}

static int
monitor_valid_userblob(struct ssh *ssh, const u_char *data, u_int datalen)
{
	struct sshbuf *b;
	const u_char *p;
	char *userstyle, *cp;
	size_t len;
	u_char type;
	int r, fail = 0;

	if ((b = sshbuf_from(data, datalen)) == NULL)
		fatal_f("sshbuf_from");

	if (ssh->compat & SSH_OLD_SESSIONID) {
		p = sshbuf_ptr(b);
		len = sshbuf_len(b);
		if ((session_id2 == NULL) ||
		    (len < session_id2_len) ||
		    (timingsafe_bcmp(p, session_id2, session_id2_len) != 0))
			fail++;
		if ((r = sshbuf_consume(b, session_id2_len)) != 0)
			fatal_fr(r, "consume");
	} else {
		if ((r = sshbuf_get_string_direct(b, &p, &len)) != 0)
			fatal_fr(r, "parse sessionid");
		if ((session_id2 == NULL) ||
		    (len != session_id2_len) ||
		    (timingsafe_bcmp(p, session_id2, session_id2_len) != 0))
			fail++;
	}
	if ((r = sshbuf_get_u8(b, &type)) != 0)
		fatal_fr(r, "parse type");
	if (type != SSH2_MSG_USERAUTH_REQUEST)
		fail++;
	if ((r = sshbuf_get_cstring(b, &cp, NULL)) != 0)
		fatal_fr(r, "parse userstyle");
	xasprintf(&userstyle, "%s%s%s", authctxt->user,
	    authctxt->style ? ":" : "",
	    authctxt->style ? authctxt->style : "");
	if (strcmp(userstyle, cp) != 0) {
		logit("wrong user name passed to monitor: "
		    "expected %s != %.100s", userstyle, cp);
		fail++;
	}
	free(userstyle);
	free(cp);
	if ((r = sshbuf_skip_string(b)) != 0 ||	/* service */
	    (r = sshbuf_get_cstring(b, &cp, NULL)) != 0)
		fatal_fr(r, "parse method");
	if (strcmp("publickey", cp) != 0)
		fail++;
	free(cp);
	if ((r = sshbuf_get_u8(b, &type)) != 0)
		fatal_fr(r, "parse pktype");
	if (type == 0)
		fail++;
	if ((r = sshbuf_skip_string(b)) != 0 ||	/* pkalg */
	    (r = sshbuf_skip_string(b)) != 0)	/* pkblob */
		fatal_fr(r, "parse pk");
	if (sshbuf_len(b) != 0)
		fail++;
	sshbuf_free(b);
	return (fail == 0);
}

static int
monitor_valid_hostbasedblob(const u_char *data, u_int datalen,
    const char *cuser, const char *chost)
{
	struct sshbuf *b;
	const u_char *p;
	char *cp, *userstyle;
	size_t len;
	int r, fail = 0;
	u_char type;

	if ((b = sshbuf_from(data, datalen)) == NULL)
		fatal_f("sshbuf_new");
	if ((r = sshbuf_get_string_direct(b, &p, &len)) != 0)
		fatal_fr(r, "parse sessionid");

	if ((session_id2 == NULL) ||
	    (len != session_id2_len) ||
	    (timingsafe_bcmp(p, session_id2, session_id2_len) != 0))
		fail++;

	if ((r = sshbuf_get_u8(b, &type)) != 0)
		fatal_fr(r, "parse type");
	if (type != SSH2_MSG_USERAUTH_REQUEST)
		fail++;
	if ((r = sshbuf_get_cstring(b, &cp, NULL)) != 0)
		fatal_fr(r, "parse userstyle");
	xasprintf(&userstyle, "%s%s%s", authctxt->user,
	    authctxt->style ? ":" : "",
	    authctxt->style ? authctxt->style : "");
	if (strcmp(userstyle, cp) != 0) {
		logit("wrong user name passed to monitor: "
		    "expected %s != %.100s", userstyle, cp);
		fail++;
	}
	free(userstyle);
	free(cp);
	if ((r = sshbuf_skip_string(b)) != 0 ||	/* service */
	    (r = sshbuf_get_cstring(b, &cp, NULL)) != 0)
		fatal_fr(r, "parse method");
	if (strcmp(cp, "hostbased") != 0)
		fail++;
	free(cp);
	if ((r = sshbuf_skip_string(b)) != 0 ||	/* pkalg */
	    (r = sshbuf_skip_string(b)) != 0)	/* pkblob */
		fatal_fr(r, "parse pk");

	/* verify client host, strip trailing dot if necessary */
	if ((r = sshbuf_get_cstring(b, &cp, NULL)) != 0)
		fatal_fr(r, "parse host");
	if (((len = strlen(cp)) > 0) && cp[len - 1] == '.')
		cp[len - 1] = '\0';
	if (strcmp(cp, chost) != 0)
		fail++;
	free(cp);

	/* verify client user */
	if ((r = sshbuf_get_cstring(b, &cp, NULL)) != 0)
		fatal_fr(r, "parse ruser");
	if (strcmp(cp, cuser) != 0)
		fail++;
	free(cp);

	if (sshbuf_len(b) != 0)
		fail++;
	sshbuf_free(b);
	return (fail == 0);
}

int
mm_answer_keyverify(struct ssh *ssh, int sock, struct sshbuf *m)
{
	struct sshkey *key;
	const u_char *signature, *data, *blob;
	char *sigalg = NULL, *fp = NULL;
	size_t signaturelen, datalen, bloblen;
	int r, ret, req_presence = 0, req_verify = 0, valid_data = 0;
	int encoded_ret;
	struct sshkey_sig_details *sig_details = NULL;

	if ((r = sshbuf_get_string_direct(m, &blob, &bloblen)) != 0 ||
	    (r = sshbuf_get_string_direct(m, &signature, &signaturelen)) != 0 ||
	    (r = sshbuf_get_string_direct(m, &data, &datalen)) != 0 ||
	    (r = sshbuf_get_cstring(m, &sigalg, NULL)) != 0)
		fatal_fr(r, "parse");

	if (hostbased_cuser == NULL || hostbased_chost == NULL ||
	  !monitor_allowed_key(blob, bloblen))
		fatal_f("bad key, not previously allowed");

	/* Empty signature algorithm means NULL. */
	if (*sigalg == '\0') {
		free(sigalg);
		sigalg = NULL;
	}

	/* XXX use sshkey_froms here; need to change key_blob, etc. */
	if ((r = sshkey_from_blob(blob, bloblen, &key)) != 0)
		fatal_fr(r, "parse key");

	switch (key_blobtype) {
	case MM_USERKEY:
		valid_data = monitor_valid_userblob(ssh, data, datalen);
		auth_method = "publickey";
		break;
	case MM_HOSTKEY:
		valid_data = monitor_valid_hostbasedblob(data, datalen,
		    hostbased_cuser, hostbased_chost);
		auth_method = "hostbased";
		break;
	default:
		valid_data = 0;
		break;
	}
	if (!valid_data)
		fatal_f("bad %s signature data blob",
		    key_blobtype == MM_USERKEY ? "userkey" :
		    (key_blobtype == MM_HOSTKEY ? "hostkey" : "unknown"));

	if ((fp = sshkey_fingerprint(key, options.fingerprint_hash,
	    SSH_FP_DEFAULT)) == NULL)
		fatal_f("sshkey_fingerprint failed");

	ret = sshkey_verify(key, signature, signaturelen, data, datalen,
	    sigalg, ssh->compat, &sig_details);
<<<<<<< HEAD
	debug3("%s: %s %p signature %s%s%s", __func__, auth_method, (void *)key,
=======
	debug3_f("%s %p signature %s%s%s", auth_method, key,
>>>>>>> d2afd717
	    (ret == 0) ? "verified" : "unverified",
	    (ret != 0) ? ": " : "", (ret != 0) ? ssh_err(ret) : "");

	if (ret == 0 && key_blobtype == MM_USERKEY && sig_details != NULL) {
		req_presence = (options.pubkey_auth_options &
		    PUBKEYAUTH_TOUCH_REQUIRED) ||
		    !key_opts->no_require_user_presence;
		if (req_presence &&
		    (sig_details->sk_flags & SSH_SK_USER_PRESENCE_REQD) == 0) {
			error("public key %s %s signature for %s%s from %.128s "
			    "port %d rejected: user presence "
			    "(authenticator touch) requirement not met ",
			    sshkey_type(key), fp,
			    authctxt->valid ? "" : "invalid user ",
			    authctxt->user, ssh_remote_ipaddr(ssh),
			    ssh_remote_port(ssh));
			ret = SSH_ERR_SIGNATURE_INVALID;
		}
		req_verify = (options.pubkey_auth_options &
		    PUBKEYAUTH_VERIFY_REQUIRED) || key_opts->require_verify;
		if (req_verify &&
		    (sig_details->sk_flags & SSH_SK_USER_VERIFICATION_REQD) == 0) {
			error("public key %s %s signature for %s%s from %.128s "
			    "port %d rejected: user verification requirement "
			    "not met ", sshkey_type(key), fp,
			    authctxt->valid ? "" : "invalid user ",
			    authctxt->user, ssh_remote_ipaddr(ssh),
			    ssh_remote_port(ssh));
			ret = SSH_ERR_SIGNATURE_INVALID;
		}
	}
	auth2_record_key(authctxt, ret == 0, key);

	if (key_blobtype == MM_USERKEY)
		auth_activate_options(ssh, key_opts);
	monitor_reset_key_state();

	sshbuf_reset(m);

	/* encode ret != 0 as positive integer, since we're sending u32 */
	encoded_ret = (ret != 0);
	if ((r = sshbuf_put_u32(m, encoded_ret)) != 0 ||
	    (r = sshbuf_put_u8(m, sig_details != NULL)) != 0)
		fatal_fr(r, "assemble");
	if (sig_details != NULL) {
		if ((r = sshbuf_put_u32(m, sig_details->sk_counter)) != 0 ||
		    (r = sshbuf_put_u8(m, sig_details->sk_flags)) != 0)
			fatal_fr(r, "assemble sk");
	}
	sshkey_sig_details_free(sig_details);
	mm_request_send(sock, MONITOR_ANS_KEYVERIFY, m);

	free(sigalg);
	free(fp);
	sshkey_free(key);

	return ret == 0;
}

static void
mm_record_login(struct ssh *ssh, Session *s, struct passwd *pw)
{
	socklen_t fromlen;
	struct sockaddr_storage from;

	/*
	 * Get IP address of client. If the connection is not a socket, let
	 * the address be 0.0.0.0.
	 */
	memset(&from, 0, sizeof(from));
	fromlen = sizeof(from);
	if (ssh_packet_connection_is_on_socket(ssh)) {
		if (getpeername(ssh_packet_get_connection_in(ssh),
		    (struct sockaddr *)&from, &fromlen) == -1) {
			debug("getpeername: %.100s", strerror(errno));
			cleanup_exit(255);
		}
	}
	/* Record that there was a login on that tty from the remote host. */
	record_login(s->pid, s->tty, pw->pw_name, pw->pw_uid,
	    session_get_remote_name_or_ip(ssh, utmp_len, options.use_dns),
	    (struct sockaddr *)&from, fromlen);
}

static void
mm_session_close(Session *s)
{
	debug3_f("session %d pid %ld", s->self, (long)s->pid);
	if (s->ttyfd != -1) {
		debug3_f("tty %s ptyfd %d", s->tty, s->ptyfd);
		session_pty_cleanup2(s);
	}
	session_unused(s->self);
}

int
mm_answer_pty(struct ssh *ssh, int sock, struct sshbuf *m)
{
	extern struct monitor *pmonitor;
	Session *s;
	int r, res, fd0;

	debug3_f("entering");

	sshbuf_reset(m);
	s = session_new();
	if (s == NULL)
		goto error;
	s->authctxt = authctxt;
	s->pw = authctxt->pw;
	s->pid = pmonitor->m_pid;
	res = pty_allocate(&s->ptyfd, &s->ttyfd, s->tty, sizeof(s->tty));
	if (res == 0)
		goto error;
	pty_setowner(authctxt->pw, s->tty);

	if ((r = sshbuf_put_u32(m, 1)) != 0 ||
	    (r = sshbuf_put_cstring(m, s->tty)) != 0)
		fatal_fr(r, "assemble");

	/* We need to trick ttyslot */
	if (dup2(s->ttyfd, 0) == -1)
		fatal_f("dup2");

	mm_record_login(ssh, s, authctxt->pw);

	/* Now we can close the file descriptor again */
	close(0);

	/* send messages generated by record_login */
	if ((r = sshbuf_put_stringb(m, loginmsg)) != 0)
		fatal_fr(r, "assemble loginmsg");
	sshbuf_reset(loginmsg);

	mm_request_send(sock, MONITOR_ANS_PTY, m);

	if (mm_send_fd(sock, s->ptyfd) == -1 ||
	    mm_send_fd(sock, s->ttyfd) == -1)
		fatal_f("send fds failed");

	/* make sure nothing uses fd 0 */
	if ((fd0 = open(_PATH_DEVNULL, O_RDONLY)) == -1)
		fatal_f("open(/dev/null): %s", strerror(errno));
	if (fd0 != 0)
		error_f("fd0 %d != 0", fd0);

	/* slave side of pty is not needed */
	close(s->ttyfd);
	s->ttyfd = s->ptyfd;
	/* no need to dup() because nobody closes ptyfd */
	s->ptymaster = s->ptyfd;

	debug3_f("tty %s ptyfd %d", s->tty, s->ttyfd);

	return (0);

 error:
	if (s != NULL)
		mm_session_close(s);
	if ((r = sshbuf_put_u32(m, 0)) != 0)
		fatal_fr(r, "assemble 0");
	mm_request_send(sock, MONITOR_ANS_PTY, m);
	return (0);
}

int
mm_answer_pty_cleanup(struct ssh *ssh, int sock, struct sshbuf *m)
{
	Session *s;
	char *tty;
	int r;

	debug3_f("entering");

	if ((r = sshbuf_get_cstring(m, &tty, NULL)) != 0)
		fatal_fr(r, "parse tty");
	if ((s = session_by_tty(tty)) != NULL)
		mm_session_close(s);
	sshbuf_reset(m);
	free(tty);
	return (0);
}

int
mm_answer_term(struct ssh *ssh, int sock, struct sshbuf *req)
{
	extern struct monitor *pmonitor;
	int res, status;

	debug3_f("tearing down sessions");

	/* The child is terminating */
	session_destroy_all(ssh, &mm_session_close);

#ifdef USE_PAM
	if (options.use_pam)
		sshpam_cleanup();
#endif

	while (waitpid(pmonitor->m_pid, &status, 0) == -1)
		if (errno != EINTR)
			exit(1);

	res = WIFEXITED(status) ? WEXITSTATUS(status) : 1;

	/* Terminate process */
	exit(res);
}

#ifdef SSH_AUDIT_EVENTS
/* Report that an audit event occurred */
int
mm_answer_audit_event(struct ssh *ssh, int socket, struct sshbuf *m)
{
	u_int n;
	ssh_audit_event_t event;
	int r;

	debug3("%s entering", __func__);

	if ((r = sshbuf_get_u32(m, &n)) != 0)
		fatal("%s: buffer error: %s", __func__, ssh_err(r));
	event = (ssh_audit_event_t)n;
	switch (event) {
	case SSH_AUTH_FAIL_PUBKEY:
	case SSH_AUTH_FAIL_HOSTBASED:
	case SSH_AUTH_FAIL_GSSAPI:
	case SSH_LOGIN_EXCEED_MAXTRIES:
	case SSH_LOGIN_ROOT_DENIED:
	case SSH_CONNECTION_CLOSE:
	case SSH_INVALID_USER:
		audit_event(ssh, event);
		break;
	default:
		fatal("Audit event type %d not permitted", event);
	}

	return (0);
}

int
mm_answer_audit_command(struct ssh *ssh, int socket, struct sshbuf *m)
{
	char *cmd;
	int r;

	debug3("%s entering", __func__);
	if ((r = sshbuf_get_cstring(m, &cmd, NULL)) != 0)
		fatal("%s: buffer error: %s", __func__, ssh_err(r));
	/* sanity check command, if so how? */
	audit_run_command(cmd);
	free(cmd);
	return (0);
}
#endif /* SSH_AUDIT_EVENTS */

void
monitor_clear_keystate(struct ssh *ssh, struct monitor *pmonitor)
{
	ssh_clear_newkeys(ssh, MODE_IN);
	ssh_clear_newkeys(ssh, MODE_OUT);
	sshbuf_free(child_state);
	child_state = NULL;
}

void
monitor_apply_keystate(struct ssh *ssh, struct monitor *pmonitor)
{
	struct kex *kex;
	int r;

	debug3_f("packet_set_state");
	if ((r = ssh_packet_set_state(ssh, child_state)) != 0)
		fatal_fr(r, "packet_set_state");
	sshbuf_free(child_state);
	child_state = NULL;
<<<<<<< HEAD

	if ((kex = ssh->kex) != NULL) {
		/* XXX set callbacks */
#ifdef WITH_BEARSSL
#if 0
		kex->kex[KEX_DH_GRP1_SHA1] = kex_gen_server;
		kex->kex[KEX_DH_GRP14_SHA1] = kex_gen_server;
		kex->kex[KEX_DH_GRP14_SHA256] = kex_gen_server;
		kex->kex[KEX_DH_GRP16_SHA512] = kex_gen_server;
		kex->kex[KEX_DH_GRP18_SHA512] = kex_gen_server;
		kex->kex[KEX_DH_GEX_SHA1] = kexgex_server;
		kex->kex[KEX_DH_GEX_SHA256] = kexgex_server;
#endif
		kex->kex[KEX_ECDH_SHA2] = kex_gen_server;
#endif /* WITH_BEARSSL */
		kex->kex[KEX_C25519_SHA256] = kex_gen_server;
		kex->kex[KEX_KEM_SNTRUP4591761X25519_SHA512] = kex_gen_server;
		kex->load_host_public_key=&get_hostkey_public_by_type;
		kex->load_host_private_key=&get_hostkey_private_by_type;
		kex->host_key_index=&get_hostkey_index;
		kex->sign = sshd_hostkey_sign;
	}
=======
	if ((kex = ssh->kex) == NULL)
		fatal_f("internal error: ssh->kex == NULL");
	if (session_id2_len != sshbuf_len(ssh->kex->session_id)) {
		fatal_f("incorrect session id length %zu (expected %u)",
		    sshbuf_len(ssh->kex->session_id), session_id2_len);
	}
	if (memcmp(sshbuf_ptr(ssh->kex->session_id), session_id2,
	    session_id2_len) != 0)
		fatal_f("session ID mismatch");
	/* XXX set callbacks */
#ifdef WITH_OPENSSL
	kex->kex[KEX_DH_GRP1_SHA1] = kex_gen_server;
	kex->kex[KEX_DH_GRP14_SHA1] = kex_gen_server;
	kex->kex[KEX_DH_GRP14_SHA256] = kex_gen_server;
	kex->kex[KEX_DH_GRP16_SHA512] = kex_gen_server;
	kex->kex[KEX_DH_GRP18_SHA512] = kex_gen_server;
	kex->kex[KEX_DH_GEX_SHA1] = kexgex_server;
	kex->kex[KEX_DH_GEX_SHA256] = kexgex_server;
# ifdef OPENSSL_HAS_ECC
	kex->kex[KEX_ECDH_SHA2] = kex_gen_server;
# endif
#endif /* WITH_OPENSSL */
	kex->kex[KEX_C25519_SHA256] = kex_gen_server;
	kex->kex[KEX_KEM_SNTRUP761X25519_SHA512] = kex_gen_server;
	kex->load_host_public_key=&get_hostkey_public_by_type;
	kex->load_host_private_key=&get_hostkey_private_by_type;
	kex->host_key_index=&get_hostkey_index;
	kex->sign = sshd_hostkey_sign;
>>>>>>> d2afd717
}

/* This function requires careful sanity checking */

void
mm_get_keystate(struct ssh *ssh, struct monitor *pmonitor)
{
	debug3_f("Waiting for new keys");

	if ((child_state = sshbuf_new()) == NULL)
		fatal_f("sshbuf_new failed");
	mm_request_receive_expect(pmonitor->m_sendfd, MONITOR_REQ_KEYEXPORT,
	    child_state);
	debug3_f("GOT new keys");
}


/* XXX */

#define FD_CLOSEONEXEC(x) do { \
	if (fcntl(x, F_SETFD, FD_CLOEXEC) == -1) \
		fatal("fcntl(%d, F_SETFD)", x); \
} while (0)

static void
monitor_openfds(struct monitor *mon, int do_logfds)
{
	int pair[2];
#ifdef SO_ZEROIZE
	int on = 1;
#endif

	if (socketpair(AF_UNIX, SOCK_STREAM, 0, pair) == -1)
		fatal_f("socketpair: %s", strerror(errno));
#ifdef SO_ZEROIZE
	if (setsockopt(pair[0], SOL_SOCKET, SO_ZEROIZE, &on, sizeof(on)) == -1)
		error("setsockopt SO_ZEROIZE(0): %.100s", strerror(errno));
	if (setsockopt(pair[1], SOL_SOCKET, SO_ZEROIZE, &on, sizeof(on)) == -1)
		error("setsockopt SO_ZEROIZE(1): %.100s", strerror(errno));
#endif
	FD_CLOSEONEXEC(pair[0]);
	FD_CLOSEONEXEC(pair[1]);
	mon->m_recvfd = pair[0];
	mon->m_sendfd = pair[1];

	if (do_logfds) {
		if (pipe(pair) == -1)
			fatal_f("pipe: %s", strerror(errno));
		FD_CLOSEONEXEC(pair[0]);
		FD_CLOSEONEXEC(pair[1]);
		mon->m_log_recvfd = pair[0];
		mon->m_log_sendfd = pair[1];
	} else
		mon->m_log_recvfd = mon->m_log_sendfd = -1;
}

#define MM_MEMSIZE	65536

struct monitor *
monitor_init(void)
{
	struct monitor *mon;

	mon = xcalloc(1, sizeof(*mon));
	monitor_openfds(mon, 1);

	return mon;
}

void
monitor_reinit(struct monitor *mon)
{
	monitor_openfds(mon, 0);
}

#ifdef GSSAPI
int
mm_answer_gss_setup_ctx(struct ssh *ssh, int sock, struct sshbuf *m)
{
	gss_OID_desc goid;
	OM_uint32 major;
	size_t len;
	u_char *p;
	int r;

	if (!options.gss_authentication)
		fatal_f("GSSAPI authentication not enabled");

	if ((r = sshbuf_get_string(m, &p, &len)) != 0)
		fatal_fr(r, "parse");
	goid.elements = p;
	goid.length = len;

	major = ssh_gssapi_server_ctx(&gsscontext, &goid);

	free(goid.elements);

	sshbuf_reset(m);
	if ((r = sshbuf_put_u32(m, major)) != 0)
		fatal_fr(r, "assemble");

	mm_request_send(sock, MONITOR_ANS_GSSSETUP, m);

	/* Now we have a context, enable the step */
	monitor_permit(mon_dispatch, MONITOR_REQ_GSSSTEP, 1);

	return (0);
}

int
mm_answer_gss_accept_ctx(struct ssh *ssh, int sock, struct sshbuf *m)
{
	gss_buffer_desc in;
	gss_buffer_desc out = GSS_C_EMPTY_BUFFER;
	OM_uint32 major, minor;
	OM_uint32 flags = 0; /* GSI needs this */
	int r;

	if (!options.gss_authentication)
		fatal_f("GSSAPI authentication not enabled");

	if ((r = ssh_gssapi_get_buffer_desc(m, &in)) != 0)
		fatal_fr(r, "ssh_gssapi_get_buffer_desc");
	major = ssh_gssapi_accept_ctx(gsscontext, &in, &out, &flags);
	free(in.value);

	sshbuf_reset(m);
	if ((r = sshbuf_put_u32(m, major)) != 0 ||
	    (r = sshbuf_put_string(m, out.value, out.length)) != 0 ||
	    (r = sshbuf_put_u32(m, flags)) != 0)
		fatal_fr(r, "assemble");
	mm_request_send(sock, MONITOR_ANS_GSSSTEP, m);

	gss_release_buffer(&minor, &out);

	if (major == GSS_S_COMPLETE) {
		monitor_permit(mon_dispatch, MONITOR_REQ_GSSSTEP, 0);
		monitor_permit(mon_dispatch, MONITOR_REQ_GSSUSEROK, 1);
		monitor_permit(mon_dispatch, MONITOR_REQ_GSSCHECKMIC, 1);
	}
	return (0);
}

int
mm_answer_gss_checkmic(struct ssh *ssh, int sock, struct sshbuf *m)
{
	gss_buffer_desc gssbuf, mic;
	OM_uint32 ret;
	int r;

	if (!options.gss_authentication)
		fatal_f("GSSAPI authentication not enabled");

	if ((r = ssh_gssapi_get_buffer_desc(m, &gssbuf)) != 0 ||
	    (r = ssh_gssapi_get_buffer_desc(m, &mic)) != 0)
		fatal_fr(r, "ssh_gssapi_get_buffer_desc");

	ret = ssh_gssapi_checkmic(gsscontext, &gssbuf, &mic);

	free(gssbuf.value);
	free(mic.value);

	sshbuf_reset(m);
	if ((r = sshbuf_put_u32(m, ret)) != 0)
		fatal_fr(r, "assemble");

	mm_request_send(sock, MONITOR_ANS_GSSCHECKMIC, m);

	if (!GSS_ERROR(ret))
		monitor_permit(mon_dispatch, MONITOR_REQ_GSSUSEROK, 1);

	return (0);
}

int
mm_answer_gss_userok(struct ssh *ssh, int sock, struct sshbuf *m)
{
	int r, authenticated;
	const char *displayname;

	if (!options.gss_authentication)
		fatal_f("GSSAPI authentication not enabled");

	authenticated = authctxt->valid && ssh_gssapi_userok(authctxt->user);

	sshbuf_reset(m);
	if ((r = sshbuf_put_u32(m, authenticated)) != 0)
		fatal_fr(r, "assemble");

	debug3_f("sending result %d", authenticated);
	mm_request_send(sock, MONITOR_ANS_GSSUSEROK, m);

	auth_method = "gssapi-with-mic";

	if ((displayname = ssh_gssapi_displayname()) != NULL)
		auth2_record_info(authctxt, "%s", displayname);

	/* Monitor loop will terminate if authenticated */
	return (authenticated);
}
#endif /* GSSAPI */
<|MERGE_RESOLUTION|>--- conflicted
+++ resolved
@@ -1168,11 +1168,7 @@
 	    (r = sshbuf_get_u32(m, &pubkey_auth_attempt)) != 0)
 		fatal_fr(r, "parse");
 
-<<<<<<< HEAD
-	debug3("%s: key_from_blob: %p", __func__, (void *)key);
-=======
-	debug3_f("key_from_blob: %p", key);
->>>>>>> d2afd717
+	debug3_f("key_from_blob: %p", (void *)key);
 
 	if (key != NULL && authctxt->valid) {
 		/* These should not make it past the privsep child */
@@ -1443,11 +1439,7 @@
 
 	ret = sshkey_verify(key, signature, signaturelen, data, datalen,
 	    sigalg, ssh->compat, &sig_details);
-<<<<<<< HEAD
-	debug3("%s: %s %p signature %s%s%s", __func__, auth_method, (void *)key,
-=======
-	debug3_f("%s %p signature %s%s%s", auth_method, key,
->>>>>>> d2afd717
+	debug3_f("%s %p signature %s%s%s", auth_method, (void *)key,
 	    (ret == 0) ? "verified" : "unverified",
 	    (ret != 0) ? ": " : "", (ret != 0) ? ssh_err(ret) : "");
 
@@ -1724,30 +1716,6 @@
 		fatal_fr(r, "packet_set_state");
 	sshbuf_free(child_state);
 	child_state = NULL;
-<<<<<<< HEAD
-
-	if ((kex = ssh->kex) != NULL) {
-		/* XXX set callbacks */
-#ifdef WITH_BEARSSL
-#if 0
-		kex->kex[KEX_DH_GRP1_SHA1] = kex_gen_server;
-		kex->kex[KEX_DH_GRP14_SHA1] = kex_gen_server;
-		kex->kex[KEX_DH_GRP14_SHA256] = kex_gen_server;
-		kex->kex[KEX_DH_GRP16_SHA512] = kex_gen_server;
-		kex->kex[KEX_DH_GRP18_SHA512] = kex_gen_server;
-		kex->kex[KEX_DH_GEX_SHA1] = kexgex_server;
-		kex->kex[KEX_DH_GEX_SHA256] = kexgex_server;
-#endif
-		kex->kex[KEX_ECDH_SHA2] = kex_gen_server;
-#endif /* WITH_BEARSSL */
-		kex->kex[KEX_C25519_SHA256] = kex_gen_server;
-		kex->kex[KEX_KEM_SNTRUP4591761X25519_SHA512] = kex_gen_server;
-		kex->load_host_public_key=&get_hostkey_public_by_type;
-		kex->load_host_private_key=&get_hostkey_private_by_type;
-		kex->host_key_index=&get_hostkey_index;
-		kex->sign = sshd_hostkey_sign;
-	}
-=======
 	if ((kex = ssh->kex) == NULL)
 		fatal_f("internal error: ssh->kex == NULL");
 	if (session_id2_len != sshbuf_len(ssh->kex->session_id)) {
@@ -1758,7 +1726,8 @@
 	    session_id2_len) != 0)
 		fatal_f("session ID mismatch");
 	/* XXX set callbacks */
-#ifdef WITH_OPENSSL
+#ifdef WITH_BEARSSL
+#if 0
 	kex->kex[KEX_DH_GRP1_SHA1] = kex_gen_server;
 	kex->kex[KEX_DH_GRP14_SHA1] = kex_gen_server;
 	kex->kex[KEX_DH_GRP14_SHA256] = kex_gen_server;
@@ -1766,9 +1735,8 @@
 	kex->kex[KEX_DH_GRP18_SHA512] = kex_gen_server;
 	kex->kex[KEX_DH_GEX_SHA1] = kexgex_server;
 	kex->kex[KEX_DH_GEX_SHA256] = kexgex_server;
-# ifdef OPENSSL_HAS_ECC
+#endif
 	kex->kex[KEX_ECDH_SHA2] = kex_gen_server;
-# endif
 #endif /* WITH_OPENSSL */
 	kex->kex[KEX_C25519_SHA256] = kex_gen_server;
 	kex->kex[KEX_KEM_SNTRUP761X25519_SHA512] = kex_gen_server;
@@ -1776,7 +1744,6 @@
 	kex->load_host_private_key=&get_hostkey_private_by_type;
 	kex->host_key_index=&get_hostkey_index;
 	kex->sign = sshd_hostkey_sign;
->>>>>>> d2afd717
 }
 
 /* This function requires careful sanity checking */
