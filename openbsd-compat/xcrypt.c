--- conflicted
+++ resolved
@@ -54,20 +54,8 @@
 #  include <pwdadj.h>
 # endif
 
-<<<<<<< HEAD
-# if defined(HAVE_MD5_PASSWORDS) && !defined(HAVE_MD5_CRYPT)
-#  include "md5crypt.h"
-# endif
-
-=======
-# if defined(WITH_OPENSSL) && !defined(HAVE_CRYPT) && defined(HAVE_DES_CRYPT)
-#  include <openssl/des.h>
-#  define crypt DES_crypt
-# endif
-
 #define MINIMUM(a, b)	(((a) < (b)) ? (a) : (b))
 
->>>>>>> 166456ce
 /*
  * Pick an appropriate password encryption type and salt for the running
  * system by searching through accounts until we find one that has a valid
