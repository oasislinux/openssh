--- conflicted
+++ resolved
@@ -339,13 +339,8 @@
 		return (-1);
 	}
 	*val = flag != 0;
-<<<<<<< HEAD
-	debug("%s: provider %p slot %lu object %lu: attrib %lu = %d",
-	    __func__, (void *)k11->provider, k11->slotidx, obj, type, *val);
-=======
 	debug_f("provider %p slot %lu object %lu: attrib %lu = %d",
-	    k11->provider, k11->slotidx, obj, type, *val);
->>>>>>> d2afd717
+	    (void *)k11->provider, k11->slotidx, obj, type, *val);
 	return (0);
 }
 
