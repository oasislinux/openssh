--- conflicted
+++ resolved
@@ -1679,11 +1679,7 @@
 			break;
 		case 'V':
 			fprintf(stderr, "%s, %s\n",
-<<<<<<< HEAD
-			    SSH_VERSION, SSH_BEARSSL_VERSION);
-=======
-			    SSH_RELEASE, SSH_OPENSSL_VERSION);
->>>>>>> 80a2f64b
+			    SSH_RELEASE, SSH_BEARSSL_VERSION);
 			exit(0);
 		default:
 			usage();
