#!/bin/sh
#
# usage: configs vmname test_config (or '' for default)
#
# Sets the following variables:
# CONFIGFLAGS           options to ./configure
# SSHD_CONFOPTS         sshd_config options
# TEST_TARGET           make target used when testing.  defaults to "tests".
# LTESTS

config=$1
if [ "$config" = "" ]; then
	config="default"
fi

unset CC CFLAGS CPPFLAGS LDFLAGS LTESTS SUDO

TEST_TARGET="tests compat-tests"
LTESTS=""
SKIP_LTESTS=""
SUDO=sudo	# run with sudo by default
TEST_SSH_UNSAFE_PERMISSIONS=1
# Stop on first test failure to minimize logs
TEST_SSH_FAIL_FATAL=yes

CONFIGFLAGS=""
LIBCRYPTOFLAGS=""

case "$config" in
    default|sol64|bearssl-head)
	;;
    c89)
	# If we don't have LLONG_MAX, configure will figure out that it can
	# get it by setting -std=gnu99, at which point we won't be testing
	# C89 any more.  To avoid this, feed it in via CFLAGS.
	llong_max=`gcc -E -dM - </dev/null | \
	    awk '$2=="__LONG_LONG_MAX__"{print $3}'`
	CPPFLAGS="-DLLONG_MAX=${llong_max}"

	CC="gcc"
	CFLAGS="-Wall -std=c89 -pedantic -Werror=vla"
	CONFIGFLAGS="--without-zlib"
	LIBCRYPTOFLAGS="--without-bearssl"
	TEST_TARGET=t-exec
	;;
    cygwin-release)
	# See https://cygwin.com/git/?p=git/cygwin-packages/openssh.git;a=blob;f=openssh.cygport;hb=HEAD
	CONFIGFLAGS="--with-xauth=/usr/bin/xauth --with-security-key-builtin"
	CONFIGFLAGS="$CONFIGFLAGS --with-kerberos5=/usr --with-libedit --disable-strip"
	;;
   clang-12-Werror)
	CC="clang-12"
	# clang's implicit-fallthrough requires that the code be annotated with
	# __attribute__((fallthrough)) and does not understand /* FALLTHROUGH */
	CFLAGS="-Wall -Wextra -O2 -Wno-error=implicit-fallthrough -Wno-error=unused-parameter"
	CONFIGFLAGS="--with-pam --with-Werror"
	;;
    *-sanitize-*)
	case "$config" in
	gcc-*)
		CC=gcc
		;;
	clang-*)
		# Find the newest available version of clang
		for i in `seq 10 99`; do
		    clang="`which clang-$i 2>/dev/null`"
		    [ -x "$clang" ] && CC="$clang"
		done
		;;
	esac
	# Put Sanitizer logs in regress dir.
	SANLOGS=`pwd`/regress
	# - We replace chroot with chdir so that the sanitizer in the preauth
	#   privsep process can read /proc.
	# - clang does not recognizes explicit_bzero so we use bzero
	#   (see https://github.com/google/sanitizers/issues/1507
	# - openssl and zlib trip ASAN.
	# - sp_pwdp returned by getspnam trips ASAN, hence disabling shadow.
	case "$config" in
	*-sanitize-address)
	    CFLAGS="-fsanitize=address -fno-omit-frame-pointer"
	    LDFLAGS="-fsanitize=address"
	    CPPFLAGS='-Dchroot=chdir -Dexplicit_bzero=bzero -D_FORTIFY_SOURCE=0 -DASAN_OPTIONS=\"detect_leaks=0:log_path='$SANLOGS'/asan.log\"'
	    CONFIGFLAGS=""
	    TEST_TARGET="t-exec"
	    ;;
	clang-sanitize-memory)
	    CFLAGS="-fsanitize=memory -fsanitize-memory-track-origins -fno-omit-frame-pointer"
	    LDFLAGS="-fsanitize=memory"
	    CPPFLAGS='-Dchroot=chdir -Dexplicit_bzero=bzero -DMSAN_OPTIONS=\"log_path='$SANLOGS'/msan.log\"'
	    CONFIGFLAGS="--without-zlib --without-shadow"
	    LIBCRYPTOFLAGS="--without-bearssl"
	    TEST_TARGET="t-exec"
	    ;;
	*-sanitize-undefined)
	    CFLAGS="-fsanitize=undefined"
	    LDFLAGS="-fsanitize=undefined"
	    ;;
	*)
	     echo unknown sanitize option;
	     exit 1;;
	esac
	features="--disable-security-key --disable-pkcs11"
	hardening="--without-sandbox --without-hardening --without-stackprotect"
	privsep="--with-privsep-user=root"
	CONFIGFLAGS="$CONFIGFLAGS $features $hardening $privsep"
	# Because we hobble chroot we can't test it.
	SKIP_LTESTS=sftp-chroot
	;;
    gcc-11-Werror)
	CC="gcc-11"
	# -Wnoformat-truncation in gcc 7.3.1 20180130 fails on fmt_scaled
	# -Wunused-result ignores (void) so is not useful.  See
	# https://gcc.gnu.org/bugzilla/show_bug.cgi?id=66425
	CFLAGS="-O2 -Wno-format-truncation -Wimplicit-fallthrough=4 -Wno-unused-parameter -Wno-unused-result"
	CONFIGFLAGS="--with-pam --with-Werror"
	;;
    gcc-12-Werror)
	CC="gcc-12"
	# -Wnoformat-truncation in gcc 7.3.1 20180130 fails on fmt_scaled
	# -Wunused-result ignores (void) so is not useful.  See
	# https://gcc.gnu.org/bugzilla/show_bug.cgi?id=66425
	CFLAGS="-O2 -Wno-format-truncation -Wimplicit-fallthrough=4 -Wno-unused-parameter -Wno-unused-result"
	CONFIGFLAGS="--with-pam --with-Werror"
	;;
    clang*|gcc*)
	CC="$config"
	;;
    kitchensink)
	CONFIGFLAGS="--with-kerberos5 --with-libedit --with-pam"
	CONFIGFLAGS="${CONFIGFLAGS} --with-security-key-builtin --with-selinux"
	CONFIGFLAGS="${CONFIGFLAGS} --with-linux-memlock-onfault"
	CFLAGS="-DSK_DEBUG -DSANDBOX_SECCOMP_FILTER_DEBUG"
	;;
    hardenedmalloc)
	CONFIGFLAGS="--with-ldflags=-lhardened_malloc"
	;;
    tcmalloc)
	CONFIGFLAGS="--with-ldflags=-ltcmalloc"
	# tcmalloc may, depending on the stacktrace generator it uses, create
	# pipe(2) fds during shared library initialisation. These will later
	# get clobbered by ssh/sshd calling closefrom() and chaos will ensue.
	# Tell tcmalloc to use an unwinder that doesn't pull this stuff.
	TCMALLOC_STACKTRACE_METHOD=generic_fp
	TEST_SSH_SSHD_ENV="TCMALLOC_STACKTRACE_METHOD=generic_fp"
	export TCMALLOC_STACKTRACE_METHOD TEST_SSH_SSHD_ENV
	;;
    krb5|heimdal)
	CONFIGFLAGS="--with-kerberos5"
	;;
    libedit)
	CONFIGFLAGS="--with-libedit"
	;;
    musl)
	CC="musl-gcc"
	CONFIGFLAGS="--without-zlib"
	LIBCRYPTOFLAGS="--without-bearssl"
	TEST_TARGET="t-exec"
	;;
    pam-krb5)
	CONFIGFLAGS="--with-pam --with-kerberos5"
	SSHD_CONFOPTS="UsePam yes"
	;;
    *pam)
	CONFIGFLAGS="--with-pam"
	SSHD_CONFOPTS="UsePam yes"
	;;
<<<<<<< HEAD
=======
    boringssl)
	CONFIGFLAGS="--disable-pkcs11"
	LIBCRYPTOFLAGS="--with-ssl-dir=/opt/boringssl --with-rpath=-Wl,-rpath,"
	;;
	aws-lc)
	LIBCRYPTOFLAGS="--with-ssl-dir=/opt/aws-lc --with-rpath=-Wl,-rpath,"
	;;
    libressl-*)
	LIBCRYPTOFLAGS="--with-ssl-dir=/opt/libressl --with-rpath=-Wl,-rpath,"
	;;
>>>>>>> 2593769f
    putty-*)
	CONFIGFLAGS="--with-plink=/usr/local/bin/plink --with-puttygen=/usr/local/bin/puttygen"
	# We don't need to rerun the regular tests, just the interop ones.
	TEST_TARGET=interop-tests
	;;
    selinux)
	CONFIGFLAGS="--with-selinux"
	;;
    sk)
	CONFIGFLAGS="--with-security-key-builtin --with-security-key-standalone"
        ;;
    without-bearssl)
	LIBCRYPTOFLAGS="--without-bearssl"
	TEST_TARGET=t-exec
	;;
    valgrind-[1-4]|valgrind-unit)
	# rlimit sandbox and FORTIFY_SOURCE confuse Valgrind.
	CONFIGFLAGS="--without-sandbox --without-hardening"
	CONFIGFLAGS="$CONFIGFLAGS --with-cppflags=-D_FORTIFY_SOURCE=0"
	TEST_TARGET="t-exec USE_VALGRIND=1"
	TEST_SSH_ELAPSED_TIMES=1
	export TEST_SSH_ELAPSED_TIMES
	# Valgrind slows things down enough that the agent timeout test
	# won't reliably pass, and the unit tests run longer than allowed
	# by github so split into separate tests.
	tests2="integrity try-ciphers rekey"
	tests3="krl forward-control sshsig agent-restrict kextype sftp"
	tests4="cert-userkey cert-hostkey kextype sftp-perm keygen-comment percent"
	case "$config" in
	    valgrind-1)
		# All tests except agent-timeout (which is flaky under valgrind),
		# connection-timeout (which doesn't work since it's so slow)
		# and hostbased (since valgrind won't let ssh exec keysign).
		# Slow ones are run separately to increase parallelism.
		SKIP_LTESTS="agent-timeout connection-timeout hostbased"
		SKIP_LTESTS="$SKIP_LTESTS penalty-expire"
		SKIP_LTESTS="$SKIP_LTESTS ${tests2} ${tests3} ${tests4} ${tests5}"
		;;
	    valgrind-2)
		LTESTS="${tests2}"
		;;
	    valgrind-3)
		LTESTS="${tests3}"
		;;
	    valgrind-4)
		LTESTS="${tests4}"
		;;
	    valgrind-unit)
		TEST_TARGET="unit USE_VALGRIND=1"
		;;
	esac
	;;
    zlib-develop)
	INSTALL_ZLIB=develop
	CONFIGFLAGS="--with-zlib=/opt/zlib --with-rpath=-Wl,-rpath,"
	;;
    *)
	echo "Unknown configuration $config"
	exit 1
	;;
esac

# The Solaris 64bit targets are special since they need a non-flag arg.
case "$config" in
    sol64*)
	CONFIGFLAGS="--target=x86_64 --with-cflags=-m64 --with-ldflags=-m64 ${CONFIGFLAGS}"
	;;
esac

case "${TARGET_HOST}" in
    aix*)
	CONFIGFLAGS="--disable-security-key"
	LIBCRYPTOFLAGS="--without-bearssl"
	# These are slow real or virtual machines so skip the slowest tests
	# (which tend to be thw ones that transfer lots of data) so that the
	# test run does not time out.
	# The agent-restrict test fails due to some quoting issue when run
	# with sh or ksh so specify bash for now.
	TEST_TARGET="t-exec unit TEST_SHELL=bash"
	SKIP_LTESTS="rekey sftp"
	;;
    debian-riscv64)
	# This machine is fairly slow, so skip the unit tests.
	TEST_TARGET="t-exec"
	;;
    dfly58*|dfly60*)
	# scp 3-way connection hangs on these so skip until sorted.
	SKIP_LTESTS=scp3
	;;
    fbsd6)
	# Native linker is not great with PIC so OpenSSL is built w/out.
	CONFIGFLAGS="${CONFIGFLAGS} --disable-security-key"
	;;
    fbsd14-ppc64)
	# Disable security key tests for bigendian interop test.
	CONFIGFLAGS="${CONFIGFLAGS} --disable-security-key"
	;;
    hurd)
	SKIP_LTESTS="forwarding multiplex proxy-connect hostkey-agent agent-ptrace"
	;;
    minix3)
	CONFIGFLAGS="${CONFIGFLAGS} --disable-security-key"
	# Unix domain sockets don't work quite like we expect, so also
	# disable FD passing (and thus multiplexing).
	CONFIGFLAGS="${CONFIGFLAGS} --disable-fd-passing"
	LIBCRYPTOFLAGS="--without-bearssl"

	# Minix does not have a loopback interface so we have to skip any
	# test that relies on one.
	# Also, Minix seems to be very limited in the number of select()
	# calls that can be operating concurrently, so prune additional tests for that.
	T="addrmatch agent-restrict brokenkeys cfgmatch cfgmatchlisten cfgparse
	    connect connect-uri dynamic-forward exit-status forwarding
	    forward-control
	    hostkey-agent key-options keyscan knownhosts-command login-timeout
	    reconfigure reexec rekey scp scp-uri scp3 sftp sftp-badcmds
	    sftp-batch sftp-cmds sftp-glob sftp-perm sftp-uri stderr-data
	    transfer penalty penalty-expire"
	SKIP_LTESTS="$(echo $T)"
	TEST_TARGET=t-exec
	SUDO=""
	;;
    nbsd4)
	# System compiler will ICE on some files with fstack-protector
	# SHA256 functions in sha2.h conflict with OpenSSL's breaking sk-dummy
	CONFIGFLAGS="${CONFIGFLAGS} --without-hardening --disable-security-key"
	;;
    openwrt-mipsel)
	# Test most of the flags that OpenWRT sets for their package build.
	# We only do this on one OpenWRT target for better coverage.
	# The installed shared libraries installed by default are stripped and
	# can't be linked to on the target systems.
	OPENWRT_FLAGS="--disable-strip --disable-lastlog
	   --disable-utmp --disable-utmpx --disable-wtmp --disable-wtmpx
	   --with-stackprotect --with-cflags-after=-fzero-call-used-regs=skip"
	CONFIGFLAGS="${CONFIGFLAGS} $(echo ${OPENWRT_FLAGS}) --without-zlib --disable-security-key"
	LIBCRYPTOFLAGS="--without-openssl"
	TEST_TARGET="t-exec"
	;;
    openwrt-*)
<<<<<<< HEAD
	CONFIGFLAGS="${CONFIGFLAGS} --without-zlib"
	LIBCRYPTOFLAGS="--without-bearssl"
=======
	CONFIGFLAGS="${CONFIGFLAGS} --without-zlib --disable-security-key"
	LIBCRYPTOFLAGS="--without-openssl"
>>>>>>> 2593769f
	TEST_TARGET="t-exec"
	;;
    sol10|sol11)
	# sol10 VM is 32bit and the unit tests are slow.
	# sol11 has 4 test configs so skip unit tests to speed up.
	TEST_TARGET="tests SKIP_UNIT=1"
	;;
    win10)
	# No sudo on Windows.
	SUDO=""
	;;
esac

host=`./config.guess`
case "$host" in
*cygwin)
	SUDO=""
	# Don't run compat tests on cygwin as they don't currently compile.
	TEST_TARGET="tests"
	;;
*-darwin*)
	# On some OS X runners we can't write to /var/empty.
	CONFIGFLAGS="${CONFIGFLAGS} --with-privsep-path=/usr/local/empty"

	case "$host" in
	*-darwin22.*)
		# sudo -S nobody doesn't work on macos 13 for some reason.
		SKIP_LTESTS="agent-getpeereid" ;;
	esac
	;;
esac

CONFIGFLAGS="${CONFIGFLAGS} ${LIBCRYPTOFLAGS}"

if [ -x "$(which plink 2>/dev/null)" ]; then
	REGRESS_INTEROP_PUTTY=yes
	export REGRESS_INTEROP_PUTTY
fi

export CC CFLAGS CPPFLAGS LDFLAGS LTESTS SUDO
export TEST_TARGET TEST_SSH_UNSAFE_PERMISSIONS TEST_SSH_FAIL_FATAL<|MERGE_RESOLUTION|>--- conflicted
+++ resolved
@@ -165,19 +165,6 @@
 	CONFIGFLAGS="--with-pam"
 	SSHD_CONFOPTS="UsePam yes"
 	;;
-<<<<<<< HEAD
-=======
-    boringssl)
-	CONFIGFLAGS="--disable-pkcs11"
-	LIBCRYPTOFLAGS="--with-ssl-dir=/opt/boringssl --with-rpath=-Wl,-rpath,"
-	;;
-	aws-lc)
-	LIBCRYPTOFLAGS="--with-ssl-dir=/opt/aws-lc --with-rpath=-Wl,-rpath,"
-	;;
-    libressl-*)
-	LIBCRYPTOFLAGS="--with-ssl-dir=/opt/libressl --with-rpath=-Wl,-rpath,"
-	;;
->>>>>>> 2593769f
     putty-*)
 	CONFIGFLAGS="--with-plink=/usr/local/bin/plink --with-puttygen=/usr/local/bin/puttygen"
 	# We don't need to rerun the regular tests, just the interop ones.
@@ -318,13 +305,8 @@
 	TEST_TARGET="t-exec"
 	;;
     openwrt-*)
-<<<<<<< HEAD
-	CONFIGFLAGS="${CONFIGFLAGS} --without-zlib"
-	LIBCRYPTOFLAGS="--without-bearssl"
-=======
 	CONFIGFLAGS="${CONFIGFLAGS} --without-zlib --disable-security-key"
-	LIBCRYPTOFLAGS="--without-openssl"
->>>>>>> 2593769f
+	LIBCRYPTOFLAGS="--without-bearssl"
 	TEST_TARGET="t-exec"
 	;;
     sol10|sol11)
