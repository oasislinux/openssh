#!/bin/sh
#
# usage: configs vmname test_config (or '' for default)
#
# Sets the following variables:
# CONFIGFLAGS           options to ./configure
# SSHD_CONFOPTS         sshd_config options
# TEST_TARGET           make target used when testing.  defaults to "tests".
# LTESTS

config=$1
if [ "$config" = "" ]; then
	config="default"
fi

unset CC CFLAGS CPPFLAGS LDFLAGS LTESTS SUDO

TEST_TARGET="tests compat-tests"
LTESTS=""
SKIP_LTESTS=""
SUDO=sudo	# run with sudo by default
TEST_SSH_UNSAFE_PERMISSIONS=1
# Stop on first test failure to minimize logs
TEST_SSH_FAIL_FATAL=yes

CONFIGFLAGS=""
LIBCRYPTOFLAGS=""

case "$config" in
    default|sol64|bearssl-head)
	;;
    c89)
	CC="gcc"
	CFLAGS="-Wall -std=c89 -pedantic -Werror=vla"
	CONFIGFLAGS="--without-zlib"
	LIBCRYPTOFLAGS="--without-bearssl"
	TEST_TARGET=t-exec
	;;
    cygwin-release)
	# See https://cygwin.com/git/?p=git/cygwin-packages/openssh.git;a=blob;f=openssh.cygport;hb=HEAD
	CONFIGFLAGS="--with-xauth=/usr/bin/xauth --with-security-key-builtin"
	CONFIGFLAGS="$CONFIGFLAGS --with-kerberos5=/usr --with-libedit --disable-strip"
	;;
   clang-12-Werror)
	CC="clang-12"
	# clang's implicit-fallthrough requires that the code be annotated with
	# __attribute__((fallthrough)) and does not understand /* FALLTHROUGH */
	CFLAGS="-Wall -Wextra -O2 -Wno-error=implicit-fallthrough -Wno-error=unused-parameter"
	CONFIGFLAGS="--with-pam --with-Werror"
	;;
    *-sanitize-*)
	case "$config" in
	gcc-*)
		CC=gcc
		;;
	clang-*)
		# Find the newest available version of clang
		for i in `seq 10 99`; do
		    clang="`which clang-$i 2>/dev/null`"
		    [ -x "$clang" ] && CC="$clang"
		done
		;;
	esac
	# Put Sanitizer logs in regress dir.
	SANLOGS=`pwd`/regress
	# - We replace chroot with chdir so that the sanitizer in the preauth
	#   privsep process can read /proc.
	# - clang does not recognizes explicit_bzero so we use bzero
	#   (see https://github.com/google/sanitizers/issues/1507
	# - openssl and zlib trip ASAN.
	# - sp_pwdp returned by getspnam trips ASAN, hence disabling shadow.
	case "$config" in
	*-sanitize-address)
	    CFLAGS="-fsanitize=address -fno-omit-frame-pointer"
	    LDFLAGS="-fsanitize=address"
	    CPPFLAGS='-Dchroot=chdir -Dexplicit_bzero=bzero -D_FORTIFY_SOURCE=0 -DASAN_OPTIONS=\"detect_leaks=0:log_path='$SANLOGS'/asan.log\"'
	    CONFIGFLAGS=""
	    TEST_TARGET="t-exec"
	    ;;
	clang-sanitize-memory)
	    CFLAGS="-fsanitize=memory -fsanitize-memory-track-origins -fno-omit-frame-pointer"
	    LDFLAGS="-fsanitize=memory"
	    CPPFLAGS='-Dchroot=chdir -Dexplicit_bzero=bzero -DMSAN_OPTIONS=\"log_path='$SANLOGS'/msan.log\"'
	    CONFIGFLAGS="--without-openssl --without-zlib --without-shadow"
	    TEST_TARGET="t-exec"
	    ;;
	*-sanitize-undefined)
	    CFLAGS="-fsanitize=undefined"
	    LDFLAGS="-fsanitize=undefined"
	    ;;
	*)
	     echo unknown sanitize option;
	     exit 1;;
	esac
	features="--disable-security-key --disable-pkcs11"
	hardening="--without-sandbox --without-hardening --without-stackprotect"
	privsep="--with-privsep-user=root"
	CONFIGFLAGS="$CONFIGFLAGS $features $hardening $privsep"
	# Because we hobble chroot we can't test it.
	SKIP_LTESTS=sftp-chroot
	;;
    gcc-11-Werror)
	CC="gcc"
	# -Wnoformat-truncation in gcc 7.3.1 20180130 fails on fmt_scaled
	CFLAGS="-Wall -Wextra -O2 -Wno-format-truncation -Wimplicit-fallthrough=4 -Wno-unused-parameter"
	CONFIGFLAGS="--with-pam --with-Werror"
	;;
    clang*|gcc*)
	CC="$config"
	;;
    kitchensink)
	CONFIGFLAGS="--with-kerberos5 --with-libedit --with-pam"
	CONFIGFLAGS="${CONFIGFLAGS} --with-security-key-builtin --with-selinux"
	CFLAGS="-DSK_DEBUG -DSANDBOX_SECCOMP_FILTER_DEBUG"
	;;
    hardenedmalloc)
	CONFIGFLAGS="--with-ldflags=-lhardened_malloc"
	;;
    tcmalloc)
	CONFIGFLAGS="--with-ldflags=-ltcmalloc"
	;;
    krb5|heimdal)
	CONFIGFLAGS="--with-kerberos5"
	;;
    libedit)
	CONFIGFLAGS="--with-libedit"
	;;
    musl)
	CC="musl-gcc"
	CONFIGFLAGS="--without-zlib"
	LIBCRYPTOFLAGS="--without-bearssl"
	TEST_TARGET="t-exec"
	;;
    pam-krb5)
	CONFIGFLAGS="--with-pam --with-kerberos5"
	SSHD_CONFOPTS="UsePam yes"
	;;
    *pam)
	CONFIGFLAGS="--with-pam"
	SSHD_CONFOPTS="UsePam yes"
	;;
<<<<<<< HEAD
=======
    libressl-*)
	LIBCRYPTOFLAGS="--with-ssl-dir=/opt/libressl --with-rpath=-Wl,-rpath,"
	;;
    openssl-*)
	LIBCRYPTOFLAGS="--with-ssl-dir=/opt/openssl --with-rpath=-Wl,-rpath,"
	# OpenSSL 1.1.1 specifically has a bug in its RNG that breaks reexec
	# fallback.  See https://bugzilla.mindrot.org/show_bug.cgi?id=3483
	if [ "$config" = "openssl-1.1.1" ]; then
		SKIP_LTESTS="reexec"
	fi
	;;
>>>>>>> 6dfb65de
    selinux)
	CONFIGFLAGS="--with-selinux"
	;;
    sk)
	CONFIGFLAGS="--with-security-key-builtin"
        ;;
    without-bearssl)
	LIBCRYPTOFLAGS="--without-bearssl"
	TEST_TARGET=t-exec
	;;
    valgrind-[1-5]|valgrind-unit)
	# rlimit sandbox and FORTIFY_SOURCE confuse Valgrind.
	CONFIGFLAGS="--without-sandbox --without-hardening"
	CONFIGFLAGS="$CONFIGFLAGS --with-cppflags=-D_FORTIFY_SOURCE=0"
	TEST_TARGET="t-exec USE_VALGRIND=1"
	TEST_SSH_ELAPSED_TIMES=1
	export TEST_SSH_ELAPSED_TIMES
	# Valgrind slows things down enough that the agent timeout test
	# won't reliably pass, and the unit tests run longer than allowed
	# by github so split into separate tests.
	tests2="integrity try-ciphers"
	tests3="krl forward-control sshsig agent-restrict kextype sftp"
	tests4="cert-userkey cert-hostkey kextype sftp-perm keygen-comment percent"
	tests5="rekey"
	case "$config" in
	    valgrind-1)
		# All tests except agent-timeout (which is flaky under valgrind),
		# connection-timeout (which doesn't work since it's so slow)
		# and hostbased (since valgrind won't let ssh exec keysign).
		# Slow ones are run separately to increase parallelism.
		SKIP_LTESTS="agent-timeout connection-timeout hostbased"
		SKIP_LTESTS="$SKIP_LTESTS ${tests2} ${tests3} ${tests4} ${tests5}"
		;;
	    valgrind-2)
		LTESTS="${tests2}"
		;;
	    valgrind-3)
		LTESTS="${tests3}"
		;;
	    valgrind-4)
		LTESTS="${tests4}"
		;;
	    valgrind-5)
		LTESTS="${tests5}"
		;;
	    valgrind-unit)
		TEST_TARGET="unit USE_VALGRIND=1"
		;;
	esac
	;;
    *)
	echo "Unknown configuration $config"
	exit 1
	;;
esac

# The Solaris 64bit targets are special since they need a non-flag arg.
case "$config" in
    sol64*)
	CONFIGFLAGS="x86_64 --with-cflags=-m64 --with-ldflags=-m64 ${CONFIGFLAGS}"
	;;
esac

case "${TARGET_HOST}" in
    aix*)
	# These are slow real or virtual machines so skip the slowest tests
	# (which tend to be thw ones that transfer lots of data) so that the
	# test run does not time out.
	# The agent-restrict test fails due to some quoting issue when run
	# with sh or ksh so specify bash for now.
	TEST_TARGET="t-exec TEST_SHELL=bash"
	SKIP_LTESTS="rekey sftp"
	;;
    debian-riscv64)
	# This machine is fairly slow, so skip the unit tests.
	TEST_TARGET="t-exec"
	;;
    dfly58*|dfly60*)
	# scp 3-way connection hangs on these so skip until sorted.
	SKIP_LTESTS=scp3
	;;
    fbsd6)
	# Native linker is not great with PIC so OpenSSL is built w/out.
	CONFIGFLAGS="${CONFIGFLAGS} --disable-security-key"
	;;
    hurd)
	SKIP_LTESTS="forwarding multiplex proxy-connect hostkey-agent agent-ptrace"
	;;
    minix3)
	LIBCRYPTOFLAGS="--without-bearssl --disable-security-key"
	# Minix does not have a loopback interface so we have to skip any
	# test that relies on one.
	# Also, Minix seems to be very limited in the number of select()
	# calls that can be operating concurrently, so prune additional tests for that.
	T="addrmatch agent-restrict brokenkeys cfgmatch cfgmatchlisten cfgparse
	    connect connect-uri exit-status forwarding hostkey-agent
	    key-options keyscan knownhosts-command login-timeout
	    reconfigure reexec rekey scp scp-uri scp3 sftp sftp-badcmds
	    sftp-batch sftp-cmds sftp-glob sftp-perm sftp-uri stderr-data
	    transfer"
	# Unix domain sockets don't work quite like we expect, so also skip any tests
	# that use multiplexing.
	T="$T connection-timeout dynamic-forward forward-control multiplex"
	SKIP_LTESTS="$(echo $T)"
	TEST_TARGET=t-exec
	SUDO=""
	;;
    nbsd4)
	# System compiler will ICE on some files with fstack-protector
	# SHA256 functions in sha2.h conflict with OpenSSL's breaking sk-dummy
	CONFIGFLAGS="${CONFIGFLAGS} --without-hardening --disable-security-key"
	;;
    openwrt-*)
	CONFIGFLAGS="${CONFIGFLAGS} --without-openssl --without-zlib"
	TEST_TARGET="t-exec"
	;;
    sol10|sol11)
	# sol10 VM is 32bit and the unit tests are slow.
	# sol11 has 4 test configs so skip unit tests to speed up.
	TEST_TARGET="tests SKIP_UNIT=1"
	;;
    win10)
	# No sudo on Windows.
	SUDO=""
	;;
esac

case "`./config.guess`" in
*cygwin)
	SUDO=""
	# Don't run compat tests on cygwin as they don't currently compile.
	TEST_TARGET="tests"
	;;
esac

CONFIGFLAGS="${CONFIGFLAGS} ${LIBCRYPTOFLAGS}"

if [ -x "$(which plink 2>/dev/null)" ]; then
	REGRESS_INTEROP_PUTTY=yes
	export REGRESS_INTEROP_PUTTY
fi

export CC CFLAGS CPPFLAGS LDFLAGS LTESTS SUDO
export TEST_TARGET TEST_SSH_UNSAFE_PERMISSIONS TEST_SSH_FAIL_FATAL<|MERGE_RESOLUTION|>--- conflicted
+++ resolved
@@ -139,20 +139,6 @@
 	CONFIGFLAGS="--with-pam"
 	SSHD_CONFOPTS="UsePam yes"
 	;;
-<<<<<<< HEAD
-=======
-    libressl-*)
-	LIBCRYPTOFLAGS="--with-ssl-dir=/opt/libressl --with-rpath=-Wl,-rpath,"
-	;;
-    openssl-*)
-	LIBCRYPTOFLAGS="--with-ssl-dir=/opt/openssl --with-rpath=-Wl,-rpath,"
-	# OpenSSL 1.1.1 specifically has a bug in its RNG that breaks reexec
-	# fallback.  See https://bugzilla.mindrot.org/show_bug.cgi?id=3483
-	if [ "$config" = "openssl-1.1.1" ]; then
-		SKIP_LTESTS="reexec"
-	fi
-	;;
->>>>>>> 6dfb65de
     selinux)
 	CONFIGFLAGS="--with-selinux"
 	;;
