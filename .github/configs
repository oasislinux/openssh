#!/bin/sh
#
# usage: configs vmname test_config (or '' for default)
#
# Sets the following variables:
# CONFIGFLAGS           options to ./configure
# SSHD_CONFOPTS         sshd_config options
# TEST_TARGET           make target used when testing.  defaults to "tests".
# LTESTS

config=$1

unset CC CFLAGS CPPFLAGS LDFLAGS LTESTS SUDO

TEST_TARGET="tests"
LTESTS=""
SKIP_LTESTS=""
SUDO=sudo	# run with sudo by default
TEST_SSH_UNSAFE_PERMISSIONS=1
# Stop on first test failure to minimize logs
TEST_SSH_FAIL_FATAL=yes

CONFIGFLAGS=""
LIBCRYPTOFLAGS=""

case "$config" in
    default|sol64|bearssl-head)
	;;
    c89)
	CC="gcc"
	CFLAGS="-Wall -std=c89 -pedantic -Werror=vla"
	CONFIGFLAGS="--without-zlib"
	LIBCRYPTOFLAGS="--without-bearssl"
	TEST_TARGET=t-exec
	;;
    cygwin-release)
	# See https://cygwin.com/git/?p=git/cygwin-packages/openssh.git;a=blob;f=openssh.cygport;hb=HEAD
	CONFIGFLAGS="--with-xauth=/usr/bin/xauth --with-security-key-builtin"
	CONFIGFLAGS="$CONFIGFLAGS --with-kerberos5=/usr --with-libedit --disable-strip"
	;;
   clang-12-Werror)
	CC="clang-12"
	# clang's implicit-fallthrough requires that the code be annotated with
	# __attribute__((fallthrough)) and does not understand /* FALLTHROUGH */
	CFLAGS="-Wall -Wextra -O2 -Wno-error=implicit-fallthrough -Wno-error=unused-parameter"
	CONFIGFLAGS="--with-pam --with-Werror"
	;;
    *-sanitize-*)
	case "$config" in
	gcc-*)
		CC=gcc
		;;
	clang-*)
		# Find the newest available version of clang
		for i in `seq 10 99`; do
		    clang="`which clang-$i 2>/dev/null`"
		    [ -x "$clang" ] && CC="$clang"
		done
		;;
	esac
	# Put Sanitizer logs in regress dir.
	SANLOGS=`pwd`/regress
	# - We replace chroot with chdir so that the sanitizer in the preauth
	#   privsep process can read /proc.
	# - clang does not recognizes explicit_bzero so we use bzero
	#   (see https://github.com/google/sanitizers/issues/1507
	# - openssl and zlib trip ASAN.
	# - sp_pwdp returned by getspnam trips ASAN, hence disabling shadow.
	case "$config" in
	*-sanitize-address)
	    CFLAGS="-fsanitize=address -fno-omit-frame-pointer"
	    LDFLAGS="-fsanitize=address"
	    CPPFLAGS='-Dchroot=chdir -Dexplicit_bzero=bzero -D_FORTIFY_SOURCE=0 -DASAN_OPTIONS=\"detect_leaks=0:log_path='$SANLOGS'/asan.log\"'
	    CONFIGFLAGS=""
	    TEST_TARGET="t-exec"
	    ;;
	clang-sanitize-memory)
	    CFLAGS="-fsanitize=memory -fsanitize-memory-track-origins -fno-omit-frame-pointer"
	    LDFLAGS="-fsanitize=memory"
	    CPPFLAGS='-Dchroot=chdir -Dexplicit_bzero=bzero -DMSAN_OPTIONS=\"log_path='$SANLOGS'/msan.log\"'
	    CONFIGFLAGS="--without-openssl --without-zlib --without-shadow"
	    TEST_TARGET="t-exec"
	    ;;
	*-sanitize-undefined)
	    CFLAGS="-fsanitize=undefined"
	    LDFLAGS="-fsanitize=undefined"
	    ;;
	*)
	     echo unknown sanitize option;
	     exit 1;;
	esac
	features="--disable-security-key --disable-pkcs11"
	hardening="--without-sandbox --without-hardening --without-stackprotect"
	privsep="--with-privsep-user=root"
	CONFIGFLAGS="$CONFIGFLAGS $features $hardening $privsep"
	# Because we hobble chroot we can't test it.
	SKIP_LTESTS=sftp-chroot
	;;
    gcc-11-Werror)
	CC="gcc"
	# -Wnoformat-truncation in gcc 7.3.1 20180130 fails on fmt_scaled
	CFLAGS="-Wall -Wextra -O2 -Wno-format-truncation -Wimplicit-fallthrough=4 -Wno-unused-parameter"
	CONFIGFLAGS="--with-pam --with-Werror"
	;;
    clang*|gcc*)
	CC="$config"
	;;
    kitchensink)
	CONFIGFLAGS="--with-kerberos5 --with-libedit --with-pam"
	CONFIGFLAGS="${CONFIGFLAGS} --with-security-key-builtin --with-selinux"
	CONFIGFLAGS="${CONFIGFLAGS} --with-cflags=-DSK_DEBUG"
	;;
    hardenedmalloc)
	CONFIGFLAGS="--with-ldflags=-lhardened_malloc"
	;;
    tcmalloc)
	CONFIGFLAGS="--with-ldflags=-ltcmalloc"
	;;
    krb5|heimdal)
	CONFIGFLAGS="--with-kerberos5"
	;;
    libedit)
	CONFIGFLAGS="--with-libedit"
	;;
    musl)
	CC="musl-gcc"
	CONFIGFLAGS="--without-zlib"
	LIBCRYPTOFLAGS="--without-bearssl"
	TEST_TARGET="t-exec"
	;;
    pam-krb5)
	CONFIGFLAGS="--with-pam --with-kerberos5"
	SSHD_CONFOPTS="UsePam yes"
	;;
    *pam)
	CONFIGFLAGS="--with-pam"
	SSHD_CONFOPTS="UsePam yes"
	;;
    selinux)
	CONFIGFLAGS="--with-selinux"
	;;
    sk)
	CONFIGFLAGS="--with-security-key-builtin"
        ;;
    without-bearssl)
	LIBCRYPTOFLAGS="--without-bearssl"
	TEST_TARGET=t-exec
	;;
    valgrind-[1-4]|valgrind-unit)
	# rlimit sandbox and FORTIFY_SOURCE confuse Valgrind.
	CONFIGFLAGS="--without-sandbox --without-hardening"
	CONFIGFLAGS="$CONFIGFLAGS --with-cppflags=-D_FORTIFY_SOURCE=0"
	TEST_TARGET="t-exec USE_VALGRIND=1"
	TEST_SSH_ELAPSED_TIMES=1
	export TEST_SSH_ELAPSED_TIMES
	# Valgrind slows things down enough that the agent timeout test
	# won't reliably pass, and the unit tests run longer than allowed
	# by github so split into three separate tests.
	tests2="rekey integrity try-ciphers"
	tests3="krl forward-control sshsig agent-restrict kextype sftp"
	tests4="cert-userkey cert-hostkey kextype sftp-perm keygen-comment percent"
	case "$config" in
	    valgrind-1)
		# All tests except agent-timeout (which is flaky under valgrind)
		# and hostbased (since valgrind won't let ssh exec keysign).
		# Slow ones are run separately to increase parallelism.
		SKIP_LTESTS="agent-timeout hostbased ${tests2} ${tests3} ${tests4}"
		;;
	    valgrind-2)
		LTESTS="${tests2}"
		;;
	    valgrind-3)
		LTESTS="${tests3}"
		;;
	    valgrind-4)
		LTESTS="${tests4}"
		;;
	    valgrind-unit)
		TEST_TARGET="unit USE_VALGRIND=1"
		;;
	esac
	;;
    *)
	echo "Unknown configuration $config"
	exit 1
	;;
esac

# The Solaris 64bit targets are special since they need a non-flag arg.
case "$config" in
    sol64*)
	CONFIGFLAGS="x86_64 --with-cflags=-m64 --with-ldflags=-m64 ${CONFIGFLAGS}"
	;;
esac

case "${TARGET_HOST}" in
    aix*)
	# These are slow real or virtual machines so skip the slowest tests
	# (which tend to be thw ones that transfer lots of data) so that the
	# test run does not time out.
	# The agent-restrict test fails due to some quoting issue when run
	# with sh or ksh so specify bash for now.
	TEST_TARGET="t-exec TEST_SHELL=bash"
	SKIP_LTESTS="rekey sftp"
	;;
    dfly58*|dfly60*)
	# scp 3-way connection hangs on these so skip until sorted.
	SKIP_LTESTS=scp3
	;;
    fbsd6)
	# Native linker is not great with PIC so OpenSSL is built w/out.
	CONFIGFLAGS="${CONFIGFLAGS} --disable-security-key"
	;;
    hurd)
	SKIP_LTESTS="forwarding multiplex proxy-connect hostkey-agent agent-ptrace"
	;;
    minix3)
	LIBCRYPTOFLAGS="--without-bearssl --disable-security-key"
	# Minix does not have a loopback interface so we have to skip any
	# test that relies on one.
	# Also, Minix seems to be very limited in the number of select()
	# calls that can be operating concurrently, so prune additional tests for that.
	T="addrmatch agent-restrict brokenkeys cfgmatch cfgmatchlisten cfgparse connect
	    connect-uri exit-status forward-control forwarding hostkey-agent
	    key-options keyscan knownhosts-command login-timeout multiplex
	    reconfigure reexec rekey scp scp-uri scp3 sftp sftp-badcmds
	    sftp-batch sftp-cmds sftp-glob sftp-perm sftp-uri stderr-data
	    transfer"
	SKIP_LTESTS="$(echo $T)"
	TEST_TARGET=t-exec
	SUDO=""
	;;
    nbsd4)
	# System compiler will ICE on some files with fstack-protector
	# SHA256 functions in sha2.h conflict with OpenSSL's breaking sk-dummy
	CONFIGFLAGS="${CONFIGFLAGS} --without-hardening --disable-security-key"
	;;
    openwrt-*)
	CONFIGFLAGS="${CONFIGFLAGS} --without-openssl --without-zlib"
	TEST_TARGET="t-exec"
	;;
    sol10|sol11)
	# sol10 VM is 32bit and the unit tests are slow.
	# sol11 has 4 test configs so skip unit tests to speed up.
	TEST_TARGET="tests SKIP_UNIT=1"
	;;
    win10)
	# No sudo on Windows.
	SUDO=""
	;;
esac

<<<<<<< HEAD
=======
case "`./config.guess`" in
*cygwin)
	SUDO=""
	;;
*-darwin*)
	# Unless specified otherwise, build without OpenSSL on Mac OS since
	# modern versions don't ship with libcrypto.
	LIBCRYPTOFLAGS="--without-openssl"
	TEST_TARGET=t-exec
	;;
esac

# If we have a local openssl/libressl, use that.
if [ -z "${LIBCRYPTOFLAGS}" ]; then
	# last-match
	for i in /usr/local /usr/local/ssl /usr/local/opt/openssl; do
		if [ -x ${i}/bin/openssl ]; then
			LIBCRYPTOFLAGS="--with-ssl-dir=${i}"
		fi
	done
fi

>>>>>>> 0ffb46f2
CONFIGFLAGS="${CONFIGFLAGS} ${LIBCRYPTOFLAGS}"

if [ -x "$(which plink 2>/dev/null)" ]; then
	REGRESS_INTEROP_PUTTY=yes
	export REGRESS_INTEROP_PUTTY
fi

export CC CFLAGS CPPFLAGS LDFLAGS LTESTS SUDO
export TEST_TARGET TEST_SSH_UNSAFE_PERMISSIONS TEST_SSH_FAIL_FATAL<|MERGE_RESOLUTION|>--- conflicted
+++ resolved
@@ -250,31 +250,12 @@
 	;;
 esac
 
-<<<<<<< HEAD
-=======
 case "`./config.guess`" in
 *cygwin)
 	SUDO=""
 	;;
-*-darwin*)
-	# Unless specified otherwise, build without OpenSSL on Mac OS since
-	# modern versions don't ship with libcrypto.
-	LIBCRYPTOFLAGS="--without-openssl"
-	TEST_TARGET=t-exec
-	;;
-esac
-
-# If we have a local openssl/libressl, use that.
-if [ -z "${LIBCRYPTOFLAGS}" ]; then
-	# last-match
-	for i in /usr/local /usr/local/ssl /usr/local/opt/openssl; do
-		if [ -x ${i}/bin/openssl ]; then
-			LIBCRYPTOFLAGS="--with-ssl-dir=${i}"
-		fi
-	done
-fi
-
->>>>>>> 0ffb46f2
+esac
+
 CONFIGFLAGS="${CONFIGFLAGS} ${LIBCRYPTOFLAGS}"
 
 if [ -x "$(which plink 2>/dev/null)" ]; then
