#!/bin/sh
#
# usage: configs vmname test_config (or '' for default)
#
# Sets the following variables:
# CONFIGFLAGS           options to ./configure
# SSHD_CONFOPTS         sshd_config options
# TEST_TARGET           make target used when testing.  defaults to "tests".
# LTESTS

config=$1
if [ "$config" = "" ]; then
	config="default"
fi

unset CC CFLAGS CPPFLAGS LDFLAGS LTESTS SUDO

TEST_TARGET="tests compat-tests"
LTESTS=""
SKIP_LTESTS=""
SUDO=sudo	# run with sudo by default
TEST_SSH_UNSAFE_PERMISSIONS=1
# Stop on first test failure to minimize logs
TEST_SSH_FAIL_FATAL=yes

CONFIGFLAGS=""
LIBCRYPTOFLAGS=""

case "$config" in
    default|sol64|bearssl-head)
	;;
    c89)
	CC="gcc"
	CFLAGS="-Wall -std=c89 -pedantic -Werror=vla"
	CONFIGFLAGS="--without-zlib"
	LIBCRYPTOFLAGS="--without-bearssl"
	TEST_TARGET=t-exec
	;;
    cygwin-release)
	# See https://cygwin.com/git/?p=git/cygwin-packages/openssh.git;a=blob;f=openssh.cygport;hb=HEAD
	CONFIGFLAGS="--with-xauth=/usr/bin/xauth --with-security-key-builtin"
	CONFIGFLAGS="$CONFIGFLAGS --with-kerberos5=/usr --with-libedit --disable-strip"
	;;
   clang-12-Werror)
	CC="clang-12"
	# clang's implicit-fallthrough requires that the code be annotated with
	# __attribute__((fallthrough)) and does not understand /* FALLTHROUGH */
	CFLAGS="-Wall -Wextra -O2 -Wno-error=implicit-fallthrough -Wno-error=unused-parameter"
	CONFIGFLAGS="--with-pam --with-Werror"
	;;
    *-sanitize-*)
	case "$config" in
	gcc-*)
		CC=gcc
		;;
	clang-*)
		# Find the newest available version of clang
		for i in `seq 10 99`; do
		    clang="`which clang-$i 2>/dev/null`"
		    [ -x "$clang" ] && CC="$clang"
		done
		;;
	esac
	# Put Sanitizer logs in regress dir.
	SANLOGS=`pwd`/regress
	# - We replace chroot with chdir so that the sanitizer in the preauth
	#   privsep process can read /proc.
	# - clang does not recognizes explicit_bzero so we use bzero
	#   (see https://github.com/google/sanitizers/issues/1507
	# - openssl and zlib trip ASAN.
	# - sp_pwdp returned by getspnam trips ASAN, hence disabling shadow.
	case "$config" in
	*-sanitize-address)
	    CFLAGS="-fsanitize=address -fno-omit-frame-pointer"
	    LDFLAGS="-fsanitize=address"
	    CPPFLAGS='-Dchroot=chdir -Dexplicit_bzero=bzero -D_FORTIFY_SOURCE=0 -DASAN_OPTIONS=\"detect_leaks=0:log_path='$SANLOGS'/asan.log\"'
	    CONFIGFLAGS=""
	    TEST_TARGET="t-exec"
	    ;;
	clang-sanitize-memory)
	    CFLAGS="-fsanitize=memory -fsanitize-memory-track-origins -fno-omit-frame-pointer"
	    LDFLAGS="-fsanitize=memory"
	    CPPFLAGS='-Dchroot=chdir -Dexplicit_bzero=bzero -DMSAN_OPTIONS=\"log_path='$SANLOGS'/msan.log\"'
	    CONFIGFLAGS="--without-zlib --without-shadow"
	    LIBCRYPTOFLAGS="--without-openssl"
	    TEST_TARGET="t-exec"
	    ;;
	*-sanitize-undefined)
	    CFLAGS="-fsanitize=undefined"
	    LDFLAGS="-fsanitize=undefined"
	    ;;
	*)
	     echo unknown sanitize option;
	     exit 1;;
	esac
	features="--disable-security-key --disable-pkcs11"
	hardening="--without-sandbox --without-hardening --without-stackprotect"
	privsep="--with-privsep-user=root"
	CONFIGFLAGS="$CONFIGFLAGS $features $hardening $privsep"
	# Because we hobble chroot we can't test it.
	SKIP_LTESTS=sftp-chroot
	;;
    gcc-11-Werror)
	CC="gcc"
	# -Wnoformat-truncation in gcc 7.3.1 20180130 fails on fmt_scaled
	CFLAGS="-Wall -Wextra -O2 -Wno-format-truncation -Wimplicit-fallthrough=4 -Wno-unused-parameter"
	CONFIGFLAGS="--with-pam --with-Werror"
	;;
    clang*|gcc*)
	CC="$config"
	;;
    kitchensink)
	CONFIGFLAGS="--with-kerberos5 --with-libedit --with-pam"
	CONFIGFLAGS="${CONFIGFLAGS} --with-security-key-builtin --with-selinux"
	CFLAGS="-DSK_DEBUG -DSANDBOX_SECCOMP_FILTER_DEBUG"
	;;
    hardenedmalloc)
	CONFIGFLAGS="--with-ldflags=-lhardened_malloc"
	;;
    tcmalloc)
	CONFIGFLAGS="--with-ldflags=-ltcmalloc"
	;;
    krb5|heimdal)
	CONFIGFLAGS="--with-kerberos5"
	;;
    libedit)
	CONFIGFLAGS="--with-libedit"
	;;
    musl)
	CC="musl-gcc"
	CONFIGFLAGS="--without-zlib"
	LIBCRYPTOFLAGS="--without-bearssl"
	TEST_TARGET="t-exec"
	;;
    pam-krb5)
	CONFIGFLAGS="--with-pam --with-kerberos5"
	SSHD_CONFOPTS="UsePam yes"
	;;
    *pam)
	CONFIGFLAGS="--with-pam"
	SSHD_CONFOPTS="UsePam yes"
	;;
<<<<<<< HEAD
=======
    boringssl)
	CONFIGFLAGS="--disable-pkcs11"
	LIBCRYPTOFLAGS="--with-ssl-dir=/opt/boringssl --with-rpath=-Wl,-rpath,"
	;;
    libressl-*)
	LIBCRYPTOFLAGS="--with-ssl-dir=/opt/libressl --with-rpath=-Wl,-rpath,"
	;;
    openssl-*)
	LIBCRYPTOFLAGS="--with-ssl-dir=/opt/openssl --with-rpath=-Wl,-rpath,"
	# OpenSSL 1.1.1 specifically has a bug in its RNG that breaks reexec
	# fallback.  See https://bugzilla.mindrot.org/show_bug.cgi?id=3483
	if [ "$config" = "openssl-1.1.1" ]; then
		SKIP_LTESTS="reexec"
	fi
	;;
>>>>>>> daa5b2d8
    selinux)
	CONFIGFLAGS="--with-selinux"
	;;
    sk)
	CONFIGFLAGS="--with-security-key-builtin"
        ;;
    without-bearssl)
	LIBCRYPTOFLAGS="--without-bearssl"
	TEST_TARGET=t-exec
	;;
    valgrind-[1-5]|valgrind-unit)
	# rlimit sandbox and FORTIFY_SOURCE confuse Valgrind.
	CONFIGFLAGS="--without-sandbox --without-hardening"
	CONFIGFLAGS="$CONFIGFLAGS --with-cppflags=-D_FORTIFY_SOURCE=0"
	TEST_TARGET="t-exec USE_VALGRIND=1"
	TEST_SSH_ELAPSED_TIMES=1
	export TEST_SSH_ELAPSED_TIMES
	# Valgrind slows things down enough that the agent timeout test
	# won't reliably pass, and the unit tests run longer than allowed
	# by github so split into separate tests.
	tests2="integrity try-ciphers"
	tests3="krl forward-control sshsig agent-restrict kextype sftp"
	tests4="cert-userkey cert-hostkey kextype sftp-perm keygen-comment percent"
	tests5="rekey"
	case "$config" in
	    valgrind-1)
		# All tests except agent-timeout (which is flaky under valgrind),
		# connection-timeout (which doesn't work since it's so slow)
		# and hostbased (since valgrind won't let ssh exec keysign).
		# Slow ones are run separately to increase parallelism.
		SKIP_LTESTS="agent-timeout connection-timeout hostbased"
		SKIP_LTESTS="$SKIP_LTESTS ${tests2} ${tests3} ${tests4} ${tests5}"
		;;
	    valgrind-2)
		LTESTS="${tests2}"
		;;
	    valgrind-3)
		LTESTS="${tests3}"
		;;
	    valgrind-4)
		LTESTS="${tests4}"
		;;
	    valgrind-5)
		LTESTS="${tests5}"
		;;
	    valgrind-unit)
		TEST_TARGET="unit USE_VALGRIND=1"
		;;
	esac
	;;
    *)
	echo "Unknown configuration $config"
	exit 1
	;;
esac

# The Solaris 64bit targets are special since they need a non-flag arg.
case "$config" in
    sol64*)
<<<<<<< HEAD
	CONFIGFLAGS="x86_64 --with-cflags=-m64 --with-ldflags=-m64 ${CONFIGFLAGS}"
=======
	CONFIGFLAGS="--target=x86_64 --with-cflags=-m64 --with-ldflags=-m64 ${CONFIGFLAGS}"
	LIBCRYPTOFLAGS="--with-ssl-dir=/usr/local/ssl64 --with-rpath=-Wl,-rpath,"
>>>>>>> daa5b2d8
	;;
esac

case "${TARGET_HOST}" in
    aix*)
	CONFIGFLAGS="--disable-security-key"
	LIBCRYPTOFLAGS="--without-openssl"
	# These are slow real or virtual machines so skip the slowest tests
	# (which tend to be thw ones that transfer lots of data) so that the
	# test run does not time out.
	# The agent-restrict test fails due to some quoting issue when run
	# with sh or ksh so specify bash for now.
	TEST_TARGET="t-exec unit TEST_SHELL=bash"
	SKIP_LTESTS="rekey sftp"
	;;
    debian-riscv64)
	# This machine is fairly slow, so skip the unit tests.
	TEST_TARGET="t-exec"
	;;
    dfly58*|dfly60*)
	# scp 3-way connection hangs on these so skip until sorted.
	SKIP_LTESTS=scp3
	;;
    fbsd6)
	# Native linker is not great with PIC so OpenSSL is built w/out.
	CONFIGFLAGS="${CONFIGFLAGS} --disable-security-key"
	;;
    hurd)
	SKIP_LTESTS="forwarding multiplex proxy-connect hostkey-agent agent-ptrace"
	;;
    minix3)
<<<<<<< HEAD
	LIBCRYPTOFLAGS="--without-bearssl --disable-security-key"
=======
	CONFIGFLAGS="${CONFIGFLAGS} --disable-security-key"
	LIBCRYPTOFLAGS="--without-openssl"
>>>>>>> daa5b2d8
	# Minix does not have a loopback interface so we have to skip any
	# test that relies on one.
	# Also, Minix seems to be very limited in the number of select()
	# calls that can be operating concurrently, so prune additional tests for that.
	T="addrmatch agent-restrict brokenkeys cfgmatch cfgmatchlisten cfgparse
	    connect connect-uri exit-status forwarding hostkey-agent
	    key-options keyscan knownhosts-command login-timeout
	    reconfigure reexec rekey scp scp-uri scp3 sftp sftp-badcmds
	    sftp-batch sftp-cmds sftp-glob sftp-perm sftp-uri stderr-data
	    transfer"
	# Unix domain sockets don't work quite like we expect, so also skip any tests
	# that use multiplexing.
	T="$T connection-timeout dynamic-forward forward-control multiplex"
	SKIP_LTESTS="$(echo $T)"
	TEST_TARGET=t-exec
	SUDO=""
	;;
    nbsd4)
	# System compiler will ICE on some files with fstack-protector
	# SHA256 functions in sha2.h conflict with OpenSSL's breaking sk-dummy
	CONFIGFLAGS="${CONFIGFLAGS} --without-hardening --disable-security-key"
	;;
    openwrt-*)
	CONFIGFLAGS="${CONFIGFLAGS} --without-zlib"
	LIBCRYPTOFLAGS="--without-openssl"
	TEST_TARGET="t-exec"
	;;
    sol10|sol11)
	# sol10 VM is 32bit and the unit tests are slow.
	# sol11 has 4 test configs so skip unit tests to speed up.
	TEST_TARGET="tests SKIP_UNIT=1"
	;;
    win10)
	# No sudo on Windows.
	SUDO=""
	;;
esac

host=`./config.guess`
case "$host" in
*cygwin)
	SUDO=""
	# Don't run compat tests on cygwin as they don't currently compile.
	TEST_TARGET="tests"
	;;
<<<<<<< HEAD
esac

=======
*-darwin*)
	# Unless specified otherwise, build without OpenSSL on Mac OS since
	# modern versions don't ship with libcrypto.
	LIBCRYPTOFLAGS="--without-openssl"
	TEST_TARGET=t-exec
	case "$host" in
	*-darwin22.*)
		# sudo -S nobody doesn't work on macos 13 for some reason.
		SKIP_LTESTS="agent-getpeereid" ;;
	esac
	;;
esac

# Unless specifically configured, search for a suitable version of OpenSSL,
# otherwise build without it.
if [ -z "${LIBCRYPTOFLAGS}" ]; then
	LIBCRYPTOFLAGS="--without-openssl"
	# last-match
	for i in /usr /usr/local /usr/local/ssl /usr/local/opt/openssl; do
		ver="none"
		if [ -x ${i}/bin/openssl ]; then
			ver="$(${i}/bin/openssl version)"
		fi
		case "$ver" in
			none) ;;
			"OpenSSL 0."*|"OpenSSL 1.0."*|"OpenSSL 1.1.0"*) ;;
			"LibreSSL 2."*|"LibreSSL 3.0."*) ;;
			*) LIBCRYPTOFLAGS="--with-ssl-dir=${i}" ;;
		esac
	done
	if [ "${LIBCRYPTOFLAGS}" = "--without-openssl" ]; then
		TEST_TARGET="t-exec"
	fi
fi

>>>>>>> daa5b2d8
CONFIGFLAGS="${CONFIGFLAGS} ${LIBCRYPTOFLAGS}"

if [ -x "$(which plink 2>/dev/null)" ]; then
	REGRESS_INTEROP_PUTTY=yes
	export REGRESS_INTEROP_PUTTY
fi

export CC CFLAGS CPPFLAGS LDFLAGS LTESTS SUDO
export TEST_TARGET TEST_SSH_UNSAFE_PERMISSIONS TEST_SSH_FAIL_FATAL<|MERGE_RESOLUTION|>--- conflicted
+++ resolved
@@ -82,7 +82,7 @@
 	    LDFLAGS="-fsanitize=memory"
 	    CPPFLAGS='-Dchroot=chdir -Dexplicit_bzero=bzero -DMSAN_OPTIONS=\"log_path='$SANLOGS'/msan.log\"'
 	    CONFIGFLAGS="--without-zlib --without-shadow"
-	    LIBCRYPTOFLAGS="--without-openssl"
+	    LIBCRYPTOFLAGS="--without-bearssl"
 	    TEST_TARGET="t-exec"
 	    ;;
 	*-sanitize-undefined)
@@ -140,24 +140,6 @@
 	CONFIGFLAGS="--with-pam"
 	SSHD_CONFOPTS="UsePam yes"
 	;;
-<<<<<<< HEAD
-=======
-    boringssl)
-	CONFIGFLAGS="--disable-pkcs11"
-	LIBCRYPTOFLAGS="--with-ssl-dir=/opt/boringssl --with-rpath=-Wl,-rpath,"
-	;;
-    libressl-*)
-	LIBCRYPTOFLAGS="--with-ssl-dir=/opt/libressl --with-rpath=-Wl,-rpath,"
-	;;
-    openssl-*)
-	LIBCRYPTOFLAGS="--with-ssl-dir=/opt/openssl --with-rpath=-Wl,-rpath,"
-	# OpenSSL 1.1.1 specifically has a bug in its RNG that breaks reexec
-	# fallback.  See https://bugzilla.mindrot.org/show_bug.cgi?id=3483
-	if [ "$config" = "openssl-1.1.1" ]; then
-		SKIP_LTESTS="reexec"
-	fi
-	;;
->>>>>>> daa5b2d8
     selinux)
 	CONFIGFLAGS="--with-selinux"
 	;;
@@ -217,19 +199,14 @@
 # The Solaris 64bit targets are special since they need a non-flag arg.
 case "$config" in
     sol64*)
-<<<<<<< HEAD
-	CONFIGFLAGS="x86_64 --with-cflags=-m64 --with-ldflags=-m64 ${CONFIGFLAGS}"
-=======
 	CONFIGFLAGS="--target=x86_64 --with-cflags=-m64 --with-ldflags=-m64 ${CONFIGFLAGS}"
-	LIBCRYPTOFLAGS="--with-ssl-dir=/usr/local/ssl64 --with-rpath=-Wl,-rpath,"
->>>>>>> daa5b2d8
 	;;
 esac
 
 case "${TARGET_HOST}" in
     aix*)
 	CONFIGFLAGS="--disable-security-key"
-	LIBCRYPTOFLAGS="--without-openssl"
+	LIBCRYPTOFLAGS="--without-bearssl"
 	# These are slow real or virtual machines so skip the slowest tests
 	# (which tend to be thw ones that transfer lots of data) so that the
 	# test run does not time out.
@@ -254,12 +231,8 @@
 	SKIP_LTESTS="forwarding multiplex proxy-connect hostkey-agent agent-ptrace"
 	;;
     minix3)
-<<<<<<< HEAD
-	LIBCRYPTOFLAGS="--without-bearssl --disable-security-key"
-=======
 	CONFIGFLAGS="${CONFIGFLAGS} --disable-security-key"
-	LIBCRYPTOFLAGS="--without-openssl"
->>>>>>> daa5b2d8
+	LIBCRYPTOFLAGS="--without-bearssl"
 	# Minix does not have a loopback interface so we have to skip any
 	# test that relies on one.
 	# Also, Minix seems to be very limited in the number of select()
@@ -284,7 +257,7 @@
 	;;
     openwrt-*)
 	CONFIGFLAGS="${CONFIGFLAGS} --without-zlib"
-	LIBCRYPTOFLAGS="--without-openssl"
+	LIBCRYPTOFLAGS="--without-bearssl"
 	TEST_TARGET="t-exec"
 	;;
     sol10|sol11)
@@ -305,46 +278,8 @@
 	# Don't run compat tests on cygwin as they don't currently compile.
 	TEST_TARGET="tests"
 	;;
-<<<<<<< HEAD
-esac
-
-=======
-*-darwin*)
-	# Unless specified otherwise, build without OpenSSL on Mac OS since
-	# modern versions don't ship with libcrypto.
-	LIBCRYPTOFLAGS="--without-openssl"
-	TEST_TARGET=t-exec
-	case "$host" in
-	*-darwin22.*)
-		# sudo -S nobody doesn't work on macos 13 for some reason.
-		SKIP_LTESTS="agent-getpeereid" ;;
-	esac
-	;;
-esac
-
-# Unless specifically configured, search for a suitable version of OpenSSL,
-# otherwise build without it.
-if [ -z "${LIBCRYPTOFLAGS}" ]; then
-	LIBCRYPTOFLAGS="--without-openssl"
-	# last-match
-	for i in /usr /usr/local /usr/local/ssl /usr/local/opt/openssl; do
-		ver="none"
-		if [ -x ${i}/bin/openssl ]; then
-			ver="$(${i}/bin/openssl version)"
-		fi
-		case "$ver" in
-			none) ;;
-			"OpenSSL 0."*|"OpenSSL 1.0."*|"OpenSSL 1.1.0"*) ;;
-			"LibreSSL 2."*|"LibreSSL 3.0."*) ;;
-			*) LIBCRYPTOFLAGS="--with-ssl-dir=${i}" ;;
-		esac
-	done
-	if [ "${LIBCRYPTOFLAGS}" = "--without-openssl" ]; then
-		TEST_TARGET="t-exec"
-	fi
-fi
-
->>>>>>> daa5b2d8
+esac
+
 CONFIGFLAGS="${CONFIGFLAGS} ${LIBCRYPTOFLAGS}"
 
 if [ -x "$(which plink 2>/dev/null)" ]; then
