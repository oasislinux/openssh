--- conflicted
+++ resolved
@@ -50,15 +50,6 @@
 	CONFIGFLAGS="--with-pam"
 	SSHD_CONFOPTS="UsePam yes"
 	;;
-<<<<<<< HEAD
-=======
-    libressl-*)
-	LIBCRYPTOFLAGS="--with-ssl-dir=/opt/libressl --with-rpath=-Wl,-rpath,"
-	;;
-    openssl-*)
-	LIBCRYPTOFLAGS="--with-ssl-dir=/opt/openssl --with-rpath=-Wl,-rpath,"
-	;;
->>>>>>> e1a59618
     selinux)
 	CONFIGFLAGS="--with-selinux"
 	;;
