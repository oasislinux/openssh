--- conflicted
+++ resolved
@@ -53,31 +53,8 @@
           - { target: ubuntu-22.04, config: hardenedmalloc }
           - { target: ubuntu-20.04, config: tcmalloc }
           - { target: ubuntu-20.04, config: musl }
-<<<<<<< HEAD
           - { target: ubuntu-latest, config: bearssl-head }
-=======
-          - { target: ubuntu-latest, config: boringssl }
-          - { target: ubuntu-latest, config: libressl-master }
-          - { target: ubuntu-latest, config: libressl-3.2.6 }
-          - { target: ubuntu-latest, config: libressl-3.3.6 }
-          - { target: ubuntu-latest, config: libressl-3.4.3 }
-          - { target: ubuntu-latest, config: libressl-3.5.3 }
-          - { target: ubuntu-latest, config: libressl-3.6.1 }
-          - { target: ubuntu-latest, config: libressl-3.7.2 }
-          - { target: ubuntu-latest, config: openssl-master }
-          - { target: ubuntu-latest, config: openssl-noec }
-          - { target: ubuntu-latest, config: openssl-1.1.1 }
-          - { target: ubuntu-latest, config: openssl-1.1.1k }
-          - { target: ubuntu-latest, config: openssl-1.1.1n }
-          - { target: ubuntu-latest, config: openssl-1.1.1q }
-          - { target: ubuntu-latest, config: openssl-1.1.1t }
-          - { target: ubuntu-latest, config: openssl-3.0.0 }
-          - { target: ubuntu-latest, config: openssl-3.0.7 }
-          - { target: ubuntu-latest, config: openssl-3.1.0 }
-          - { target: ubuntu-latest, config: openssl-1.1.1_stable }
-          - { target: ubuntu-latest, config: openssl-3.0 }  # stable branch
           - { target: ubuntu-latest, config: zlib-develop }
->>>>>>> 80a2f64b
           - { target: ubuntu-22.04, config: pam }
           - { target: ubuntu-22.04, config: krb5 }
           - { target: ubuntu-22.04, config: heimdal }
