name: C/C++ CI

on:
  push:
    paths: [ '**.c', '**.h', '**.m4', '**.sh', '**/Makefile.in', 'configure.ac', '.github/configs', '.github/workflows/c-cpp.yml' ]
  pull_request:
    paths: [ '**.c', '**.h', '**.m4', '**.sh', '**/Makefile.in', 'configure.ac', '.github/configs', '.github/workflows/c-cpp.yml' ]

jobs:
  ci:
    name: "${{ matrix.target }} ${{ matrix.config }}"
    if: github.repository != 'openssh/openssh-portable-selfhosted'
    strategy:
      fail-fast: false
      matrix:
        # First we test all OSes in the default configuration.
        target:
          - ubuntu-22.04
          - ubuntu-latest
          - ubuntu-22.04-arm
          - ubuntu-24.04-arm
          - macos-13
          - macos-14
          - macos-15
          - windows-2019
          - windows-2022
        config: [default]
        # Then we include any extra configs we want to test for specific VMs.
        # Valgrind slows things down quite a bit, so start them first.
        include:
          - { target: windows-2019, config: cygwin-release }
          - { target: windows-2022, config: cygwin-release }
          - { target: ubuntu-22.04, config: c89 }
          - { target: ubuntu-22.04, config: clang-11 }
          - { target: ubuntu-22.04, config: clang-12-Werror }
          - { target: ubuntu-22.04, config: clang-14 }
          - { target: ubuntu-22.04, config: clang-sanitize-address }
          - { target: ubuntu-22.04, config: clang-sanitize-undefined }
          - { target: ubuntu-22.04, config: gcc-9 }
          - { target: ubuntu-22.04, config: gcc-11-Werror }
          - { target: ubuntu-22.04, config: gcc-12-Werror }
          - { target: ubuntu-22.04, config: gcc-sanitize-address }
          - { target: ubuntu-22.04, config: gcc-sanitize-undefined }
          - { target: ubuntu-22.04, config: hardenedmalloc }
<<<<<<< HEAD
          - { target: ubuntu-20.04, config: tcmalloc }
          - { target: ubuntu-20.04, config: musl }
          - { target: ubuntu-latest, config: bearssl-head }
=======
          - { target: ubuntu-22.04, config: heimdal }
          - { target: ubuntu-22.04, config: kitchensink }
          - { target: ubuntu-22.04, config: krb5 }
          - { target: ubuntu-22.04, config: libedit }
          - { target: ubuntu-22.04, config: pam }
          - { target: ubuntu-22.04, config: selinux }
          - { target: ubuntu-22.04, config: sk }
          - { target: ubuntu-22.04, config: valgrind-1 }
          - { target: ubuntu-22.04, config: valgrind-2 }
          - { target: ubuntu-22.04, config: valgrind-3 }
          - { target: ubuntu-22.04, config: valgrind-4 }
          - { target: ubuntu-22.04, config: valgrind-unit }
          - { target: ubuntu-22.04, config: without-openssl }
          - { target: ubuntu-latest, config: gcc-14 }
          - { target: ubuntu-latest, config: clang-15 }
          - { target: ubuntu-latest, config: clang-19 }
          - { target: ubuntu-latest, config: boringssl }
          - { target: ubuntu-latest, config: aws-lc }
          - { target: ubuntu-latest, config: libressl-master }
          - { target: ubuntu-latest, config: libressl-3.2.6 }
          - { target: ubuntu-latest, config: libressl-3.3.6 }
          - { target: ubuntu-latest, config: libressl-3.4.3 }
          - { target: ubuntu-latest, config: libressl-3.5.3 }
          - { target: ubuntu-latest, config: libressl-3.6.1 }
          - { target: ubuntu-latest, config: libressl-3.7.2 }
          - { target: ubuntu-latest, config: libressl-3.8.4 }
          - { target: ubuntu-latest, config: libressl-3.9.2 }
          - { target: ubuntu-latest, config: libressl-4.0.0 }
          - { target: ubuntu-latest, config: openssl-master }
          - { target: ubuntu-latest, config: openssl-noec }
          - { target: ubuntu-latest, config: openssl-1.1.1 }
          - { target: ubuntu-latest, config: openssl-1.1.1t }
          - { target: ubuntu-latest, config: openssl-1.1.1w }
          - { target: ubuntu-latest, config: openssl-3.0.0 }
          - { target: ubuntu-latest, config: openssl-3.0.15 }
          - { target: ubuntu-latest, config: openssl-3.1.0 }
          - { target: ubuntu-latest, config: openssl-3.1.7 }
          - { target: ubuntu-latest, config: openssl-3.2.3 }
          - { target: ubuntu-latest, config: openssl-3.3.2 }
          - { target: ubuntu-latest, config: openssl-3.4.0 }
          - { target: ubuntu-latest, config: openssl-1.1.1_stable }
          - { target: ubuntu-latest, config: openssl-3.0 }  # stable branch
          - { target: ubuntu-latest, config: openssl-3.1 }  # stable branch
          - { target: ubuntu-latest, config: openssl-3.2 }  # stable branch
          - { target: ubuntu-latest, config: openssl-3.3 }  # stable branch
>>>>>>> 2593769f
          - { target: ubuntu-latest, config: putty-0.71 }
          - { target: ubuntu-latest, config: putty-0.72 }
          - { target: ubuntu-latest, config: putty-0.73 }
          - { target: ubuntu-latest, config: putty-0.74 }
          - { target: ubuntu-latest, config: putty-0.75 }
          - { target: ubuntu-latest, config: putty-0.76 }
          - { target: ubuntu-latest, config: putty-0.77 }
          - { target: ubuntu-latest, config: putty-0.78 }
          - { target: ubuntu-latest, config: putty-0.79 }
          - { target: ubuntu-latest, config: putty-0.80 }
          - { target: ubuntu-latest, config: putty-0.81 }
          - { target: ubuntu-latest, config: putty-0.82 }
          - { target: ubuntu-latest, config: putty-0.83 }
          - { target: ubuntu-latest, config: putty-snapshot }
          - { target: ubuntu-latest, config: zlib-develop }
<<<<<<< HEAD
          - { target: ubuntu-22.04, config: pam }
          - { target: ubuntu-22.04, config: krb5 }
          - { target: ubuntu-22.04, config: heimdal }
          - { target: ubuntu-22.04, config: libedit }
          - { target: ubuntu-22.04, config: sk }
          - { target: ubuntu-22.04, config: selinux }
          - { target: ubuntu-22.04, config: kitchensink }
          - { target: ubuntu-22.04, config: without-bearssl }
          - { target: macos-12, config: pam }
=======
          - { target: ubuntu-latest, config: tcmalloc }
          - { target: ubuntu-latest, config: musl }
          - { target: ubuntu-22.04-arm, config: kitchensink }
          - { target: ubuntu-24.04-arm, config: kitchensink }
>>>>>>> 2593769f
          - { target: macos-13, config: pam }
          - { target: macos-14, config: pam }
          - { target: macos-15, config: pam }
    runs-on: ${{ matrix.target }}
    steps:
    - name: set cygwin git params
      if: ${{ startsWith(matrix.target, 'windows') }}
      run: git config --global core.autocrlf input
    - name: install cygwin
      if: ${{ startsWith(matrix.target, 'windows') }}
      uses: cygwin/cygwin-install-action@master
    - uses: actions/checkout@main
    - name: setup CI system
      run: sh ./.github/setup_ci.sh ${{ matrix.config }}
    - name: autoreconf
      run: sh -c autoreconf
    - name: configure
      run: sh ./.github/configure.sh ${{ matrix.config }}
    - name: save config
      uses: actions/upload-artifact@main
      with:
        name: ${{ matrix.target }}-${{ matrix.config }}-config
        path: config.h
    - name: make clean
      run: make clean
    - name: make
      run: make
    - name: make tests
      run: sh ./.github/run_test.sh ${{ matrix.config }}
      env:
        TEST_SSH_UNSAFE_PERMISSIONS: 1
        TEST_SSH_HOSTBASED_AUTH: yes
    - name: save logs
      if: failure()
      uses: actions/upload-artifact@main
      with:
        name: ${{ matrix.target }}-${{ matrix.config }}-logs
        path: |
          config.h
          config.log
          regress/*.log
          regress/valgrind-out/
          regress/asan.log.*
          regress/msan.log.*
          regress/log/*<|MERGE_RESOLUTION|>--- conflicted
+++ resolved
@@ -42,11 +42,6 @@
           - { target: ubuntu-22.04, config: gcc-sanitize-address }
           - { target: ubuntu-22.04, config: gcc-sanitize-undefined }
           - { target: ubuntu-22.04, config: hardenedmalloc }
-<<<<<<< HEAD
-          - { target: ubuntu-20.04, config: tcmalloc }
-          - { target: ubuntu-20.04, config: musl }
-          - { target: ubuntu-latest, config: bearssl-head }
-=======
           - { target: ubuntu-22.04, config: heimdal }
           - { target: ubuntu-22.04, config: kitchensink }
           - { target: ubuntu-22.04, config: krb5 }
@@ -59,40 +54,11 @@
           - { target: ubuntu-22.04, config: valgrind-3 }
           - { target: ubuntu-22.04, config: valgrind-4 }
           - { target: ubuntu-22.04, config: valgrind-unit }
-          - { target: ubuntu-22.04, config: without-openssl }
+          - { target: ubuntu-22.04, config: without-bearssl }
           - { target: ubuntu-latest, config: gcc-14 }
           - { target: ubuntu-latest, config: clang-15 }
           - { target: ubuntu-latest, config: clang-19 }
-          - { target: ubuntu-latest, config: boringssl }
-          - { target: ubuntu-latest, config: aws-lc }
-          - { target: ubuntu-latest, config: libressl-master }
-          - { target: ubuntu-latest, config: libressl-3.2.6 }
-          - { target: ubuntu-latest, config: libressl-3.3.6 }
-          - { target: ubuntu-latest, config: libressl-3.4.3 }
-          - { target: ubuntu-latest, config: libressl-3.5.3 }
-          - { target: ubuntu-latest, config: libressl-3.6.1 }
-          - { target: ubuntu-latest, config: libressl-3.7.2 }
-          - { target: ubuntu-latest, config: libressl-3.8.4 }
-          - { target: ubuntu-latest, config: libressl-3.9.2 }
-          - { target: ubuntu-latest, config: libressl-4.0.0 }
-          - { target: ubuntu-latest, config: openssl-master }
-          - { target: ubuntu-latest, config: openssl-noec }
-          - { target: ubuntu-latest, config: openssl-1.1.1 }
-          - { target: ubuntu-latest, config: openssl-1.1.1t }
-          - { target: ubuntu-latest, config: openssl-1.1.1w }
-          - { target: ubuntu-latest, config: openssl-3.0.0 }
-          - { target: ubuntu-latest, config: openssl-3.0.15 }
-          - { target: ubuntu-latest, config: openssl-3.1.0 }
-          - { target: ubuntu-latest, config: openssl-3.1.7 }
-          - { target: ubuntu-latest, config: openssl-3.2.3 }
-          - { target: ubuntu-latest, config: openssl-3.3.2 }
-          - { target: ubuntu-latest, config: openssl-3.4.0 }
-          - { target: ubuntu-latest, config: openssl-1.1.1_stable }
-          - { target: ubuntu-latest, config: openssl-3.0 }  # stable branch
-          - { target: ubuntu-latest, config: openssl-3.1 }  # stable branch
-          - { target: ubuntu-latest, config: openssl-3.2 }  # stable branch
-          - { target: ubuntu-latest, config: openssl-3.3 }  # stable branch
->>>>>>> 2593769f
+          - { target: ubuntu-latest, config: bearssl-head }
           - { target: ubuntu-latest, config: putty-0.71 }
           - { target: ubuntu-latest, config: putty-0.72 }
           - { target: ubuntu-latest, config: putty-0.73 }
@@ -108,22 +74,10 @@
           - { target: ubuntu-latest, config: putty-0.83 }
           - { target: ubuntu-latest, config: putty-snapshot }
           - { target: ubuntu-latest, config: zlib-develop }
-<<<<<<< HEAD
-          - { target: ubuntu-22.04, config: pam }
-          - { target: ubuntu-22.04, config: krb5 }
-          - { target: ubuntu-22.04, config: heimdal }
-          - { target: ubuntu-22.04, config: libedit }
-          - { target: ubuntu-22.04, config: sk }
-          - { target: ubuntu-22.04, config: selinux }
-          - { target: ubuntu-22.04, config: kitchensink }
-          - { target: ubuntu-22.04, config: without-bearssl }
-          - { target: macos-12, config: pam }
-=======
           - { target: ubuntu-latest, config: tcmalloc }
           - { target: ubuntu-latest, config: musl }
           - { target: ubuntu-22.04-arm, config: kitchensink }
           - { target: ubuntu-24.04-arm, config: kitchensink }
->>>>>>> 2593769f
           - { target: macos-13, config: pam }
           - { target: macos-14, config: pam }
           - { target: macos-15, config: pam }
