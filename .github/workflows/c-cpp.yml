--- conflicted
+++ resolved
@@ -54,32 +54,7 @@
           - { target: ubuntu-22.04, config: hardenedmalloc }
           - { target: ubuntu-20.04, config: tcmalloc }
           - { target: ubuntu-20.04, config: musl }
-<<<<<<< HEAD
           - { target: ubuntu-latest, config: bearssl-head }
-=======
-          - { target: ubuntu-latest, config: boringssl }
-          - { target: ubuntu-latest, config: libressl-master }
-          - { target: ubuntu-latest, config: libressl-3.2.6 }
-          - { target: ubuntu-latest, config: libressl-3.3.6 }
-          - { target: ubuntu-latest, config: libressl-3.4.3 }
-          - { target: ubuntu-latest, config: libressl-3.5.3 }
-          - { target: ubuntu-latest, config: libressl-3.6.1 }
-          - { target: ubuntu-latest, config: libressl-3.7.2 }
-          - { target: ubuntu-latest, config: libressl-3.8.3 }
-          - { target: ubuntu-latest, config: libressl-3.9.0 }
-          - { target: ubuntu-latest, config: openssl-master }
-          - { target: ubuntu-latest, config: openssl-noec }
-          - { target: ubuntu-latest, config: openssl-1.1.1 }
-          - { target: ubuntu-latest, config: openssl-1.1.1t }
-          - { target: ubuntu-latest, config: openssl-1.1.1w }
-          - { target: ubuntu-latest, config: openssl-3.0.0 }
-          - { target: ubuntu-latest, config: openssl-3.0.13 }
-          - { target: ubuntu-latest, config: openssl-3.1.0 }
-          - { target: ubuntu-latest, config: openssl-3.1.5 }
-          - { target: ubuntu-latest, config: openssl-3.2.1 }
-          - { target: ubuntu-latest, config: openssl-1.1.1_stable }
-          - { target: ubuntu-latest, config: openssl-3.0 }  # stable branch
-          - { target: ubuntu-latest, config: openssl-3.2 }  # stable branch
           - { target: ubuntu-latest, config: putty-0.71 }
           - { target: ubuntu-latest, config: putty-0.72 }
           - { target: ubuntu-latest, config: putty-0.73 }
@@ -91,7 +66,6 @@
           - { target: ubuntu-latest, config: putty-0.79 }
           - { target: ubuntu-latest, config: putty-0.80 }
           - { target: ubuntu-latest, config: putty-snapshot }
->>>>>>> 86bdd385
           - { target: ubuntu-latest, config: zlib-develop }
           - { target: ubuntu-22.04, config: pam }
           - { target: ubuntu-22.04, config: krb5 }
