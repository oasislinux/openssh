--- conflicted
+++ resolved
@@ -4,12 +4,6 @@
 
  . .github/configs $@
 
-<<<<<<< HEAD
-TARGETS=$@
-
-PACKAGES=""
-BEARSSL_BRANCH="v0.6"
-=======
 case "`./config.guess`" in
 *cygwin)
 	PACKAGER=setup
@@ -18,7 +12,7 @@
 	chmod -R go-rw /cygdrive/d/a
 	umask 077
 	PACKAGES="$PACKAGES,autoconf,automake,cygwin-devel,gcc-core"
-	PACKAGES="$PACKAGES,make,openssl-devel,zlib-devel"
+	PACKAGES="$PACKAGES,make,zlib-devel"
 	;;
 *-darwin*)
 	PACKAGER=brew
@@ -31,30 +25,13 @@
 
 TARGETS=$@
 
-INSTALL_FIDO_PPA="no"
->>>>>>> 0ffb46f2
+BEARSSL_BRANCH="v0.6"
 export DEBIAN_FRONTEND=noninteractive
 
 #echo "Setting up for '$TARGETS'"
 
 set -ex
 
-<<<<<<< HEAD
-case $(./config.guess) in
-*-darwin*)
-	brew install automake
-	cd ${HOME}
-	git clone -b v0.6 https://bearssl.org/git/BearSSL bearssl
-	cd bearssl
-	make -j2
-	cp build/libbearssl.a /usr/local/lib
-	cp inc/*.h /usr/local/include
-	exit 0
-	;;
-esac
-
-lsb_release -a
-=======
 if [ -x "`which lsb_release 2>&1`" ]; then
 	lsb_release -a
 fi
@@ -66,7 +43,6 @@
 	echo ~ is not executable by nobody, adding perms.
 	chmod go+x ~
 fi
->>>>>>> 0ffb46f2
 
 if [ "${TARGETS}" = "kitchensink" ]; then
 	TARGETS="krb5 libedit pam sk selinux"
@@ -81,11 +57,7 @@
 
 for TARGET in $TARGETS; do
     case $TARGET in
-<<<<<<< HEAD
-    default|without-zlib|c89|libedit|*pam)
-=======
-    default|without-openssl|without-zlib|c89)
->>>>>>> 0ffb46f2
+    default|without-zlib|c89)
         # nothing to do
         ;;
     clang-sanitize*)
