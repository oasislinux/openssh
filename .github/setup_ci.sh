#!/bin/sh

<<<<<<< HEAD
=======
 . .github/configs $@

case "`./config.guess`" in
*-darwin*)
	brew install automake
	exit 0
	;;
esac

>>>>>>> 166456ce
TARGETS=$@

PACKAGES=""
BEARSSL_BRANCH="v0.6"
export DEBIAN_FRONTEND=noninteractive

#echo "Setting up for '$TARGETS'"

set -ex

case $(./config.guess) in
*-darwin*)
	brew install automake
	cd ${HOME}
	git clone -b v0.6 https://bearssl.org/git/BearSSL bearssl
	cd bearssl
	make -j2
	cp build/libbearssl.a /usr/local/lib
	cp inc/*.h /usr/local/include
	exit 0
	;;
esac

lsb_release -a

if [ "${TARGETS}" = "kitchensink" ]; then
	TARGETS="krb5 libedit pam sk selinux"
fi

for flag in $CONFIGFLAGS; do
    case "$flag" in
    --with-pam)		PACKAGES="${PACKAGES} libpam0g-dev" ;;
    --with-libedit)	PACKAGES="${PACKAGES} libedit-dev" ;;
    esac
done

for TARGET in $TARGETS; do
    case $TARGET in
<<<<<<< HEAD
    default|without-zlib|c89)
=======
    default|without-openssl|without-zlib|c89|libedit|*pam)
>>>>>>> 166456ce
        # nothing to do
        ;;
    clang-*|gcc-*)
        compiler=$(echo $TARGET | sed 's/-Werror//')
        PACKAGES="$PACKAGES $compiler"
        ;;
    krb5)
        PACKAGES="$PACKAGES libkrb5-dev"
	;;
    heimdal)
        PACKAGES="$PACKAGES heimdal-dev"
        ;;
    sk)
        INSTALL_FIDO_PPA="yes"
        INSTALL_LIBFIDO2="yes"
        PACKAGES="$PACKAGES libu2f-host-dev libcbor-dev"
        ;;
    selinux)
        PACKAGES="$PACKAGES libselinux1-dev selinux-policy-dev"
        ;;
    hardenedmalloc)
        INSTALL_HARDENED_MALLOC=yes
        ;;
<<<<<<< HEAD
    bearssl-head)
        BEARSSL_BRANCH="master"
        ;;
    without-bearssl)
        BEARSSL_BRANCH=""
        ;;
=======
    musl)
	PACKAGES="$PACKAGES musl-tools"
	;;
    tcmalloc)
        PACKAGES="$PACKAGES libgoogle-perftools-dev"
        ;;
    openssl-noec)
	INSTALL_OPENSSL=OpenSSL_1_1_1k
	SSLCONFOPTS="no-ec"
	;;
    openssl-*)
        INSTALL_OPENSSL=$(echo ${TARGET} | cut -f2 -d-)
        case ${INSTALL_OPENSSL} in
          1.1.1_stable)	INSTALL_OPENSSL="OpenSSL_1_1_1-stable" ;;
          1.*)	INSTALL_OPENSSL="OpenSSL_$(echo ${INSTALL_OPENSSL} | tr . _)" ;;
          3.*)	INSTALL_OPENSSL="openssl-${INSTALL_OPENSSL}" ;;
        esac
        PACKAGES="${PACKAGES} putty-tools"
       ;;
    libressl-*)
        INSTALL_LIBRESSL=$(echo ${TARGET} | cut -f2 -d-)
        case ${INSTALL_LIBRESSL} in
          master) ;;
          *) INSTALL_LIBRESSL="v$(echo ${TARGET} | cut -f2 -d-)" ;;
        esac
        PACKAGES="${PACKAGES} putty-tools"
       ;;
>>>>>>> 166456ce
    valgrind*)
        PACKAGES="$PACKAGES valgrind"
        ;;
    *) echo "Invalid option '${TARGET}'"
        exit 1
        ;;
    esac
done

if [ "yes" = "$INSTALL_FIDO_PPA" ]; then
    sudo apt update -qq
    sudo apt install -qy software-properties-common
    sudo apt-add-repository -y ppa:yubico/stable
fi

if [ "x" != "x$PACKAGES" ]; then 
    sudo apt update -qq
    sudo apt install -qy $PACKAGES
fi

if [ "${INSTALL_HARDENED_MALLOC}" = "yes" ]; then
    (cd ${HOME} &&
     git clone https://github.com/GrapheneOS/hardened_malloc.git &&
     cd ${HOME}/hardened_malloc &&
     make -j2 && sudo cp out/libhardened_malloc.so /usr/lib/)
fi

if [ "x" != "x$BEARSSL_BRANCH" ]; then
    (cd ${HOME} &&
     git clone -b ${BEARSSL_BRANCH} https://bearssl.org/git/BearSSL bearssl &&
     cd bearssl && make -j2 &&
     sudo cp build/libbearssl.a /usr/local/lib &&
     sudo cp inc/*.h /usr/local/include)
fi

if [ "x$INSTALL_LIBFIDO2" = "xyes" ]; then
    (cd ${HOME} &&
     git clone https://github.com/oasislinux/libfido2.git &&
     cd libfido2 && cmake -DCMAKE_INSTALL_PREFIX=/usr . &&
     make -j2 && sudo make install)
fi<|MERGE_RESOLUTION|>--- conflicted
+++ resolved
@@ -1,17 +1,7 @@
 #!/bin/sh
 
-<<<<<<< HEAD
-=======
  . .github/configs $@
 
-case "`./config.guess`" in
-*-darwin*)
-	brew install automake
-	exit 0
-	;;
-esac
-
->>>>>>> 166456ce
 TARGETS=$@
 
 PACKAGES=""
@@ -50,11 +40,7 @@
 
 for TARGET in $TARGETS; do
     case $TARGET in
-<<<<<<< HEAD
-    default|without-zlib|c89)
-=======
-    default|without-openssl|without-zlib|c89|libedit|*pam)
->>>>>>> 166456ce
+    default|without-zlib|c89|libedit|*pam)
         # nothing to do
         ;;
     clang-*|gcc-*)
@@ -78,42 +64,18 @@
     hardenedmalloc)
         INSTALL_HARDENED_MALLOC=yes
         ;;
-<<<<<<< HEAD
+    musl)
+	PACKAGES="$PACKAGES musl-tools"
+	;;
+    tcmalloc)
+        PACKAGES="$PACKAGES libgoogle-perftools-dev"
+        ;;
     bearssl-head)
         BEARSSL_BRANCH="master"
         ;;
     without-bearssl)
         BEARSSL_BRANCH=""
         ;;
-=======
-    musl)
-	PACKAGES="$PACKAGES musl-tools"
-	;;
-    tcmalloc)
-        PACKAGES="$PACKAGES libgoogle-perftools-dev"
-        ;;
-    openssl-noec)
-	INSTALL_OPENSSL=OpenSSL_1_1_1k
-	SSLCONFOPTS="no-ec"
-	;;
-    openssl-*)
-        INSTALL_OPENSSL=$(echo ${TARGET} | cut -f2 -d-)
-        case ${INSTALL_OPENSSL} in
-          1.1.1_stable)	INSTALL_OPENSSL="OpenSSL_1_1_1-stable" ;;
-          1.*)	INSTALL_OPENSSL="OpenSSL_$(echo ${INSTALL_OPENSSL} | tr . _)" ;;
-          3.*)	INSTALL_OPENSSL="openssl-${INSTALL_OPENSSL}" ;;
-        esac
-        PACKAGES="${PACKAGES} putty-tools"
-       ;;
-    libressl-*)
-        INSTALL_LIBRESSL=$(echo ${TARGET} | cut -f2 -d-)
-        case ${INSTALL_LIBRESSL} in
-          master) ;;
-          *) INSTALL_LIBRESSL="v$(echo ${TARGET} | cut -f2 -d-)" ;;
-        esac
-        PACKAGES="${PACKAGES} putty-tools"
-       ;;
->>>>>>> 166456ce
     valgrind*)
         PACKAGES="$PACKAGES valgrind"
         ;;
