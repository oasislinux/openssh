#!/bin/sh

TARGETS=$@

PACKAGES=""
<<<<<<< HEAD
BEARSSL_BRANCH="v0.6"
=======
INSTALL_FIDO_PPA="no"
export DEBIAN_FRONTEND=noninteractive
>>>>>>> bf944e37

#echo "Setting up for '$TARGETS'"

set -ex

case $(./config.guess) in
*-darwin*)
	brew install automake
	cd ${HOME}
	git clone -b v0.6 https://bearssl.org/git/BearSSL bearssl
	cd bearssl
	make -j2
	cp build/libbearssl.a /usr/local/lib
	cp inc/*.h /usr/local/include
	exit 0
	;;
esac

lsb_release -a

if [ "${TARGETS}" = "kitchensink" ]; then
	TARGETS="kerberos5 libedit pam sk selinux"
fi

for TARGET in $TARGETS; do
    case $TARGET in
    default|without-zlib|c89)
        # nothing to do
        ;;
    kerberos5)
        PACKAGES="$PACKAGES heimdal-dev"
        #PACKAGES="$PACKAGES libkrb5-dev"
        ;;
    libedit)
        PACKAGES="$PACKAGES libedit-dev"
        ;;
    *pam)
        PACKAGES="$PACKAGES libpam0g-dev"
        ;;
    sk)
        INSTALL_FIDO_PPA="yes"
        INSTALL_LIBFIDO2="yes"
        PACKAGES="$PACKAGES libu2f-host-dev libcbor-dev"
        ;;
    selinux)
        PACKAGES="$PACKAGES libselinux1-dev selinux-policy-dev"
        ;;
    hardenedmalloc)
        INSTALL_HARDENED_MALLOC=yes
<<<<<<< HEAD
        ;;
    bearssl-head)
        BEARSSL_BRANCH="master"
        ;;
    without-bearssl)
        BEARSSL_BRANCH=""
        ;;
=======
       ;;
    openssl-noec)
	INSTALL_OPENSSL=OpenSSL_1_1_1k
	SSLCONFOPTS="no-ec"
	;;
    openssl-*)
        INSTALL_OPENSSL=$(echo ${TARGET} | cut -f2 -d-)
        case ${INSTALL_OPENSSL} in
          1.1.1_stable)	INSTALL_OPENSSL="OpenSSL_1_1_1-stable" ;;
          1.*)	INSTALL_OPENSSL="OpenSSL_$(echo ${INSTALL_OPENSSL} | tr . _)" ;;
          3.*)	INSTALL_OPENSSL="openssl-${INSTALL_OPENSSL}" ;;
        esac
        PACKAGES="${PACKAGES} putty-tools"
       ;;
    libressl-*)
        INSTALL_LIBRESSL=$(echo ${TARGET} | cut -f2 -d-)
        case ${INSTALL_LIBRESSL} in
          master) ;;
          *) INSTALL_LIBRESSL="v$(echo ${TARGET} | cut -f2 -d-)" ;;
        esac
        PACKAGES="${PACKAGES} putty-tools"
       ;;
>>>>>>> bf944e37
    valgrind*)
        PACKAGES="$PACKAGES valgrind"
        ;;
    *) echo "Invalid option '${TARGET}'"
        exit 1
        ;;
    esac
done

if [ "yes" = "$INSTALL_FIDO_PPA" ]; then
    sudo apt update -qq
    sudo apt install -qy software-properties-common
    sudo apt-add-repository -y ppa:yubico/stable
fi

if [ "x" != "x$PACKAGES" ]; then 
    sudo apt update -qq
    sudo apt install -qy $PACKAGES
fi

if [ "${INSTALL_HARDENED_MALLOC}" = "yes" ]; then
    (cd ${HOME} &&
     git clone https://github.com/GrapheneOS/hardened_malloc.git &&
     cd ${HOME}/hardened_malloc &&
     make -j2 && sudo cp libhardened_malloc.so /usr/lib/)
fi

if [ "x" != "x$BEARSSL_BRANCH" ]; then
    (cd ${HOME} &&
     git clone -b ${BEARSSL_BRANCH} https://bearssl.org/git/BearSSL bearssl &&
     cd bearssl && make -j2 &&
     sudo cp build/libbearssl.a /usr/local/lib &&
     sudo cp inc/*.h /usr/local/include)
fi

if [ "x$INSTALL_LIBFIDO2" = "xyes" ]; then
    (cd ${HOME} &&
     git clone https://github.com/oasislinux/libfido2.git &&
     cd libfido2 && cmake -DCMAKE_INSTALL_PREFIX=/usr . &&
     make -j2 && sudo make install)
fi<|MERGE_RESOLUTION|>--- conflicted
+++ resolved
@@ -3,12 +3,8 @@
 TARGETS=$@
 
 PACKAGES=""
-<<<<<<< HEAD
 BEARSSL_BRANCH="v0.6"
-=======
-INSTALL_FIDO_PPA="no"
 export DEBIAN_FRONTEND=noninteractive
->>>>>>> bf944e37
 
 #echo "Setting up for '$TARGETS'"
 
@@ -58,7 +54,6 @@
         ;;
     hardenedmalloc)
         INSTALL_HARDENED_MALLOC=yes
-<<<<<<< HEAD
         ;;
     bearssl-head)
         BEARSSL_BRANCH="master"
@@ -66,30 +61,6 @@
     without-bearssl)
         BEARSSL_BRANCH=""
         ;;
-=======
-       ;;
-    openssl-noec)
-	INSTALL_OPENSSL=OpenSSL_1_1_1k
-	SSLCONFOPTS="no-ec"
-	;;
-    openssl-*)
-        INSTALL_OPENSSL=$(echo ${TARGET} | cut -f2 -d-)
-        case ${INSTALL_OPENSSL} in
-          1.1.1_stable)	INSTALL_OPENSSL="OpenSSL_1_1_1-stable" ;;
-          1.*)	INSTALL_OPENSSL="OpenSSL_$(echo ${INSTALL_OPENSSL} | tr . _)" ;;
-          3.*)	INSTALL_OPENSSL="openssl-${INSTALL_OPENSSL}" ;;
-        esac
-        PACKAGES="${PACKAGES} putty-tools"
-       ;;
-    libressl-*)
-        INSTALL_LIBRESSL=$(echo ${TARGET} | cut -f2 -d-)
-        case ${INSTALL_LIBRESSL} in
-          master) ;;
-          *) INSTALL_LIBRESSL="v$(echo ${TARGET} | cut -f2 -d-)" ;;
-        esac
-        PACKAGES="${PACKAGES} putty-tools"
-       ;;
->>>>>>> bf944e37
     valgrind*)
         PACKAGES="$PACKAGES valgrind"
         ;;
