#!/bin/sh

PACKAGES=""

 . .github/configs $@

host=`./config.guess`
echo "config.guess: $host"
case "$host" in
*cygwin)
	PACKAGER=setup
	echo Setting CYGWIN system environment variable.
	setx CYGWIN "binmode"
	echo Removing extended ACLs so umask works as expected.
	setfacl -b . regress
	PACKAGES="$PACKAGES,autoconf,automake,cygwin-devel,gcc-core"
	PACKAGES="$PACKAGES,make,zlib-devel"
	;;
*-darwin*)
	PACKAGER=brew
	PACKAGES="automake"
	;;
*)
	PACKAGER=apt
esac

TARGETS=$@

INSTALL_BEARSSL="v0.6"
INSTALL_FIDO_PPA="no"
export DEBIAN_FRONTEND=noninteractive

set -e

if [ -x "`which lsb_release 2>&1`" ]; then
	lsb_release -a
fi

if [ ! -z "$SUDO" ]; then
	# Ubuntu 22.04 defaults to private home dirs which prevent the
	# agent-getpeerid test from running ssh-add as nobody.  See
	# https://github.com/actions/runner-images/issues/6106
	if ! "$SUDO" -u nobody test -x ~; then
		echo ~ is not executable by nobody, adding perms.
		chmod go+x ~
	fi
	# Some of the Mac OS X runners don't have a nopasswd sudo rule. Regular
	# sudo still works, but sudo -u doesn't.  Restore the sudo rule.
	if ! "$SUDO" grep  -E 'runner.*NOPASSWD' /etc/passwd >/dev/null; then
		echo "Restoring runner nopasswd rule to sudoers."
		echo 'runner ALL=(ALL) NOPASSWD: ALL' |$SUDO tee -a /etc/sudoers
	fi
	if ! "$SUDO" -u nobody -S test -x ~ </dev/null; then
		echo "Still can't sudo to nobody."
		exit 1
	fi
fi

if [ "${TARGETS}" = "kitchensink" ]; then
	TARGETS="krb5 libedit pam sk selinux"
fi

for flag in $CONFIGFLAGS; do
    case "$flag" in
    --with-pam)		TARGETS="${TARGETS} pam" ;;
    --with-libedit)	TARGETS="${TARGETS} libedit" ;;
    esac
done

echo "Setting up for '$TARGETS'"
for TARGET in $TARGETS; do
    case $TARGET in
    default|without-zlib|c89)
        # nothing to do
        ;;
    clang-sanitize*)
        PACKAGES="$PACKAGES clang-12"
        ;;
    cygwin-release)
        PACKAGES="$PACKAGES libcrypt-devel libfido2-devel libkrb5-devel"
        ;;
    gcc-sanitize*)
        ;;
    clang-*|gcc-*)
        compiler=$(echo $TARGET | sed 's/-Werror//')
        PACKAGES="$PACKAGES $compiler"
        ;;
    krb5)
        PACKAGES="$PACKAGES libkrb5-dev"
	;;
    heimdal)
        PACKAGES="$PACKAGES heimdal-dev"
        ;;
    libedit)
	case "$PACKAGER" in
	setup)	PACKAGES="$PACKAGES libedit-devel" ;;
	apt)	PACKAGES="$PACKAGES libedit-dev" ;;
	esac
        ;;
    *pam)
	case "$PACKAGER" in
	apt)	PACKAGES="$PACKAGES libpam0g-dev" ;;
	esac
        ;;
    sk)
        INSTALL_FIDO_PPA="yes"
        INSTALL_LIBFIDO2="yes"
        PACKAGES="$PACKAGES libu2f-host-dev libcbor-dev libudev-dev"
        ;;
    selinux)
        PACKAGES="$PACKAGES libselinux1-dev selinux-policy-dev"
        ;;
    hardenedmalloc)
        INSTALL_HARDENED_MALLOC=yes
        ;;
    musl)
	PACKAGES="$PACKAGES musl-tools"
	;;
    tcmalloc)
        PACKAGES="$PACKAGES libgoogle-perftools-dev"
        ;;
<<<<<<< HEAD
    bearssl-head)
        INSTALL_BEARSSL="master"
        ;;
    without-bearssl)
        INSTALL_BEARSSL=""
=======
    openssl-noec)
	INSTALL_OPENSSL=OpenSSL_1_1_1k
	SSLCONFOPTS="no-ec"
	;;
    openssl-*)
        INSTALL_OPENSSL=$(echo ${TARGET} | cut -f2 -d-)
        case ${INSTALL_OPENSSL} in
          1.1.1_stable)	INSTALL_OPENSSL="OpenSSL_1_1_1-stable" ;;
          1.*)	INSTALL_OPENSSL="OpenSSL_$(echo ${INSTALL_OPENSSL} | tr . _)" ;;
          3.*)	INSTALL_OPENSSL="openssl-${INSTALL_OPENSSL}" ;;
        esac
        PACKAGES="${PACKAGES} putty-tools dropbear-bin"
       ;;
    libressl-*)
        INSTALL_LIBRESSL=$(echo ${TARGET} | cut -f2 -d-)
        case ${INSTALL_LIBRESSL} in
          master) ;;
          *) INSTALL_LIBRESSL="$(echo ${TARGET} | cut -f2 -d-)" ;;
        esac
        PACKAGES="${PACKAGES} putty-tools dropbear-bin"
       ;;
    boringssl)
        INSTALL_BORINGSSL=1
        PACKAGES="${PACKAGES} cmake ninja-build"
       ;;
    aws-lc)
        INSTALL_AWSLC=1
        PACKAGES="${PACKAGES} cmake ninja-build"
>>>>>>> 2593769f
        ;;
    putty-*)
	INSTALL_PUTTY=$(echo "${TARGET}" | cut -f2 -d-)
	PACKAGES="${PACKAGES} cmake"
	;;
    valgrind*)
        PACKAGES="$PACKAGES valgrind"
        ;;
    zlib-*)
        ;;
    *) echo "Invalid option '${TARGET}'"
        exit 1
        ;;
    esac
done

if [ "yes" = "$INSTALL_FIDO_PPA" ]; then
    sudo apt update -qq
    sudo apt install -qy software-properties-common
    sudo apt-add-repository -y ppa:yubico/stable
fi

tries=3
while [ ! -z "$PACKAGES" ] && [ "$tries" -gt "0" ]; do
    case "$PACKAGER" in
    apt)
	sudo apt update -qq
	if sudo apt install -qy $PACKAGES; then
		PACKAGES=""
	fi
	;;
    brew)
	if [ ! -z "PACKAGES" ]; then
		if brew install $PACKAGES; then
			PACKAGES=""
		fi
	fi
	;;
    setup)
	if /cygdrive/c/setup.exe -q -P `echo "$PACKAGES" | tr ' ' ,`; then
		PACKAGES=""
	fi
	;;
    esac
    if [ ! -z "$PACKAGES" ]; then
	sleep 90
    fi
    tries=$(($tries - 1))
done
if [ ! -z "$PACKAGES" ]; then
	echo "Package installation failed."
	exit 1
fi

if [ "${INSTALL_HARDENED_MALLOC}" = "yes" ]; then
    (cd ${HOME} &&
     git clone https://github.com/GrapheneOS/hardened_malloc.git &&
     cd ${HOME}/hardened_malloc &&
     make && sudo cp out/libhardened_malloc.so /usr/lib/)
fi

if [ ! -z "${INSTALL_BEARSSL}" ]; then
    (cd ${HOME} &&
     git clone -b "${INSTALL_BEARSSL}" https://bearssl.org/git/BearSSL bearssl &&
     cd bearssl && make -j2 &&
     $SUDO mkdir -p /usr/local/include /usr/local/lib
     $SUDO cp build/libbearssl.a /usr/local/lib &&
     $SUDO cp inc/*.h /usr/local/include)
fi

if [ ! -z "${INSTALL_LIBFIDO2}" ]; then
    (cd ${HOME} &&
     git clone https://github.com/oasislinux/libfido2.git &&
     cd libfido2 && cmake -DCMAKE_INSTALL_PREFIX=/usr . &&
     make -j2 && sudo make install)
fi

if [ ! -z "${INSTALL_AWSLC}" ]; then
    (cd ${HOME} && git clone --depth 1 --branch v1.46.1 https://github.com/aws/aws-lc.git &&
     cd ${HOME}/aws-lc && mkdir build && cd build &&
     cmake -GNinja -DCMAKE_BUILD_TYPE=Release -DBUILD_TESTING=OFF .. && ninja &&
     mkdir -p /opt/aws-lc/lib &&
     cp ${HOME}/aws-lc/build/crypto/libcrypto.a /opt/aws-lc/lib &&
     cp -r ${HOME}/aws-lc/include /opt/aws-lc)
fi

if [ ! -z "${INSTALL_ZLIB}" ]; then
    (cd ${HOME} && git clone https://github.com/madler/zlib.git &&
     cd ${HOME}/zlib && ./configure && make &&
     sudo make install prefix=/opt/zlib)
fi

if [ ! -z "${INSTALL_PUTTY}" ]; then
    ver="${INSTALL_PUTTY}"
    case "${INSTALL_PUTTY}" in
    snapshot)
	tarball=putty.tar.gz
	(cd /tmp && wget https://tartarus.org/~simon/putty-snapshots/${tarball})
	;;
    *)
	tarball=putty-${ver}.tar.gz
	(cd /tmp && wget https://the.earth.li/~sgtatham/putty/${ver}/${tarball})
	;;
    esac
    (cd ${HOME} && tar xfz /tmp/${tarball} && cd putty-*
     if [ -f CMakeLists.txt ]; then
	cmake . && cmake --build . && sudo cmake --build . --target install
     else
	./configure && make && sudo make install
     fi
    )
    /usr/local/bin/plink -V
fi<|MERGE_RESOLUTION|>--- conflicted
+++ resolved
@@ -119,42 +119,11 @@
     tcmalloc)
         PACKAGES="$PACKAGES libgoogle-perftools-dev"
         ;;
-<<<<<<< HEAD
     bearssl-head)
         INSTALL_BEARSSL="master"
         ;;
     without-bearssl)
         INSTALL_BEARSSL=""
-=======
-    openssl-noec)
-	INSTALL_OPENSSL=OpenSSL_1_1_1k
-	SSLCONFOPTS="no-ec"
-	;;
-    openssl-*)
-        INSTALL_OPENSSL=$(echo ${TARGET} | cut -f2 -d-)
-        case ${INSTALL_OPENSSL} in
-          1.1.1_stable)	INSTALL_OPENSSL="OpenSSL_1_1_1-stable" ;;
-          1.*)	INSTALL_OPENSSL="OpenSSL_$(echo ${INSTALL_OPENSSL} | tr . _)" ;;
-          3.*)	INSTALL_OPENSSL="openssl-${INSTALL_OPENSSL}" ;;
-        esac
-        PACKAGES="${PACKAGES} putty-tools dropbear-bin"
-       ;;
-    libressl-*)
-        INSTALL_LIBRESSL=$(echo ${TARGET} | cut -f2 -d-)
-        case ${INSTALL_LIBRESSL} in
-          master) ;;
-          *) INSTALL_LIBRESSL="$(echo ${TARGET} | cut -f2 -d-)" ;;
-        esac
-        PACKAGES="${PACKAGES} putty-tools dropbear-bin"
-       ;;
-    boringssl)
-        INSTALL_BORINGSSL=1
-        PACKAGES="${PACKAGES} cmake ninja-build"
-       ;;
-    aws-lc)
-        INSTALL_AWSLC=1
-        PACKAGES="${PACKAGES} cmake ninja-build"
->>>>>>> 2593769f
         ;;
     putty-*)
 	INSTALL_PUTTY=$(echo "${TARGET}" | cut -f2 -d-)
