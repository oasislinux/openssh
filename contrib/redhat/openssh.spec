--- conflicted
+++ resolved
@@ -1,8 +1,4 @@
-<<<<<<< HEAD
-%global ver 9.9p2
-=======
 %global ver 10.0p1
->>>>>>> 2593769f
 %global rel 1%{?dist}
 
 # OpenSSH privilege separation requires a user & group ID
