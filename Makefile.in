SHELL=@SH@

AUTORECONF=autoreconf

prefix=@prefix@
exec_prefix=@exec_prefix@
bindir=@bindir@
sbindir=@sbindir@
libexecdir=@libexecdir@
datadir=@datadir@
datarootdir=@datarootdir@
mandir=@mandir@
mansubdir=@mansubdir@
sysconfdir=@sysconfdir@
piddir=@piddir@
srcdir=@srcdir@
top_srcdir=@top_srcdir@
abs_top_srcdir=@abs_top_srcdir@
abs_top_builddir=@abs_top_builddir@

DESTDIR=
VPATH=@srcdir@
SSH_PROGRAM=@bindir@/ssh
ASKPASS_PROGRAM=$(libexecdir)/ssh-askpass
SFTP_SERVER=$(libexecdir)/sftp-server
SSH_KEYSIGN=$(libexecdir)/ssh-keysign
SSH_PKCS11_HELPER=$(libexecdir)/ssh-pkcs11-helper
SSH_SK_HELPER=$(libexecdir)/ssh-sk-helper
PRIVSEP_PATH=@PRIVSEP_PATH@
SSH_PRIVSEP_USER=@SSH_PRIVSEP_USER@
STRIP_OPT=@STRIP_OPT@
TEST_SHELL=@TEST_SHELL@
BUILDDIR=@abs_top_builddir@

PATHS= -DSSHDIR=\"$(sysconfdir)\" \
	-D_PATH_SSH_PROGRAM=\"$(SSH_PROGRAM)\" \
	-D_PATH_SSH_ASKPASS_DEFAULT=\"$(ASKPASS_PROGRAM)\" \
	-D_PATH_SFTP_SERVER=\"$(SFTP_SERVER)\" \
	-D_PATH_SSH_KEY_SIGN=\"$(SSH_KEYSIGN)\" \
	-D_PATH_SSH_PKCS11_HELPER=\"$(SSH_PKCS11_HELPER)\" \
	-D_PATH_SSH_SK_HELPER=\"$(SSH_SK_HELPER)\" \
	-D_PATH_SSH_PIDDIR=\"$(piddir)\" \
	-D_PATH_PRIVSEP_CHROOT_DIR=\"$(PRIVSEP_PATH)\"

CC=@CC@
LD=@LD@
CFLAGS=@CFLAGS@
CFLAGS_NOPIE=@CFLAGS_NOPIE@
CPPFLAGS=-I. -I$(srcdir) @CPPFLAGS@ $(PATHS) @DEFS@
PICFLAG=@PICFLAG@
LIBS=@LIBS@
CHANNELLIBS=@CHANNELLIBS@
K5LIBS=@K5LIBS@
GSSLIBS=@GSSLIBS@
SSHDLIBS=@SSHDLIBS@
LIBEDIT=@LIBEDIT@
LIBFIDO2=@LIBFIDO2@
AR=@AR@
AWK=@AWK@
RANLIB=@RANLIB@
INSTALL=@INSTALL@
SED=@SED@
XAUTH_PATH=@XAUTH_PATH@
LDFLAGS=-L. -Lopenbsd-compat/ @LDFLAGS@
LDFLAGS_NOPIE=-L. -Lopenbsd-compat/ @LDFLAGS_NOPIE@
EXEEXT=@EXEEXT@
MANFMT=@MANFMT@
MKDIR_P=@MKDIR_P@

.SUFFIXES: .lo

TARGETS=ssh$(EXEEXT) sshd$(EXEEXT) ssh-add$(EXEEXT) ssh-keygen$(EXEEXT) ssh-keyscan${EXEEXT} ssh-keysign${EXEEXT} ssh-pkcs11-helper$(EXEEXT) ssh-agent$(EXEEXT) scp$(EXEEXT) sftp-server$(EXEEXT) sftp$(EXEEXT) ssh-sk-helper$(EXEEXT)

XMSS_OBJS=\
	ssh-xmss.o \
	sshkey-xmss.o \
	xmss_commons.o \
	xmss_fast.o \
	xmss_hash.o \
	xmss_hash_address.o \
	xmss_wots.o

LIBOPENSSH_OBJS=\
	ssh_api.o \
	ssherr.o \
	sshbuf.o \
	sshkey.o \
	sshbuf-getput-basic.o \
	sshbuf-misc.o \
	krl.o \
	bitmap.o \
	${XMSS_OBJS}

LIBSSH_OBJS=${LIBOPENSSH_OBJS} \
	authfd.o authfile.o \
	canohost.o channels.o cipher.o cipher-aes.o cipher-aesctr.o \
	cleanup.o \
	compat.o fatal.o hostfile.o \
	log.o match.o moduli.o nchan.o packet.o \
	readpass.o ttymodes.o xmalloc.o addr.o addrmatch.o \
	atomicio.o dispatch.o mac.o misc.o utf8.o \
	monitor_fdpass.o rijndael.o ssh-ecdsa.o ssh-ecdsa-sk.o \
	ssh-ed25519-sk.o ssh-rsa.o dh.o \
	msg.o progressmeter.o dns.o entropy.o gss-genr.o umac.o umac128.o \
	ssh-pkcs11.o smult_curve25519_ref.o \
<<<<<<< HEAD
	poly1305.o chacha.o cipher-chachapoly.o cipher-chachapoly-bearssl.o \
	ssh-ed25519.o digest-bearssl.o digest-libc.o \
	hmac.o sc25519.o ge25519.o fe25519.o ed25519.o verify.o hash.o \
=======
	poly1305.o chacha.o cipher-chachapoly.o cipher-chachapoly-libcrypto.o \
	ssh-ed25519.o digest-openssl.o digest-libc.o \
	hmac.o ed25519.o hash.o \
>>>>>>> 6dfb65de
	kex.o kexdh.o kexgex.o kexecdh.o kexc25519.o \
	kexgexc.o kexgexs.o \
	kexsntrup761x25519.o sntrup761.o kexgen.o \
	sftp-realpath.o platform-pledge.o platform-tracing.o platform-misc.o \
	sshbuf-io.o

SKOBJS=	ssh-sk-client.o

SSHOBJS= ssh.o readconf.o clientloop.o sshtty.o \
	sshconnect.o sshconnect2.o mux.o $(SKOBJS)

SSHDOBJS=sshd.o auth-rhosts.o auth-passwd.o \
	audit.o audit-bsm.o audit-linux.o platform.o \
	sshpty.o sshlogin.o servconf.o serverloop.o \
	auth.o auth2.o auth-options.o session.o \
	auth2-chall.o groupaccess.o \
	auth-bsdauth.o auth2-hostbased.o auth2-kbdint.o \
	auth2-none.o auth2-passwd.o auth2-pubkey.o auth2-pubkeyfile.o \
	monitor.o monitor_wrap.o auth-krb5.o \
	auth2-gss.o gss-serv.o gss-serv-krb5.o \
	loginrec.o auth-pam.o auth-shadow.o auth-sia.o \
	srclimit.o sftp-server.o sftp-common.o \
	sandbox-null.o sandbox-rlimit.o sandbox-systrace.o sandbox-darwin.o \
	sandbox-seccomp-filter.o sandbox-capsicum.o sandbox-pledge.o \
	sandbox-solaris.o uidswap.o $(SKOBJS)

SFTP_CLIENT_OBJS=sftp-common.o sftp-client.o sftp-glob.o

SCP_OBJS=	scp.o progressmeter.o $(SFTP_CLIENT_OBJS)

SSHADD_OBJS=	ssh-add.o $(SKOBJS)

SSHAGENT_OBJS=	ssh-agent.o ssh-pkcs11-client.o $(SKOBJS)

SSHKEYGEN_OBJS=	ssh-keygen.o sshsig.o $(SKOBJS)

SSHKEYSIGN_OBJS=ssh-keysign.o readconf.o uidswap.o $(SKOBJS)

P11HELPER_OBJS=	ssh-pkcs11-helper.o ssh-pkcs11.o $(SKOBJS)

SKHELPER_OBJS=	ssh-sk-helper.o ssh-sk.o sk-usbhid.o

SSHKEYSCAN_OBJS=ssh-keyscan.o $(SKOBJS)

SFTPSERVER_OBJS=sftp-common.o sftp-server.o sftp-server-main.o

SFTP_OBJS=	sftp.o sftp-usergroup.o progressmeter.o $(SFTP_CLIENT_OBJS)

MANPAGES	= moduli.5.out scp.1.out ssh-add.1.out ssh-agent.1.out ssh-keygen.1.out ssh-keyscan.1.out ssh.1.out sshd.8.out sftp-server.8.out sftp.1.out ssh-keysign.8.out ssh-pkcs11-helper.8.out ssh-sk-helper.8.out sshd_config.5.out ssh_config.5.out
MANPAGES_IN	= moduli.5 scp.1 ssh-add.1 ssh-agent.1 ssh-keygen.1 ssh-keyscan.1 ssh.1 sshd.8 sftp-server.8 sftp.1 ssh-keysign.8 ssh-pkcs11-helper.8 ssh-sk-helper.8 sshd_config.5 ssh_config.5
MANTYPE		= @MANTYPE@

CONFIGFILES=sshd_config.out ssh_config.out moduli.out
CONFIGFILES_IN=sshd_config ssh_config moduli

PATHSUBS	= \
	-e 's|/etc/ssh/ssh_config|$(sysconfdir)/ssh_config|g' \
	-e 's|/etc/ssh/ssh_known_hosts|$(sysconfdir)/ssh_known_hosts|g' \
	-e 's|/etc/ssh/sshd_config|$(sysconfdir)/sshd_config|g' \
	-e 's|/usr/libexec|$(libexecdir)|g' \
	-e 's|/etc/shosts.equiv|$(sysconfdir)/shosts.equiv|g' \
	-e 's|/etc/ssh/ssh_host_key|$(sysconfdir)/ssh_host_key|g' \
	-e 's|/etc/ssh/ssh_host_ecdsa_key|$(sysconfdir)/ssh_host_ecdsa_key|g' \
	-e 's|/etc/ssh/ssh_host_dsa_key|$(sysconfdir)/ssh_host_dsa_key|g' \
	-e 's|/etc/ssh/ssh_host_rsa_key|$(sysconfdir)/ssh_host_rsa_key|g' \
	-e 's|/etc/ssh/ssh_host_ed25519_key|$(sysconfdir)/ssh_host_ed25519_key|g' \
	-e 's|/var/run/sshd.pid|$(piddir)/sshd.pid|g' \
	-e 's|/etc/moduli|$(sysconfdir)/moduli|g' \
	-e 's|/etc/ssh/moduli|$(sysconfdir)/moduli|g' \
	-e 's|/etc/ssh/sshrc|$(sysconfdir)/sshrc|g' \
	-e 's|/usr/X11R6/bin/xauth|$(XAUTH_PATH)|g' \
	-e 's|/var/empty|$(PRIVSEP_PATH)|g' \
	-e 's|/usr/bin:/bin:/usr/sbin:/sbin|@user_path@|g'

FIXPATHSCMD	= $(SED) $(PATHSUBS)
FIXALGORITHMSCMD= $(SHELL) $(srcdir)/fixalgorithms $(SED) \
		     @UNSUPPORTED_ALGORITHMS@

all: $(CONFIGFILES) $(MANPAGES) $(TARGETS)

$(LIBSSH_OBJS): Makefile.in config.h
$(SSHOBJS): Makefile.in config.h
$(SSHDOBJS): Makefile.in config.h

.c.o:
	$(CC) $(CFLAGS) $(CPPFLAGS) -c $< -o $@

LIBCOMPAT=openbsd-compat/libopenbsd-compat.a
$(LIBCOMPAT): always
	(cd openbsd-compat && $(MAKE))
always:

libssh.a: $(LIBSSH_OBJS)
	$(AR) rv $@ $(LIBSSH_OBJS)
	$(RANLIB) $@

ssh$(EXEEXT): $(LIBCOMPAT) libssh.a $(SSHOBJS)
	$(LD) -o $@ $(SSHOBJS) $(LDFLAGS) -lssh -lopenbsd-compat $(LIBS) $(GSSLIBS) $(CHANNELLIBS)

sshd$(EXEEXT): libssh.a	$(LIBCOMPAT) $(SSHDOBJS)
	$(LD) -o $@ $(SSHDOBJS) $(LDFLAGS) -lssh -lopenbsd-compat $(SSHDLIBS) $(LIBS) $(GSSLIBS) $(K5LIBS) $(CHANNELLIBS)

scp$(EXEEXT): $(LIBCOMPAT) libssh.a $(SCP_OBJS)
	$(LD) -o $@ $(SCP_OBJS) $(LDFLAGS) -lssh -lopenbsd-compat $(LIBS)

ssh-add$(EXEEXT): $(LIBCOMPAT) libssh.a $(SSHADD_OBJS)
	$(LD) -o $@ $(SSHADD_OBJS) $(LDFLAGS) -lssh -lopenbsd-compat $(LIBS) $(CHANNELLIBS)

ssh-agent$(EXEEXT): $(LIBCOMPAT) libssh.a $(SSHAGENT_OBJS)
	$(LD) -o $@ $(SSHAGENT_OBJS) $(LDFLAGS) -lssh -lopenbsd-compat $(LIBS) $(CHANNELLIBS)

ssh-keygen$(EXEEXT): $(LIBCOMPAT) libssh.a $(SSHKEYGEN_OBJS)
	$(LD) -o $@ $(SSHKEYGEN_OBJS) $(LDFLAGS) -lssh -lopenbsd-compat $(LIBS) $(CHANNELLIBS)

ssh-keysign$(EXEEXT): $(LIBCOMPAT) libssh.a $(SSHKEYSIGN_OBJS)
	$(LD) -o $@ $(SSHKEYSIGN_OBJS) $(LDFLAGS) -lssh -lopenbsd-compat $(LIBS) $(CHANNELLIBS)

ssh-pkcs11-helper$(EXEEXT): $(LIBCOMPAT) libssh.a $(P11HELPER_OBJS)
	$(LD) -o $@ $(P11HELPER_OBJS) $(LDFLAGS) -lssh -lopenbsd-compat -lssh -lopenbsd-compat $(LIBS) $(CHANNELLIBS)

ssh-sk-helper$(EXEEXT): $(LIBCOMPAT) libssh.a $(SKHELPER_OBJS)
	$(LD) -o $@ $(SKHELPER_OBJS) $(LDFLAGS) -lssh -lopenbsd-compat -lssh -lopenbsd-compat $(LIBS) $(LIBFIDO2) $(CHANNELLIBS)

ssh-keyscan$(EXEEXT): $(LIBCOMPAT) libssh.a $(SSHKEYSCAN_OBJS)
	$(LD) -o $@ $(SSHKEYSCAN_OBJS) $(LDFLAGS) -lssh -lopenbsd-compat -lssh $(LIBS) $(CHANNELLIBS)

sftp-server$(EXEEXT): $(LIBCOMPAT) libssh.a $(SFTPSERVER_OBJS)
	$(LD) -o $@ $(SFTPSERVER_OBJS) $(LDFLAGS) -lssh -lopenbsd-compat -lssh $(LIBS)

sftp$(EXEEXT): $(LIBCOMPAT) libssh.a $(SFTP_OBJS)
	$(LD) -o $@ $(SFTP_OBJS) $(LDFLAGS) -lssh -lopenbsd-compat $(LIBS) $(LIBEDIT)

# test driver for the loginrec code - not built by default
logintest: logintest.o $(LIBCOMPAT) libssh.a loginrec.o
	$(LD) -o $@ logintest.o $(LDFLAGS) loginrec.o -lopenbsd-compat -lssh $(LIBS)

$(MANPAGES): $(MANPAGES_IN)
	if test "$(MANTYPE)" = "cat"; then \
		manpage=$(srcdir)/`echo $@ | sed 's/\.[1-9]\.out$$/\.0/'`; \
	else \
		manpage=$(srcdir)/`echo $@ | sed 's/\.out$$//'`; \
	fi; \
	if test "$(MANTYPE)" = "man"; then \
		$(FIXPATHSCMD) $${manpage} | $(FIXALGORITHMSCMD) | \
		    $(AWK) -f $(srcdir)/mdoc2man.awk > $@; \
	else \
		$(FIXPATHSCMD) $${manpage} | $(FIXALGORITHMSCMD) > $@; \
	fi

$(CONFIGFILES): $(CONFIGFILES_IN)
	conffile=`echo $@ | sed 's/.out$$//'`; \
	$(FIXPATHSCMD) $(srcdir)/$${conffile} > $@

# fake rule to stop make trying to compile moduli.o into a binary "moduli.o"
moduli:
	echo

clean:	regressclean
	rm -f *.o *.lo *.a $(TARGETS) logintest config.cache config.log
	rm -f *.out core survey
	rm -f regress/check-perm$(EXEEXT)
	rm -f regress/mkdtemp$(EXEEXT)
	rm -f regress/unittests/test_helper/*.a
	rm -f regress/unittests/test_helper/*.o
	rm -f regress/unittests/authopt/*.o
	rm -f regress/unittests/authopt/test_authopt$(EXEEXT)
	rm -f regress/unittests/bitmap/*.o
	rm -f regress/unittests/bitmap/test_bitmap$(EXEEXT)
	rm -f regress/unittests/conversion/*.o
	rm -f regress/unittests/conversion/test_conversion$(EXEEXT)
	rm -f regress/unittests/hostkeys/*.o
	rm -f regress/unittests/hostkeys/test_hostkeys$(EXEEXT)
	rm -f regress/unittests/kex/*.o
	rm -f regress/unittests/kex/test_kex$(EXEEXT)
	rm -f regress/unittests/match/*.o
	rm -f regress/unittests/match/test_match$(EXEEXT)
	rm -f regress/unittests/misc/*.o
	rm -f regress/unittests/misc/test_misc$(EXEEXT)
	rm -f regress/unittests/sshbuf/*.o
	rm -f regress/unittests/sshbuf/test_sshbuf$(EXEEXT)
	rm -f regress/unittests/sshkey/*.o
	rm -f regress/unittests/sshkey/test_sshkey$(EXEEXT)
	rm -f regress/unittests/sshsig/*.o
	rm -f regress/unittests/sshsig/test_sshsig$(EXEEXT)
	rm -f regress/unittests/utf8/*.o
	rm -f regress/unittests/utf8/test_utf8$(EXEEXT)
	rm -f regress/misc/sk-dummy/*.o
	rm -f regress/misc/sk-dummy/*.lo
	rm -f regress/misc/sk-dummy/sk-dummy.so
	(cd openbsd-compat && $(MAKE) clean)

distclean:	regressclean
	rm -f *.o *.a $(TARGETS) logintest config.cache config.log
	rm -f *.out core opensshd.init openssh.xml
	rm -f Makefile buildpkg.sh config.h config.status
	rm -f survey.sh openbsd-compat/regress/Makefile *~ 
	rm -rf autom4te.cache
	rm -f regress/check-perm
	rm -f regress/mkdtemp
	rm -f regress/unittests/test_helper/*.a
	rm -f regress/unittests/test_helper/*.o
	rm -f regress/unittests/authopt/*.o
	rm -f regress/unittests/authopt/test_authopt
	rm -f regress/unittests/bitmap/*.o
	rm -f regress/unittests/bitmap/test_bitmap
	rm -f regress/unittests/conversion/*.o
	rm -f regress/unittests/conversion/test_conversion
	rm -f regress/unittests/hostkeys/*.o
	rm -f regress/unittests/hostkeys/test_hostkeys
	rm -f regress/unittests/kex/*.o
	rm -f regress/unittests/kex/test_kex
	rm -f regress/unittests/match/*.o
	rm -f regress/unittests/match/test_match
	rm -f regress/unittests/misc/*.o
	rm -f regress/unittests/misc/test_misc
	rm -f regress/unittests/sshbuf/*.o
	rm -f regress/unittests/sshbuf/test_sshbuf
	rm -f regress/unittests/sshkey/*.o
	rm -f regress/unittests/sshkey/test_sshkey
	rm -f regress/unittests/sshsig/*.o
	rm -f regress/unittests/sshsig/test_sshsig
	rm -f regress/unittests/utf8/*.o
	rm -f regress/unittests/utf8/test_utf8
	rm -f regress/misc/sk-dummy/*.o
	rm -f regress/misc/sk-dummy/*.lo
	rm -f regress/misc/sk-dummy/sk-dummy.so
	(cd openbsd-compat && $(MAKE) distclean)
	if test -d pkg ; then \
		rm -fr pkg ; \
	fi

veryclean: distclean
	rm -f configure config.h.in *.0

cleandir: veryclean

mrproper: veryclean

realclean: veryclean

catman-do:
	@for f in $(MANPAGES_IN) ; do \
		base=`echo $$f | sed 's/\..*$$//'` ; \
		echo "$$f -> $$base.0" ; \
		$(MANFMT) $$f | cat -v | sed -e 's/.\^H//g' \
			>$$base.0 ; \
	done

depend: depend-rebuild
	rm -f .depend.bak

depend-rebuild:
	mv .depend .depend.old
	rm -f config.h .depend
	touch config.h .depend
	makedepend -w1000 -Y. -f .depend *.c 2>/dev/null
	(echo '# Automatically generated by makedepend.'; \
	 echo '# Run "make depend" to rebuild.'; sort .depend ) >.depend.tmp
	mv .depend.tmp .depend
	rm -f .depend.bak
	mv .depend.old .depend.bak
	rm -f config.h

depend-check: depend-rebuild
	cmp .depend .depend.bak || (echo .depend stale && exit 1)

distprep: catman-do depend-check
	$(AUTORECONF)
	-rm -rf autom4te.cache .depend.bak

install: $(CONFIGFILES) $(MANPAGES) $(TARGETS) install-files install-sysconf host-key check-config
install-nokeys: $(CONFIGFILES) $(MANPAGES) $(TARGETS) install-files install-sysconf
install-nosysconf: $(CONFIGFILES) $(MANPAGES) $(TARGETS) install-files

check-config:
	-$(DESTDIR)$(sbindir)/sshd -t -f $(DESTDIR)$(sysconfdir)/sshd_config

install-files:
	$(MKDIR_P) $(DESTDIR)$(bindir)
	$(MKDIR_P) $(DESTDIR)$(sbindir)
	$(MKDIR_P) $(DESTDIR)$(mandir)/$(mansubdir)1
	$(MKDIR_P) $(DESTDIR)$(mandir)/$(mansubdir)5
	$(MKDIR_P) $(DESTDIR)$(mandir)/$(mansubdir)8
	$(MKDIR_P) $(DESTDIR)$(libexecdir)
	$(MKDIR_P) -m 0755 $(DESTDIR)$(PRIVSEP_PATH)
	$(INSTALL) -m 0755 $(STRIP_OPT) ssh$(EXEEXT) $(DESTDIR)$(bindir)/ssh$(EXEEXT)
	$(INSTALL) -m 0755 $(STRIP_OPT) scp$(EXEEXT) $(DESTDIR)$(bindir)/scp$(EXEEXT)
	$(INSTALL) -m 0755 $(STRIP_OPT) ssh-add$(EXEEXT) $(DESTDIR)$(bindir)/ssh-add$(EXEEXT)
	$(INSTALL) -m 0755 $(STRIP_OPT) ssh-agent$(EXEEXT) $(DESTDIR)$(bindir)/ssh-agent$(EXEEXT)
	$(INSTALL) -m 0755 $(STRIP_OPT) ssh-keygen$(EXEEXT) $(DESTDIR)$(bindir)/ssh-keygen$(EXEEXT)
	$(INSTALL) -m 0755 $(STRIP_OPT) ssh-keyscan$(EXEEXT) $(DESTDIR)$(bindir)/ssh-keyscan$(EXEEXT)
	$(INSTALL) -m 0755 $(STRIP_OPT) sshd$(EXEEXT) $(DESTDIR)$(sbindir)/sshd$(EXEEXT)
	$(INSTALL) -m 4711 $(STRIP_OPT) ssh-keysign$(EXEEXT) $(DESTDIR)$(SSH_KEYSIGN)$(EXEEXT)
	$(INSTALL) -m 0755 $(STRIP_OPT) ssh-pkcs11-helper$(EXEEXT) $(DESTDIR)$(SSH_PKCS11_HELPER)$(EXEEXT)
	$(INSTALL) -m 0755 $(STRIP_OPT) ssh-sk-helper$(EXEEXT) $(DESTDIR)$(SSH_SK_HELPER)$(EXEEXT)
	$(INSTALL) -m 0755 $(STRIP_OPT) sftp$(EXEEXT) $(DESTDIR)$(bindir)/sftp$(EXEEXT)
	$(INSTALL) -m 0755 $(STRIP_OPT) sftp-server$(EXEEXT) $(DESTDIR)$(SFTP_SERVER)$(EXEEXT)
	$(INSTALL) -m 644 ssh.1.out $(DESTDIR)$(mandir)/$(mansubdir)1/ssh.1
	$(INSTALL) -m 644 scp.1.out $(DESTDIR)$(mandir)/$(mansubdir)1/scp.1
	$(INSTALL) -m 644 ssh-add.1.out $(DESTDIR)$(mandir)/$(mansubdir)1/ssh-add.1
	$(INSTALL) -m 644 ssh-agent.1.out $(DESTDIR)$(mandir)/$(mansubdir)1/ssh-agent.1
	$(INSTALL) -m 644 ssh-keygen.1.out $(DESTDIR)$(mandir)/$(mansubdir)1/ssh-keygen.1
	$(INSTALL) -m 644 ssh-keyscan.1.out $(DESTDIR)$(mandir)/$(mansubdir)1/ssh-keyscan.1
	$(INSTALL) -m 644 moduli.5.out $(DESTDIR)$(mandir)/$(mansubdir)5/moduli.5
	$(INSTALL) -m 644 sshd_config.5.out $(DESTDIR)$(mandir)/$(mansubdir)5/sshd_config.5
	$(INSTALL) -m 644 ssh_config.5.out $(DESTDIR)$(mandir)/$(mansubdir)5/ssh_config.5
	$(INSTALL) -m 644 sshd.8.out $(DESTDIR)$(mandir)/$(mansubdir)8/sshd.8
	$(INSTALL) -m 644 sftp.1.out $(DESTDIR)$(mandir)/$(mansubdir)1/sftp.1
	$(INSTALL) -m 644 sftp-server.8.out $(DESTDIR)$(mandir)/$(mansubdir)8/sftp-server.8
	$(INSTALL) -m 644 ssh-keysign.8.out $(DESTDIR)$(mandir)/$(mansubdir)8/ssh-keysign.8
	$(INSTALL) -m 644 ssh-pkcs11-helper.8.out $(DESTDIR)$(mandir)/$(mansubdir)8/ssh-pkcs11-helper.8
	$(INSTALL) -m 644 ssh-sk-helper.8.out $(DESTDIR)$(mandir)/$(mansubdir)8/ssh-sk-helper.8

install-sysconf:
	$(MKDIR_P) $(DESTDIR)$(sysconfdir)
	@if [ ! -f $(DESTDIR)$(sysconfdir)/ssh_config ]; then \
		$(INSTALL) -m 644 ssh_config.out $(DESTDIR)$(sysconfdir)/ssh_config; \
	else \
		echo "$(DESTDIR)$(sysconfdir)/ssh_config already exists, install will not overwrite"; \
	fi
	@if [ ! -f $(DESTDIR)$(sysconfdir)/sshd_config ]; then \
		$(INSTALL) -m 644 sshd_config.out $(DESTDIR)$(sysconfdir)/sshd_config; \
	else \
		echo "$(DESTDIR)$(sysconfdir)/sshd_config already exists, install will not overwrite"; \
	fi
	@if [ ! -f $(DESTDIR)$(sysconfdir)/moduli ]; then \
		if [ -f $(DESTDIR)$(sysconfdir)/primes ]; then \
			echo "moving $(DESTDIR)$(sysconfdir)/primes to $(DESTDIR)$(sysconfdir)/moduli"; \
			mv "$(DESTDIR)$(sysconfdir)/primes" "$(DESTDIR)$(sysconfdir)/moduli"; \
		else \
			$(INSTALL) -m 644 moduli.out $(DESTDIR)$(sysconfdir)/moduli; \
		fi ; \
	else \
		echo "$(DESTDIR)$(sysconfdir)/moduli already exists, install will not overwrite"; \
	fi

host-key: ssh-keygen$(EXEEXT)
	@if [ -z "$(DESTDIR)" ] ; then \
		./ssh-keygen -A; \
	fi

host-key-force: ssh-keygen$(EXEEXT) ssh$(EXEEXT)
	./ssh-keygen -t dsa -f $(DESTDIR)$(sysconfdir)/ssh_host_dsa_key -N ""
	./ssh-keygen -t rsa -f $(DESTDIR)$(sysconfdir)/ssh_host_rsa_key -N ""
	./ssh-keygen -t ed25519 -f $(DESTDIR)$(sysconfdir)/ssh_host_ed25519_key -N ""
	if ./ssh -Q key | grep ecdsa >/dev/null ; then \
		./ssh-keygen -t ecdsa -f $(DESTDIR)$(sysconfdir)/ssh_host_ecdsa_key -N ""; \
	fi

uninstallall:	uninstall
	-rm -f $(DESTDIR)$(sysconfdir)/ssh_config
	-rm -f $(DESTDIR)$(sysconfdir)/sshd_config
	-rmdir $(DESTDIR)$(sysconfdir)
	-rmdir $(DESTDIR)$(bindir)
	-rmdir $(DESTDIR)$(sbindir)
	-rmdir $(DESTDIR)$(mandir)/$(mansubdir)1
	-rmdir $(DESTDIR)$(mandir)/$(mansubdir)8
	-rmdir $(DESTDIR)$(mandir)
	-rmdir $(DESTDIR)$(libexecdir)

uninstall:
	-rm -f $(DESTDIR)$(bindir)/ssh$(EXEEXT)
	-rm -f $(DESTDIR)$(bindir)/scp$(EXEEXT)
	-rm -f $(DESTDIR)$(bindir)/ssh-add$(EXEEXT)
	-rm -f $(DESTDIR)$(bindir)/ssh-agent$(EXEEXT)
	-rm -f $(DESTDIR)$(bindir)/ssh-keygen$(EXEEXT)
	-rm -f $(DESTDIR)$(bindir)/ssh-keyscan$(EXEEXT)
	-rm -f $(DESTDIR)$(bindir)/sftp$(EXEEXT)
	-rm -f $(DESTDIR)$(sbindir)/sshd$(EXEEXT)
	-rm -r $(DESTDIR)$(SFTP_SERVER)$(EXEEXT)
	-rm -f $(DESTDIR)$(SSH_KEYSIGN)$(EXEEXT)
	-rm -f $(DESTDIR)$(SSH_PKCS11_HELPER)$(EXEEXT)
	-rm -f $(DESTDIR)$(SSH_SK_HELPER)$(EXEEXT)
	-rm -f $(DESTDIR)$(mandir)/$(mansubdir)1/ssh.1
	-rm -f $(DESTDIR)$(mandir)/$(mansubdir)1/scp.1
	-rm -f $(DESTDIR)$(mandir)/$(mansubdir)1/ssh-add.1
	-rm -f $(DESTDIR)$(mandir)/$(mansubdir)1/ssh-agent.1
	-rm -f $(DESTDIR)$(mandir)/$(mansubdir)1/ssh-keygen.1
	-rm -f $(DESTDIR)$(mandir)/$(mansubdir)1/sftp.1
	-rm -f $(DESTDIR)$(mandir)/$(mansubdir)1/ssh-keyscan.1
	-rm -f $(DESTDIR)$(mandir)/$(mansubdir)8/sshd.8
	-rm -f $(DESTDIR)$(mandir)/$(mansubdir)8/sftp-server.8
	-rm -f $(DESTDIR)$(mandir)/$(mansubdir)8/ssh-keysign.8
	-rm -f $(DESTDIR)$(mandir)/$(mansubdir)8/ssh-pkcs11-helper.8
	-rm -f $(DESTDIR)$(mandir)/$(mansubdir)8/ssh-sk-helper.8

regress-prep:
	$(MKDIR_P) `pwd`/regress/unittests/test_helper
	$(MKDIR_P) `pwd`/regress/unittests/authopt
	$(MKDIR_P) `pwd`/regress/unittests/bitmap
	$(MKDIR_P) `pwd`/regress/unittests/conversion
	$(MKDIR_P) `pwd`/regress/unittests/hostkeys
	$(MKDIR_P) `pwd`/regress/unittests/kex
	$(MKDIR_P) `pwd`/regress/unittests/match
	$(MKDIR_P) `pwd`/regress/unittests/misc
	$(MKDIR_P) `pwd`/regress/unittests/sshbuf
	$(MKDIR_P) `pwd`/regress/unittests/sshkey
	$(MKDIR_P) `pwd`/regress/unittests/sshsig
	$(MKDIR_P) `pwd`/regress/unittests/utf8
	$(MKDIR_P) `pwd`/regress/misc/sk-dummy
	[ -f `pwd`/regress/Makefile ] || \
	    ln -s `cd $(srcdir) && pwd`/regress/Makefile `pwd`/regress/Makefile

REGRESSLIBS=libssh.a $(LIBCOMPAT)
TESTLIBS=$(LIBS) $(CHANNELLIBS)

regress/modpipe$(EXEEXT): $(srcdir)/regress/modpipe.c $(REGRESSLIBS)
	$(CC) $(CFLAGS) $(CPPFLAGS) -o $@ $(srcdir)/regress/modpipe.c \
	$(LDFLAGS) -lssh -lopenbsd-compat -lssh -lopenbsd-compat $(TESTLIBS)

regress/setuid-allowed$(EXEEXT): $(srcdir)/regress/setuid-allowed.c $(REGRESSLIBS)
	$(CC) $(CFLAGS) $(CPPFLAGS) -o $@ $(srcdir)/regress/setuid-allowed.c \
	$(LDFLAGS) -lssh -lopenbsd-compat -lssh -lopenbsd-compat $(TESTLIBS)

regress/netcat$(EXEEXT): $(srcdir)/regress/netcat.c $(REGRESSLIBS)
	$(CC) $(CFLAGS) $(CPPFLAGS) -o $@ $(srcdir)/regress/netcat.c \
	$(LDFLAGS) -lssh -lopenbsd-compat -lssh -lopenbsd-compat $(TESTLIBS)

regress/check-perm$(EXEEXT): $(srcdir)/regress/check-perm.c $(REGRESSLIBS)
	$(CC) $(CFLAGS) $(CPPFLAGS) -o $@ $(srcdir)/regress/check-perm.c \
	$(LDFLAGS) -lssh -lopenbsd-compat -lssh -lopenbsd-compat $(TESTLIBS)

regress/mkdtemp$(EXEEXT): $(srcdir)/regress/mkdtemp.c $(REGRESSLIBS)
	$(CC) $(CFLAGS) $(CPPFLAGS) -o $@ $(srcdir)/regress/mkdtemp.c \
	$(LDFLAGS) -lssh -lopenbsd-compat -lssh -lopenbsd-compat $(TESTLIBS)

UNITTESTS_TEST_HELPER_OBJS=\
	regress/unittests/test_helper/test_helper.o \
	regress/unittests/test_helper/fuzz.o

regress/unittests/test_helper/libtest_helper.a: ${UNITTESTS_TEST_HELPER_OBJS}
	$(AR) rv $@ $(UNITTESTS_TEST_HELPER_OBJS)
	$(RANLIB) $@

UNITTESTS_TEST_SSHBUF_OBJS=\
	regress/unittests/sshbuf/tests.o \
	regress/unittests/sshbuf/test_sshbuf.o \
	regress/unittests/sshbuf/test_sshbuf_getput_basic.o \
	regress/unittests/sshbuf/test_sshbuf_misc.o \
	regress/unittests/sshbuf/test_sshbuf_fuzz.o \
	regress/unittests/sshbuf/test_sshbuf_getput_fuzz.o \
	regress/unittests/sshbuf/test_sshbuf_fixed.o

regress/unittests/sshbuf/test_sshbuf$(EXEEXT): ${UNITTESTS_TEST_SSHBUF_OBJS} \
    regress/unittests/test_helper/libtest_helper.a libssh.a
	$(LD) -o $@ $(LDFLAGS) $(UNITTESTS_TEST_SSHBUF_OBJS) \
	    regress/unittests/test_helper/libtest_helper.a \
	    -lssh -lopenbsd-compat -lssh -lopenbsd-compat $(TESTLIBS)

UNITTESTS_TEST_SSHKEY_OBJS=\
	regress/unittests/sshkey/test_fuzz.o \
	regress/unittests/sshkey/tests.o \
	regress/unittests/sshkey/common.o \
	regress/unittests/sshkey/test_file.o \
	regress/unittests/sshkey/test_sshkey.o \
	$(SKOBJS)

regress/unittests/sshkey/test_sshkey$(EXEEXT): ${UNITTESTS_TEST_SSHKEY_OBJS} \
    regress/unittests/test_helper/libtest_helper.a libssh.a
	$(LD) -o $@ $(LDFLAGS) $(UNITTESTS_TEST_SSHKEY_OBJS) \
	    regress/unittests/test_helper/libtest_helper.a \
	    -lssh -lopenbsd-compat -lssh -lopenbsd-compat $(TESTLIBS)

UNITTESTS_TEST_SSHSIG_OBJS=\
	sshsig.o \
	regress/unittests/sshsig/tests.o \
	$(SKOBJS)

regress/unittests/sshsig/test_sshsig$(EXEEXT): ${UNITTESTS_TEST_SSHSIG_OBJS} \
    regress/unittests/test_helper/libtest_helper.a libssh.a
	$(LD) -o $@ $(LDFLAGS) $(UNITTESTS_TEST_SSHSIG_OBJS) \
	    regress/unittests/test_helper/libtest_helper.a \
	    -lssh -lopenbsd-compat -lssh -lopenbsd-compat $(TESTLIBS)

UNITTESTS_TEST_BITMAP_OBJS=\
	regress/unittests/bitmap/tests.o

regress/unittests/bitmap/test_bitmap$(EXEEXT): ${UNITTESTS_TEST_BITMAP_OBJS} \
    regress/unittests/test_helper/libtest_helper.a libssh.a
	$(LD) -o $@ $(LDFLAGS) $(UNITTESTS_TEST_BITMAP_OBJS) \
	    regress/unittests/test_helper/libtest_helper.a \
	    -lssh -lopenbsd-compat -lssh -lopenbsd-compat $(TESTLIBS)

UNITTESTS_TEST_AUTHOPT_OBJS=\
	regress/unittests/authopt/tests.o \
	auth-options.o \
	$(SKOBJS)

regress/unittests/authopt/test_authopt$(EXEEXT): \
    ${UNITTESTS_TEST_AUTHOPT_OBJS} \
    regress/unittests/test_helper/libtest_helper.a libssh.a
	$(LD) -o $@ $(LDFLAGS) $(UNITTESTS_TEST_AUTHOPT_OBJS) \
	    regress/unittests/test_helper/libtest_helper.a \
	    -lssh -lopenbsd-compat -lssh -lopenbsd-compat $(TESTLIBS)

UNITTESTS_TEST_CONVERSION_OBJS=\
	regress/unittests/conversion/tests.o

regress/unittests/conversion/test_conversion$(EXEEXT): \
    ${UNITTESTS_TEST_CONVERSION_OBJS} \
    regress/unittests/test_helper/libtest_helper.a libssh.a
	$(LD) -o $@ $(LDFLAGS) $(UNITTESTS_TEST_CONVERSION_OBJS) \
	    regress/unittests/test_helper/libtest_helper.a \
	    -lssh -lopenbsd-compat -lssh -lopenbsd-compat $(TESTLIBS)

UNITTESTS_TEST_KEX_OBJS=\
	regress/unittests/kex/tests.o \
	regress/unittests/kex/test_kex.o \
	regress/unittests/kex/test_proposal.o \
	$(SKOBJS)

regress/unittests/kex/test_kex$(EXEEXT): ${UNITTESTS_TEST_KEX_OBJS} \
    regress/unittests/test_helper/libtest_helper.a libssh.a
	$(LD) -o $@ $(LDFLAGS) $(UNITTESTS_TEST_KEX_OBJS) \
	    regress/unittests/test_helper/libtest_helper.a \
	    -lssh -lopenbsd-compat -lssh -lopenbsd-compat $(TESTLIBS)

UNITTESTS_TEST_HOSTKEYS_OBJS=\
	regress/unittests/hostkeys/tests.o \
	regress/unittests/hostkeys/test_iterate.o \
	$(SKOBJS)

regress/unittests/hostkeys/test_hostkeys$(EXEEXT): \
    ${UNITTESTS_TEST_HOSTKEYS_OBJS} \
    regress/unittests/test_helper/libtest_helper.a libssh.a
	$(LD) -o $@ $(LDFLAGS) $(UNITTESTS_TEST_HOSTKEYS_OBJS) \
	    regress/unittests/test_helper/libtest_helper.a \
	    -lssh -lopenbsd-compat -lssh -lopenbsd-compat $(TESTLIBS)

UNITTESTS_TEST_MATCH_OBJS=\
	regress/unittests/match/tests.o

regress/unittests/match/test_match$(EXEEXT): \
    ${UNITTESTS_TEST_MATCH_OBJS} \
    regress/unittests/test_helper/libtest_helper.a libssh.a
	$(LD) -o $@ $(LDFLAGS) $(UNITTESTS_TEST_MATCH_OBJS) \
	    regress/unittests/test_helper/libtest_helper.a \
	    -lssh -lopenbsd-compat -lssh -lopenbsd-compat $(TESTLIBS)

UNITTESTS_TEST_MISC_OBJS=\
	regress/unittests/misc/tests.o \
	regress/unittests/misc/test_parse.o \
	regress/unittests/misc/test_expand.o \
	regress/unittests/misc/test_convtime.o \
	regress/unittests/misc/test_argv.o \
	regress/unittests/misc/test_strdelim.o \
	regress/unittests/misc/test_hpdelim.o \
	regress/unittests/misc/test_ptimeout.o

regress/unittests/misc/test_misc$(EXEEXT): \
    ${UNITTESTS_TEST_MISC_OBJS} \
    regress/unittests/test_helper/libtest_helper.a libssh.a
	$(LD) -o $@ $(LDFLAGS) $(UNITTESTS_TEST_MISC_OBJS) \
	    regress/unittests/test_helper/libtest_helper.a \
	    -lssh -lopenbsd-compat -lssh -lopenbsd-compat $(TESTLIBS)

UNITTESTS_TEST_UTF8_OBJS=\
	regress/unittests/utf8/tests.o

regress/unittests/utf8/test_utf8$(EXEEXT): \
    ${UNITTESTS_TEST_UTF8_OBJS} \
    regress/unittests/test_helper/libtest_helper.a libssh.a
	$(LD) -o $@ $(LDFLAGS) $(UNITTESTS_TEST_UTF8_OBJS) \
	    regress/unittests/test_helper/libtest_helper.a \
	    -lssh -lopenbsd-compat -lssh -lopenbsd-compat $(TESTLIBS)

# These all need to be compiled -fPIC, so they are treated differently.
SK_DUMMY_OBJS=\
	regress/misc/sk-dummy/sk-dummy.lo \
	regress/misc/sk-dummy/fatal.lo \
<<<<<<< HEAD
	ed25519.lo hash.lo ge25519.lo fe25519.lo sc25519.lo verify.lo entropy.lo
=======
	ed25519.lo hash.lo
>>>>>>> 6dfb65de

SK_DUMMY_LIBRARY=@SK_DUMMY_LIBRARY@

.c.lo: Makefile.in config.h
	$(CC) $(CFLAGS_NOPIE) $(PICFLAG) $(CPPFLAGS) -c $< -o $@

regress/misc/sk-dummy/sk-dummy.so: $(SK_DUMMY_OBJS)
	$(CC) $(CFLAGS) $(CPPFLAGS) $(PICFLAG) -shared -o $@ $(SK_DUMMY_OBJS) \
	    -L. -Lopenbsd-compat -lopenbsd-compat $(LDFLAGS_NOPIE) $(TESTLIBS)

regress-binaries: regress-prep $(LIBCOMPAT) \
	regress/modpipe$(EXEEXT) \
	regress/setuid-allowed$(EXEEXT) \
	regress/netcat$(EXEEXT) \
	regress/check-perm$(EXEEXT) \
	regress/mkdtemp$(EXEEXT) \
	$(SK_DUMMY_LIBRARY)

regress-unit-binaries: regress-prep $(REGRESSLIBS) \
	regress/unittests/authopt/test_authopt$(EXEEXT) \
	regress/unittests/bitmap/test_bitmap$(EXEEXT) \
	regress/unittests/conversion/test_conversion$(EXEEXT) \
	regress/unittests/hostkeys/test_hostkeys$(EXEEXT) \
	regress/unittests/kex/test_kex$(EXEEXT) \
	regress/unittests/match/test_match$(EXEEXT) \
	regress/unittests/misc/test_misc$(EXEEXT) \
	regress/unittests/sshbuf/test_sshbuf$(EXEEXT) \
	regress/unittests/sshkey/test_sshkey$(EXEEXT) \
	regress/unittests/sshsig/test_sshsig$(EXEEXT) \
	regress/unittests/utf8/test_utf8$(EXEEXT)

tests:	file-tests t-exec interop-tests unit
	echo all tests passed

unit: regress-unit-binaries
	cd $(srcdir)/regress || exit $$?; \
	$(MAKE) \
		.CURDIR="$(abs_top_srcdir)/regress" \
		.OBJDIR="$(BUILDDIR)/regress" \
		OBJ="$(BUILDDIR)/regress" \
		$@ && echo $@ tests passed

interop-tests t-exec file-tests: regress-prep regress-binaries $(TARGETS)
	cd $(srcdir)/regress || exit $$?; \
	EGREP='@EGREP@' \
	OPENSSL_BIN='@OPENSSL_BIN@' \
	$(MAKE) \
		.CURDIR="$(abs_top_srcdir)/regress" \
		.OBJDIR="$(BUILDDIR)/regress" \
		BUILDDIR="$(BUILDDIR)" \
		OBJ="$(BUILDDIR)/regress" \
		PATH="$(BUILDDIR):$${PATH}" \
		TEST_ENV=MALLOC_OPTIONS="@TEST_MALLOC_OPTIONS@" \
		TEST_MALLOC_OPTIONS="@TEST_MALLOC_OPTIONS@" \
		TEST_SSH_SCP="$(BUILDDIR)/scp" \
		TEST_SSH_SSH="$(BUILDDIR)/ssh" \
		TEST_SSH_SSHD="$(BUILDDIR)/sshd" \
		TEST_SSH_SSHAGENT="$(BUILDDIR)/ssh-agent" \
		TEST_SSH_SSHADD="$(BUILDDIR)/ssh-add" \
		TEST_SSH_SSHKEYGEN="$(BUILDDIR)/ssh-keygen" \
		TEST_SSH_SSHPKCS11HELPER="$(BUILDDIR)/ssh-pkcs11-helper" \
		TEST_SSH_SSHKEYSCAN="$(BUILDDIR)/ssh-keyscan" \
		TEST_SSH_SFTP="$(BUILDDIR)/sftp" \
		TEST_SSH_PKCS11_HELPER="$(BUILDDIR)/ssh-pkcs11-helper" \
		TEST_SSH_SK_HELPER="$(BUILDDIR)/ssh-sk-helper" \
		TEST_SSH_SFTPSERVER="$(BUILDDIR)/sftp-server" \
		TEST_SSH_MODULI_FILE="$(abs_top_srcdir)/moduli" \
		TEST_SSH_PLINK="plink" \
		TEST_SSH_PUTTYGEN="puttygen" \
		TEST_SSH_CONCH="conch" \
		TEST_SSH_IPV6="@TEST_SSH_IPV6@" \
		TEST_SSH_UTF8="@TEST_SSH_UTF8@" \
		TEST_SHELL="$(TEST_SHELL)" \
		EXEEXT="$(EXEEXT)" \
		$@ && echo all $@ passed

compat-tests: $(LIBCOMPAT)
	(cd openbsd-compat/regress && $(MAKE))

regressclean:
	if [ -f regress/Makefile ] && [ -r regress/Makefile ]; then \
		(cd regress && $(MAKE) clean) \
	fi

survey: survey.sh ssh
	@$(SHELL) ./survey.sh > survey
	@echo 'The survey results have been placed in the file "survey" in the'
	@echo 'current directory.  Please review the file then send with'
	@echo '"make send-survey".'

send-survey:	survey
	mail portable-survey@mindrot.org <survey

package: $(CONFIGFILES) $(MANPAGES) $(TARGETS)
	if [ "@MAKE_PACKAGE_SUPPORTED@" = yes ]; then \
		sh buildpkg.sh; \
	fi

@DEPEND@<|MERGE_RESOLUTION|>--- conflicted
+++ resolved
@@ -103,15 +103,9 @@
 	ssh-ed25519-sk.o ssh-rsa.o dh.o \
 	msg.o progressmeter.o dns.o entropy.o gss-genr.o umac.o umac128.o \
 	ssh-pkcs11.o smult_curve25519_ref.o \
-<<<<<<< HEAD
 	poly1305.o chacha.o cipher-chachapoly.o cipher-chachapoly-bearssl.o \
 	ssh-ed25519.o digest-bearssl.o digest-libc.o \
-	hmac.o sc25519.o ge25519.o fe25519.o ed25519.o verify.o hash.o \
-=======
-	poly1305.o chacha.o cipher-chachapoly.o cipher-chachapoly-libcrypto.o \
-	ssh-ed25519.o digest-openssl.o digest-libc.o \
 	hmac.o ed25519.o hash.o \
->>>>>>> 6dfb65de
 	kex.o kexdh.o kexgex.o kexecdh.o kexc25519.o \
 	kexgexc.o kexgexs.o \
 	kexsntrup761x25519.o sntrup761.o kexgen.o \
@@ -682,11 +676,7 @@
 SK_DUMMY_OBJS=\
 	regress/misc/sk-dummy/sk-dummy.lo \
 	regress/misc/sk-dummy/fatal.lo \
-<<<<<<< HEAD
-	ed25519.lo hash.lo ge25519.lo fe25519.lo sc25519.lo verify.lo entropy.lo
-=======
-	ed25519.lo hash.lo
->>>>>>> 6dfb65de
+	ed25519.lo hash.lo entropy.lo
 
 SK_DUMMY_LIBRARY=@SK_DUMMY_LIBRARY@
 
