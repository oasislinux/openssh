/* $OpenBSD: ssh-ecdsa.c,v 1.25 2022/10/28 00:44:44 djm Exp $ */
/*
 * Copyright (c) 2000 Markus Friedl.  All rights reserved.
 * Copyright (c) 2010 Damien Miller.  All rights reserved.
 *
 * Redistribution and use in source and binary forms, with or without
 * modification, are permitted provided that the following conditions
 * are met:
 * 1. Redistributions of source code must retain the above copyright
 *    notice, this list of conditions and the following disclaimer.
 * 2. Redistributions in binary form must reproduce the above copyright
 *    notice, this list of conditions and the following disclaimer in the
 *    documentation and/or other materials provided with the distribution.
 *
 * THIS SOFTWARE IS PROVIDED BY THE AUTHOR ``AS IS'' AND ANY EXPRESS OR
 * IMPLIED WARRANTIES, INCLUDING, BUT NOT LIMITED TO, THE IMPLIED WARRANTIES
 * OF MERCHANTABILITY AND FITNESS FOR A PARTICULAR PURPOSE ARE DISCLAIMED.
 * IN NO EVENT SHALL THE AUTHOR BE LIABLE FOR ANY DIRECT, INDIRECT,
 * INCIDENTAL, SPECIAL, EXEMPLARY, OR CONSEQUENTIAL DAMAGES (INCLUDING, BUT
 * NOT LIMITED TO, PROCUREMENT OF SUBSTITUTE GOODS OR SERVICES; LOSS OF USE,
 * DATA, OR PROFITS; OR BUSINESS INTERRUPTION) HOWEVER CAUSED AND ON ANY
 * THEORY OF LIABILITY, WHETHER IN CONTRACT, STRICT LIABILITY, OR TORT
 * (INCLUDING NEGLIGENCE OR OTHERWISE) ARISING IN ANY WAY OUT OF THE USE OF
 * THIS SOFTWARE, EVEN IF ADVISED OF THE POSSIBILITY OF SUCH DAMAGE.
 */

#include "includes.h"

#ifdef WITH_BEARSSL

#include <sys/types.h>

#include <bearssl.h>

#include <stdlib.h>
#include <string.h>

#include "sshbuf.h"
#include "ssherr.h"
#include "digest.h"
#define SSHKEY_INTERNAL
#include "sshkey.h"
#include "misc.h"

static u_int
ssh_ecdsa_size(const struct sshkey *key)
{
	switch (key->ecdsa_nid) {
	case NID_X9_62_prime256v1:
		return 256;
	case NID_secp384r1:
		return 384;
#ifdef OPENSSL_HAS_NISTP521
	case NID_secp521r1:
		return 521;
#endif
	default:
		return 0;
	}
}

static void
ssh_ecdsa_cleanup(struct sshkey *k)
{
	EC_KEY_free(k->ecdsa);
	k->ecdsa = NULL;
}

static int
ssh_ecdsa_equal(const struct sshkey *a, const struct sshkey *b)
{
	const EC_GROUP *grp_a, *grp_b;
	const EC_POINT *pub_a, *pub_b;

	if (a->ecdsa == NULL || b->ecdsa == NULL)
		return 0;
	if ((grp_a = EC_KEY_get0_group(a->ecdsa)) == NULL ||
	    (grp_b = EC_KEY_get0_group(b->ecdsa)) == NULL)
		return 0;
	if ((pub_a = EC_KEY_get0_public_key(a->ecdsa)) == NULL ||
	    (pub_b = EC_KEY_get0_public_key(b->ecdsa)) == NULL)
		return 0;
	if (EC_GROUP_cmp(grp_a, grp_b, NULL) != 0)
		return 0;
	if (EC_POINT_cmp(grp_a, pub_a, pub_b, NULL) != 0)
		return 0;

	return 1;
}

static int
ssh_ecdsa_serialize_public(const struct sshkey *key, struct sshbuf *b,
    enum sshkey_serialize_rep opts)
{
	int r;

	if (key->ecdsa == NULL)
		return SSH_ERR_INVALID_ARGUMENT;
	if ((r = sshbuf_put_cstring(b,
	    sshkey_curve_nid_to_name(key->ecdsa_nid))) != 0 ||
	    (r = sshbuf_put_eckey(b, key->ecdsa)) != 0)
		return r;

	return 0;
}

static int
ssh_ecdsa_serialize_private(const struct sshkey *key, struct sshbuf *b,
    enum sshkey_serialize_rep opts)
{
	int r;

	if (!sshkey_is_cert(key)) {
		if ((r = ssh_ecdsa_serialize_public(key, b, opts)) != 0)
			return r;
	}
	if ((r = sshbuf_put_bignum2(b,
	    EC_KEY_get0_private_key(key->ecdsa))) != 0)
		return r;
	return 0;
}

static int
ssh_ecdsa_generate(struct sshkey *k, int bits)
{
	EC_KEY *private;

	if ((k->ecdsa_nid = sshkey_ecdsa_bits_to_nid(bits)) == -1)
		return SSH_ERR_KEY_LENGTH;
	if ((private = EC_KEY_new_by_curve_name(k->ecdsa_nid)) == NULL)
		return SSH_ERR_ALLOC_FAIL;
	if (EC_KEY_generate_key(private) != 1) {
		EC_KEY_free(private);
		return SSH_ERR_LIBCRYPTO_ERROR;
	}
	EC_KEY_set_asn1_flag(private, OPENSSL_EC_NAMED_CURVE);
	k->ecdsa = private;
	return 0;
}

static int
ssh_ecdsa_copy_public(const struct sshkey *from, struct sshkey *to)
{
	to->ecdsa_nid = from->ecdsa_nid;
	if ((to->ecdsa = EC_KEY_new_by_curve_name(from->ecdsa_nid)) == NULL)
		return SSH_ERR_ALLOC_FAIL;
	if (EC_KEY_set_public_key(to->ecdsa,
	    EC_KEY_get0_public_key(from->ecdsa)) != 1)
		return SSH_ERR_LIBCRYPTO_ERROR; /* caller will free k->ecdsa */
	return 0;
}

static int
ssh_ecdsa_deserialize_public(const char *ktype, struct sshbuf *b,
    struct sshkey *key)
{
	int r;
	char *curve = NULL;

	if ((key->ecdsa_nid = sshkey_ecdsa_nid_from_name(ktype)) == -1)
		return SSH_ERR_INVALID_ARGUMENT;
	if ((r = sshbuf_get_cstring(b, &curve, NULL)) != 0)
		goto out;
	if (key->ecdsa_nid != sshkey_curve_name_to_nid(curve)) {
		r = SSH_ERR_EC_CURVE_MISMATCH;
		goto out;
	}
	EC_KEY_free(key->ecdsa);
	key->ecdsa = NULL;
	if ((key->ecdsa = EC_KEY_new_by_curve_name(key->ecdsa_nid)) == NULL) {
		r = SSH_ERR_LIBCRYPTO_ERROR;
		goto out;
	}
	if ((r = sshbuf_get_eckey(b, key->ecdsa)) != 0)
		goto out;
	if (sshkey_ec_validate_public(EC_KEY_get0_group(key->ecdsa),
	    EC_KEY_get0_public_key(key->ecdsa)) != 0) {
		r = SSH_ERR_KEY_INVALID_EC_VALUE;
		goto out;
	}
	/* success */
	r = 0;
#ifdef DEBUG_PK
	sshkey_dump_ec_point(EC_KEY_get0_group(key->ecdsa),
	    EC_KEY_get0_public_key(key->ecdsa));
#endif
 out:
	free(curve);
	if (r != 0) {
		EC_KEY_free(key->ecdsa);
		key->ecdsa = NULL;
	}
	return r;
}

static int
ssh_ecdsa_deserialize_private(const char *ktype, struct sshbuf *b,
    struct sshkey *key)
{
	int r;
	BIGNUM *exponent = NULL;

	if (!sshkey_is_cert(key)) {
		if ((r = ssh_ecdsa_deserialize_public(ktype, b, key)) != 0)
			return r;
	}
	if ((r = sshbuf_get_bignum2(b, &exponent)) != 0)
		goto out;
	if (EC_KEY_set_private_key(key->ecdsa, exponent) != 1) {
		r = SSH_ERR_LIBCRYPTO_ERROR;
		goto out;
	}
	if ((r = sshkey_ec_validate_private(key->ecdsa)) != 0)
		goto out;
	/* success */
	r = 0;
 out:
	BN_clear_free(exponent);
	return r;
}

/* ARGSUSED */
static int
ssh_ecdsa_sign(struct sshkey *key,
    u_char **sigp, size_t *lenp,
    const u_char *data, size_t dlen,
    const char *alg, const char *sk_provider, const char *sk_pin, u_int compat)
{
<<<<<<< HEAD
=======
	ECDSA_SIG *esig = NULL;
	const BIGNUM *sig_r, *sig_s;
>>>>>>> 6dfb65de
	int hash_alg;
	const br_hash_class *hash_class = NULL;
	u_char digest[SSH_DIGEST_MAX_LENGTH];
<<<<<<< HEAD
	u_char sig[132];	/* maximum ECDSA signature length */
	size_t len, slen;
=======
	size_t len, hlen;
>>>>>>> 6dfb65de
	struct sshbuf *b = NULL, *bb = NULL;
	int ret = SSH_ERR_INTERNAL_ERROR;

	if (lenp != NULL)
		*lenp = 0;
	if (sigp != NULL)
		*sigp = NULL;

	if (key == NULL || key->ecdsa_sk == NULL ||
	    sshkey_type_plain(key->type) != KEY_ECDSA)
		return SSH_ERR_INVALID_ARGUMENT;

<<<<<<< HEAD
	if ((hash_alg = sshkey_ec_nid_to_hash_alg(key->ecdsa_nid)) == -1)
=======
	if ((hash_alg = sshkey_ec_nid_to_hash_alg(key->ecdsa_nid)) == -1 ||
	    (hlen = ssh_digest_bytes(hash_alg)) == 0)
>>>>>>> 6dfb65de
		return SSH_ERR_INTERNAL_ERROR;
	if ((ret = ssh_digest_memory(hash_alg, data, dlen,
	    digest, sizeof(digest))) != 0)
		goto out;

<<<<<<< HEAD
	switch (hash_alg) {
	case SSH_DIGEST_SHA256:
		hash_class = &br_sha256_vtable;
		break;
	case SSH_DIGEST_SHA384:
		hash_class = &br_sha384_vtable;
		break;
	case SSH_DIGEST_SHA512:
		hash_class = &br_sha512_vtable;
		break;
	default:
		return SSH_ERR_INTERNAL_ERROR;
	}

	if ((slen = br_ecdsa_sign_raw_get_default()(br_ec_get_default(),
	    hash_class, digest, &key->ecdsa_sk->key, sig)) == 0 ||
	    slen % 2 != 0) {
=======
	if ((esig = ECDSA_do_sign(digest, hlen, key->ecdsa)) == NULL) {
>>>>>>> 6dfb65de
		ret = SSH_ERR_LIBCRYPTO_ERROR;
		goto out;
	}

	if ((bb = sshbuf_new()) == NULL || (b = sshbuf_new()) == NULL) {
		ret = SSH_ERR_ALLOC_FAIL;
		goto out;
	}
<<<<<<< HEAD
	if ((ret = sshbuf_put_bignum2_bytes(bb, sig, slen / 2)) != 0 ||
	    (ret = sshbuf_put_bignum2_bytes(bb, sig + slen / 2, slen / 2)) != 0)
=======
	ECDSA_SIG_get0(esig, &sig_r, &sig_s);
	if ((ret = sshbuf_put_bignum2(bb, sig_r)) != 0 ||
	    (ret = sshbuf_put_bignum2(bb, sig_s)) != 0)
>>>>>>> 6dfb65de
		goto out;
	if ((ret = sshbuf_put_cstring(b, sshkey_ssh_name_plain(key))) != 0 ||
	    (ret = sshbuf_put_stringb(b, bb)) != 0)
		goto out;
	len = sshbuf_len(b);
	if (sigp != NULL) {
		if ((*sigp = malloc(len)) == NULL) {
			ret = SSH_ERR_ALLOC_FAIL;
			goto out;
		}
		memcpy(*sigp, sshbuf_ptr(b), len);
	}
	if (lenp != NULL)
		*lenp = len;
	ret = 0;
 out:
	explicit_bzero(digest, sizeof(digest));
	sshbuf_free(b);
	sshbuf_free(bb);
<<<<<<< HEAD
=======
	ECDSA_SIG_free(esig);
>>>>>>> 6dfb65de
	return ret;
}

/* ARGSUSED */
static int
ssh_ecdsa_verify(const struct sshkey *key,
    const u_char *sig, size_t siglen,
    const u_char *data, size_t dlen, const char *alg, u_int compat,
    struct sshkey_sig_details **detailsp)
{
<<<<<<< HEAD
	u_char sig[132];	/* maximum ECDSA signature length */
	size_t slen;
	const u_char *sig_r = NULL, *sig_s = NULL;
	size_t sig_rlen, sig_slen;
=======
	ECDSA_SIG *esig = NULL;
	BIGNUM *sig_r = NULL, *sig_s = NULL;
>>>>>>> 6dfb65de
	int hash_alg;
	u_char digest[SSH_DIGEST_MAX_LENGTH];
	size_t hlen;
	int ret = SSH_ERR_INTERNAL_ERROR;
	struct sshbuf *b = NULL, *sigbuf = NULL;
	char *ktype = NULL;

	if (key == NULL || key->ecdsa_pk == NULL ||
	    sshkey_type_plain(key->type) != KEY_ECDSA ||
	    sig == NULL || siglen == 0)
		return SSH_ERR_INVALID_ARGUMENT;

	if ((hash_alg = sshkey_ec_nid_to_hash_alg(key->ecdsa_nid)) == -1 ||
	    (hlen = ssh_digest_bytes(hash_alg)) == 0)
		return SSH_ERR_INTERNAL_ERROR;

	/* fetch signature */
	if ((b = sshbuf_from(sig, siglen)) == NULL)
		return SSH_ERR_ALLOC_FAIL;
	if (sshbuf_get_cstring(b, &ktype, NULL) != 0 ||
	    sshbuf_froms(b, &sigbuf) != 0) {
		ret = SSH_ERR_INVALID_FORMAT;
		goto out;
	}
	if (strcmp(sshkey_ssh_name_plain(key), ktype) != 0) {
		ret = SSH_ERR_KEY_TYPE_MISMATCH;
		goto out;
	}
	if (sshbuf_len(b) != 0) {
		ret = SSH_ERR_UNEXPECTED_TRAILING_DATA;
		goto out;
	}

	/* parse signature */
	if (sshbuf_get_bignum2_bytes_direct(sigbuf, &sig_r, &sig_rlen) != 0 ||
	    sshbuf_get_bignum2_bytes_direct(sigbuf, &sig_s, &sig_slen) != 0 ||
	    sig_rlen > sizeof(sig) / 2 || sig_slen > sizeof(sig) / 2) {
		ret = SSH_ERR_INVALID_FORMAT;
		goto out;
	}
<<<<<<< HEAD
	slen = MAXIMUM(sig_rlen, sig_slen) * 2;
	memset(sig, 0, slen / 2 - sig_rlen);
	memcpy(sig + (slen / 2 - sig_rlen), sig_r, sig_rlen);
	memset(sig + slen / 2, 0, slen / 2 - sig_slen);
	memcpy(sig + (slen - sig_slen), sig_s, sig_slen);
=======
	if ((esig = ECDSA_SIG_new()) == NULL) {
		ret = SSH_ERR_ALLOC_FAIL;
		goto out;
	}
	if (!ECDSA_SIG_set0(esig, sig_r, sig_s)) {
		ret = SSH_ERR_LIBCRYPTO_ERROR;
		goto out;
	}
	sig_r = sig_s = NULL; /* transferred */
>>>>>>> 6dfb65de

	if (sshbuf_len(sigbuf) != 0) {
		ret = SSH_ERR_UNEXPECTED_TRAILING_DATA;
		goto out;
	}
	if ((ret = ssh_digest_memory(hash_alg, data, dlen,
	    digest, sizeof(digest))) != 0)
		goto out;

<<<<<<< HEAD
	if (br_ecdsa_vrfy_raw_get_default()(br_ec_get_default(), digest, dlen,
	    &key->ecdsa_pk->key, sig, slen) != 1) {
=======
	switch (ECDSA_do_verify(digest, hlen, esig, key->ecdsa)) {
	case 1:
		ret = 0;
		break;
	case 0:
>>>>>>> 6dfb65de
		ret = SSH_ERR_SIGNATURE_INVALID;
		goto out;
	}

 out:
	explicit_bzero(sig, sizeof(sig));
	explicit_bzero(digest, sizeof(digest));
	sshbuf_free(sigbuf);
	sshbuf_free(b);
<<<<<<< HEAD
=======
	ECDSA_SIG_free(esig);
	BN_clear_free(sig_r);
	BN_clear_free(sig_s);
>>>>>>> 6dfb65de
	free(ktype);
	return ret;
}

<<<<<<< HEAD
#endif /* WITH_BEARSSL */
=======
/* NB. not static; used by ECDSA-SK */
const struct sshkey_impl_funcs sshkey_ecdsa_funcs = {
	/* .size = */		ssh_ecdsa_size,
	/* .alloc = */		NULL,
	/* .cleanup = */	ssh_ecdsa_cleanup,
	/* .equal = */		ssh_ecdsa_equal,
	/* .ssh_serialize_public = */ ssh_ecdsa_serialize_public,
	/* .ssh_deserialize_public = */ ssh_ecdsa_deserialize_public,
	/* .ssh_serialize_private = */ ssh_ecdsa_serialize_private,
	/* .ssh_deserialize_private = */ ssh_ecdsa_deserialize_private,
	/* .generate = */	ssh_ecdsa_generate,
	/* .copy_public = */	ssh_ecdsa_copy_public,
	/* .sign = */		ssh_ecdsa_sign,
	/* .verify = */		ssh_ecdsa_verify,
};

const struct sshkey_impl sshkey_ecdsa_nistp256_impl = {
	/* .name = */		"ecdsa-sha2-nistp256",
	/* .shortname = */	"ECDSA",
	/* .sigalg = */		NULL,
	/* .type = */		KEY_ECDSA,
	/* .nid = */		NID_X9_62_prime256v1,
	/* .cert = */		0,
	/* .sigonly = */	0,
	/* .keybits = */	0,
	/* .funcs = */		&sshkey_ecdsa_funcs,
};

const struct sshkey_impl sshkey_ecdsa_nistp256_cert_impl = {
	/* .name = */		"ecdsa-sha2-nistp256-cert-v01@openssh.com",
	/* .shortname = */	"ECDSA-CERT",
	/* .sigalg = */		NULL,
	/* .type = */		KEY_ECDSA_CERT,
	/* .nid = */		NID_X9_62_prime256v1,
	/* .cert = */		1,
	/* .sigonly = */	0,
	/* .keybits = */	0,
	/* .funcs = */		&sshkey_ecdsa_funcs,
};

const struct sshkey_impl sshkey_ecdsa_nistp384_impl = {
	/* .name = */		"ecdsa-sha2-nistp384",
	/* .shortname = */	"ECDSA",
	/* .sigalg = */		NULL,
	/* .type = */		KEY_ECDSA,
	/* .nid = */		NID_secp384r1,
	/* .cert = */		0,
	/* .sigonly = */	0,
	/* .keybits = */	0,
	/* .funcs = */		&sshkey_ecdsa_funcs,
};

const struct sshkey_impl sshkey_ecdsa_nistp384_cert_impl = {
	/* .name = */		"ecdsa-sha2-nistp384-cert-v01@openssh.com",
	/* .shortname = */	"ECDSA-CERT",
	/* .sigalg = */		NULL,
	/* .type = */		KEY_ECDSA_CERT,
	/* .nid = */		NID_secp384r1,
	/* .cert = */		1,
	/* .sigonly = */	0,
	/* .keybits = */	0,
	/* .funcs = */		&sshkey_ecdsa_funcs,
};

#ifdef OPENSSL_HAS_NISTP521
const struct sshkey_impl sshkey_ecdsa_nistp521_impl = {
	/* .name = */		"ecdsa-sha2-nistp521",
	/* .shortname = */	"ECDSA",
	/* .sigalg = */		NULL,
	/* .type = */		KEY_ECDSA,
	/* .nid = */		NID_secp521r1,
	/* .cert = */		0,
	/* .sigonly = */	0,
	/* .keybits = */	0,
	/* .funcs = */		&sshkey_ecdsa_funcs,
};

const struct sshkey_impl sshkey_ecdsa_nistp521_cert_impl = {
	/* .name = */		"ecdsa-sha2-nistp521-cert-v01@openssh.com",
	/* .shortname = */	"ECDSA-CERT",
	/* .sigalg = */		NULL,
	/* .type = */		KEY_ECDSA_CERT,
	/* .nid = */		NID_secp521r1,
	/* .cert = */		1,
	/* .sigonly = */	0,
	/* .keybits = */	0,
	/* .funcs = */		&sshkey_ecdsa_funcs,
};
#endif

#endif /* WITH_OPENSSL && OPENSSL_HAS_ECC */
>>>>>>> 6dfb65de
<|MERGE_RESOLUTION|>--- conflicted
+++ resolved
@@ -46,14 +46,12 @@
 ssh_ecdsa_size(const struct sshkey *key)
 {
 	switch (key->ecdsa_nid) {
-	case NID_X9_62_prime256v1:
+	case BR_EC_secp256r1:
 		return 256;
-	case NID_secp384r1:
+	case BR_EC_secp384r1:
 		return 384;
-#ifdef OPENSSL_HAS_NISTP521
-	case NID_secp521r1:
+	case BR_EC_secp521r1:
 		return 521;
-#endif
 	default:
 		return 0;
 	}
@@ -62,27 +60,23 @@
 static void
 ssh_ecdsa_cleanup(struct sshkey *k)
 {
-	EC_KEY_free(k->ecdsa);
-	k->ecdsa = NULL;
+	freezero(k->ecdsa_pk, sizeof(*k->ecdsa_pk));
+	k->ecdsa_pk = NULL;
+	freezero(k->ecdsa_sk, sizeof(*k->ecdsa_sk));
+	k->ecdsa_sk = NULL;
 }
 
 static int
 ssh_ecdsa_equal(const struct sshkey *a, const struct sshkey *b)
 {
-	const EC_GROUP *grp_a, *grp_b;
-	const EC_POINT *pub_a, *pub_b;
-
-	if (a->ecdsa == NULL || b->ecdsa == NULL)
+	if (a->ecdsa_pk == NULL || b->ecdsa_pk == NULL)
 		return 0;
-	if ((grp_a = EC_KEY_get0_group(a->ecdsa)) == NULL ||
-	    (grp_b = EC_KEY_get0_group(b->ecdsa)) == NULL)
+	if (a->ecdsa_pk->key.curve != b->ecdsa_pk->key.curve)
 		return 0;
-	if ((pub_a = EC_KEY_get0_public_key(a->ecdsa)) == NULL ||
-	    (pub_b = EC_KEY_get0_public_key(b->ecdsa)) == NULL)
+	if (a->ecdsa_pk->key.qlen != b->ecdsa_pk->key.qlen)
 		return 0;
-	if (EC_GROUP_cmp(grp_a, grp_b, NULL) != 0)
-		return 0;
-	if (EC_POINT_cmp(grp_a, pub_a, pub_b, NULL) != 0)
+	if (memcmp(a->ecdsa_pk->key.q, b->ecdsa_pk->key.q,
+	    a->ecdsa_pk->key.qlen) != 0)
 		return 0;
 
 	return 1;
@@ -94,11 +88,12 @@
 {
 	int r;
 
-	if (key->ecdsa == NULL)
+	if (key->ecdsa_pk == NULL)
 		return SSH_ERR_INVALID_ARGUMENT;
 	if ((r = sshbuf_put_cstring(b,
 	    sshkey_curve_nid_to_name(key->ecdsa_nid))) != 0 ||
-	    (r = sshbuf_put_eckey(b, key->ecdsa)) != 0)
+	    (r = sshbuf_put_ec_bytes(b, key->ecdsa_pk->key.q,
+	    key->ecdsa_pk->key.qlen)) != 0)
 		return r;
 
 	return 0;
@@ -114,8 +109,8 @@
 		if ((r = ssh_ecdsa_serialize_public(key, b, opts)) != 0)
 			return r;
 	}
-	if ((r = sshbuf_put_bignum2(b,
-	    EC_KEY_get0_private_key(key->ecdsa))) != 0)
+	if ((r = sshbuf_put_bignum2_bytes(b, key->ecdsa_sk->key.x,
+	    key->ecdsa_sk->key.xlen)) != 0)
 		return r;
 	return 0;
 }
@@ -123,30 +118,46 @@
 static int
 ssh_ecdsa_generate(struct sshkey *k, int bits)
 {
-	EC_KEY *private;
+	struct sshkey_ecdsa_pk *ecdsa_pk;
+	struct sshkey_ecdsa_sk *ecdsa_sk;
+	const br_prng_class *rng = &arc4random_prng;
+	int ret = SSH_ERR_INTERNAL_ERROR;
 
 	if ((k->ecdsa_nid = sshkey_ecdsa_bits_to_nid(bits)) == -1)
 		return SSH_ERR_KEY_LENGTH;
-	if ((private = EC_KEY_new_by_curve_name(k->ecdsa_nid)) == NULL)
+	if ((ecdsa_pk = calloc(1, sizeof(*ecdsa_pk))) == NULL ||
+	    (ecdsa_sk = calloc(1, sizeof(*ecdsa_sk))) == NULL) {
+		ret = SSH_ERR_ALLOC_FAIL;
+		goto out;
+	}
+	if (br_ec_keygen(&rng, br_ec_get_default(), &ecdsa_sk->key,
+	    ecdsa_sk->data, k->ecdsa_nid) == 0 ||
+	    br_ec_compute_pub(br_ec_get_default(), &ecdsa_pk->key,
+	    ecdsa_pk->data, &ecdsa_sk->key) == 0) {
+		ret = SSH_ERR_LIBCRYPTO_ERROR;
+		goto out;
+	}
+	k->ecdsa_pk = ecdsa_pk;
+	ecdsa_pk = NULL;
+	k->ecdsa_sk = ecdsa_sk;
+	ecdsa_sk = NULL;
+	ret = 0;
+out:
+	freezero(ecdsa_pk, sizeof(*ecdsa_pk));
+	freezero(ecdsa_sk, sizeof(*ecdsa_sk));
+	return ret;
+}
+
+static int
+ssh_ecdsa_copy_public(const struct sshkey *from, struct sshkey *to)
+{
+	to->ecdsa_nid = from->ecdsa_nid;
+	if ((to->ecdsa_pk = calloc(1, sizeof(*to->ecdsa_pk))) == NULL)
 		return SSH_ERR_ALLOC_FAIL;
-	if (EC_KEY_generate_key(private) != 1) {
-		EC_KEY_free(private);
-		return SSH_ERR_LIBCRYPTO_ERROR;
-	}
-	EC_KEY_set_asn1_flag(private, OPENSSL_EC_NAMED_CURVE);
-	k->ecdsa = private;
-	return 0;
-}
-
-static int
-ssh_ecdsa_copy_public(const struct sshkey *from, struct sshkey *to)
-{
-	to->ecdsa_nid = from->ecdsa_nid;
-	if ((to->ecdsa = EC_KEY_new_by_curve_name(from->ecdsa_nid)) == NULL)
-		return SSH_ERR_ALLOC_FAIL;
-	if (EC_KEY_set_public_key(to->ecdsa,
-	    EC_KEY_get0_public_key(from->ecdsa)) != 1)
-		return SSH_ERR_LIBCRYPTO_ERROR; /* caller will free k->ecdsa */
+	to->ecdsa_pk->key.curve = from->ecdsa_pk->key.curve;
+	to->ecdsa_pk->key.q = to->ecdsa_pk->data;
+	to->ecdsa_pk->key.qlen = from->ecdsa_pk->key.qlen;
+	memcpy(to->ecdsa_pk->key.q, from->ecdsa_pk->key.q, from->ecdsa_pk->key.qlen);
 	return 0;
 }
 
@@ -156,6 +167,8 @@
 {
 	int r;
 	char *curve = NULL;
+	const u_char *ecdsa_q;
+	size_t ecdsa_qlen;
 
 	if ((key->ecdsa_nid = sshkey_ecdsa_nid_from_name(ktype)) == -1)
 		return SSH_ERR_INVALID_ARGUMENT;
@@ -165,30 +178,37 @@
 		r = SSH_ERR_EC_CURVE_MISMATCH;
 		goto out;
 	}
-	EC_KEY_free(key->ecdsa);
-	key->ecdsa = NULL;
-	if ((key->ecdsa = EC_KEY_new_by_curve_name(key->ecdsa_nid)) == NULL) {
+	freezero(key->ecdsa_pk, sizeof(*key->ecdsa_pk));
+	key->ecdsa_pk = NULL;
+	if ((key->ecdsa_pk = calloc(1, sizeof(*key->ecdsa_pk))) == NULL) {
+		r = SSH_ERR_ALLOC_FAIL;
+		goto out;
+	}
+	if ((r = sshbuf_get_ec_bytes_direct(b, &ecdsa_q, &ecdsa_qlen)) != 0)
+		goto out;
+	if (ecdsa_qlen > sizeof(key->ecdsa_pk->data)) {
 		r = SSH_ERR_LIBCRYPTO_ERROR;
 		goto out;
 	}
-	if ((r = sshbuf_get_eckey(b, key->ecdsa)) != 0)
-		goto out;
-	if (sshkey_ec_validate_public(EC_KEY_get0_group(key->ecdsa),
-	    EC_KEY_get0_public_key(key->ecdsa)) != 0) {
+	key->ecdsa_pk->key.curve = key->ecdsa_nid;
+	key->ecdsa_pk->key.q = key->ecdsa_pk->data;
+	key->ecdsa_pk->key.qlen = ecdsa_qlen;
+	memcpy(key->ecdsa_pk->key.q, ecdsa_q, ecdsa_qlen);
+	if (sshkey_ec_validate_public(key->ecdsa_nid, ecdsa_q,
+	    ecdsa_qlen) != 0) {
 		r = SSH_ERR_KEY_INVALID_EC_VALUE;
 		goto out;
 	}
 	/* success */
 	r = 0;
 #ifdef DEBUG_PK
-	sshkey_dump_ec_point(EC_KEY_get0_group(key->ecdsa),
-	    EC_KEY_get0_public_key(key->ecdsa));
+		/* XXX */
 #endif
  out:
 	free(curve);
 	if (r != 0) {
-		EC_KEY_free(key->ecdsa);
-		key->ecdsa = NULL;
+		freezero(key->ecdsa_pk, sizeof(*key->ecdsa_pk));
+		key->ecdsa_pk = NULL;
 	}
 	return r;
 }
@@ -198,24 +218,37 @@
     struct sshkey *key)
 {
 	int r;
-	BIGNUM *exponent = NULL;
+	const u_char *ecdsa_x;
+	size_t ecdsa_xlen;
 
 	if (!sshkey_is_cert(key)) {
 		if ((r = ssh_ecdsa_deserialize_public(ktype, b, key)) != 0)
 			return r;
 	}
-	if ((r = sshbuf_get_bignum2(b, &exponent)) != 0)
-		goto out;
-	if (EC_KEY_set_private_key(key->ecdsa, exponent) != 1) {
+	if ((key->ecdsa_sk = calloc(1, sizeof(*key->ecdsa_sk))) == NULL) {
+		r = SSH_ERR_ALLOC_FAIL;
+		goto out;
+	}
+	if ((r = sshbuf_get_bignum2_bytes_direct(b, &ecdsa_x, &ecdsa_xlen)) != 0)
+		goto out;
+	if (ecdsa_xlen > sizeof(key->ecdsa_sk->data)) {
 		r = SSH_ERR_LIBCRYPTO_ERROR;
 		goto out;
 	}
-	if ((r = sshkey_ec_validate_private(key->ecdsa)) != 0)
+	key->ecdsa_sk->key.curve = key->ecdsa_nid;
+	key->ecdsa_sk->key.x = key->ecdsa_sk->data;
+	key->ecdsa_sk->key.xlen = ecdsa_xlen;
+	memcpy(key->ecdsa_sk->key.x, ecdsa_x, ecdsa_xlen);
+	if ((r = sshkey_ec_validate_private(key->ecdsa_nid,
+	    key->ecdsa_sk->key.x, key->ecdsa_sk->key.xlen)) != 0)
 		goto out;
 	/* success */
 	r = 0;
  out:
-	BN_clear_free(exponent);
+	if (r != 0) {
+		freezero(key->ecdsa_sk, sizeof(*key->ecdsa_sk));
+		key->ecdsa_sk = NULL;
+	}
 	return r;
 }
 
@@ -226,20 +259,11 @@
     const u_char *data, size_t dlen,
     const char *alg, const char *sk_provider, const char *sk_pin, u_int compat)
 {
-<<<<<<< HEAD
-=======
-	ECDSA_SIG *esig = NULL;
-	const BIGNUM *sig_r, *sig_s;
->>>>>>> 6dfb65de
 	int hash_alg;
 	const br_hash_class *hash_class = NULL;
 	u_char digest[SSH_DIGEST_MAX_LENGTH];
-<<<<<<< HEAD
-	u_char sig[132];	/* maximum ECDSA signature length */
-	size_t len, slen;
-=======
-	size_t len, hlen;
->>>>>>> 6dfb65de
+	u_char rawsig[132];	/* maximum ECDSA signature length */
+	size_t len, rslen;
 	struct sshbuf *b = NULL, *bb = NULL;
 	int ret = SSH_ERR_INTERNAL_ERROR;
 
@@ -252,18 +276,12 @@
 	    sshkey_type_plain(key->type) != KEY_ECDSA)
 		return SSH_ERR_INVALID_ARGUMENT;
 
-<<<<<<< HEAD
 	if ((hash_alg = sshkey_ec_nid_to_hash_alg(key->ecdsa_nid)) == -1)
-=======
-	if ((hash_alg = sshkey_ec_nid_to_hash_alg(key->ecdsa_nid)) == -1 ||
-	    (hlen = ssh_digest_bytes(hash_alg)) == 0)
->>>>>>> 6dfb65de
 		return SSH_ERR_INTERNAL_ERROR;
 	if ((ret = ssh_digest_memory(hash_alg, data, dlen,
 	    digest, sizeof(digest))) != 0)
 		goto out;
 
-<<<<<<< HEAD
 	switch (hash_alg) {
 	case SSH_DIGEST_SHA256:
 		hash_class = &br_sha256_vtable;
@@ -278,12 +296,9 @@
 		return SSH_ERR_INTERNAL_ERROR;
 	}
 
-	if ((slen = br_ecdsa_sign_raw_get_default()(br_ec_get_default(),
-	    hash_class, digest, &key->ecdsa_sk->key, sig)) == 0 ||
-	    slen % 2 != 0) {
-=======
-	if ((esig = ECDSA_do_sign(digest, hlen, key->ecdsa)) == NULL) {
->>>>>>> 6dfb65de
+	if ((rslen = br_ecdsa_sign_raw_get_default()(br_ec_get_default(),
+	    hash_class, digest, &key->ecdsa_sk->key, rawsig)) == 0 ||
+	    rslen % 2 != 0) {
 		ret = SSH_ERR_LIBCRYPTO_ERROR;
 		goto out;
 	}
@@ -292,14 +307,8 @@
 		ret = SSH_ERR_ALLOC_FAIL;
 		goto out;
 	}
-<<<<<<< HEAD
-	if ((ret = sshbuf_put_bignum2_bytes(bb, sig, slen / 2)) != 0 ||
-	    (ret = sshbuf_put_bignum2_bytes(bb, sig + slen / 2, slen / 2)) != 0)
-=======
-	ECDSA_SIG_get0(esig, &sig_r, &sig_s);
-	if ((ret = sshbuf_put_bignum2(bb, sig_r)) != 0 ||
-	    (ret = sshbuf_put_bignum2(bb, sig_s)) != 0)
->>>>>>> 6dfb65de
+	if ((ret = sshbuf_put_bignum2_bytes(bb, rawsig, rslen / 2)) != 0 ||
+	    (ret = sshbuf_put_bignum2_bytes(bb, rawsig + rslen / 2, rslen / 2)) != 0)
 		goto out;
 	if ((ret = sshbuf_put_cstring(b, sshkey_ssh_name_plain(key))) != 0 ||
 	    (ret = sshbuf_put_stringb(b, bb)) != 0)
@@ -319,10 +328,6 @@
 	explicit_bzero(digest, sizeof(digest));
 	sshbuf_free(b);
 	sshbuf_free(bb);
-<<<<<<< HEAD
-=======
-	ECDSA_SIG_free(esig);
->>>>>>> 6dfb65de
 	return ret;
 }
 
@@ -333,18 +338,12 @@
     const u_char *data, size_t dlen, const char *alg, u_int compat,
     struct sshkey_sig_details **detailsp)
 {
-<<<<<<< HEAD
-	u_char sig[132];	/* maximum ECDSA signature length */
-	size_t slen;
+	u_char rawsig[132];	/* maximum ECDSA signature length */
+	u_char digest[SSH_DIGEST_MAX_LENGTH];
+	size_t rslen, digestlen;
 	const u_char *sig_r = NULL, *sig_s = NULL;
 	size_t sig_rlen, sig_slen;
-=======
-	ECDSA_SIG *esig = NULL;
-	BIGNUM *sig_r = NULL, *sig_s = NULL;
->>>>>>> 6dfb65de
 	int hash_alg;
-	u_char digest[SSH_DIGEST_MAX_LENGTH];
-	size_t hlen;
 	int ret = SSH_ERR_INTERNAL_ERROR;
 	struct sshbuf *b = NULL, *sigbuf = NULL;
 	char *ktype = NULL;
@@ -355,7 +354,7 @@
 		return SSH_ERR_INVALID_ARGUMENT;
 
 	if ((hash_alg = sshkey_ec_nid_to_hash_alg(key->ecdsa_nid)) == -1 ||
-	    (hlen = ssh_digest_bytes(hash_alg)) == 0)
+	    (digestlen = ssh_digest_bytes(hash_alg)) == 0)
 		return SSH_ERR_INTERNAL_ERROR;
 
 	/* fetch signature */
@@ -378,27 +377,15 @@
 	/* parse signature */
 	if (sshbuf_get_bignum2_bytes_direct(sigbuf, &sig_r, &sig_rlen) != 0 ||
 	    sshbuf_get_bignum2_bytes_direct(sigbuf, &sig_s, &sig_slen) != 0 ||
-	    sig_rlen > sizeof(sig) / 2 || sig_slen > sizeof(sig) / 2) {
+	    sig_rlen > sizeof(rawsig) / 2 || sig_slen > sizeof(rawsig) / 2) {
 		ret = SSH_ERR_INVALID_FORMAT;
 		goto out;
 	}
-<<<<<<< HEAD
-	slen = MAXIMUM(sig_rlen, sig_slen) * 2;
-	memset(sig, 0, slen / 2 - sig_rlen);
-	memcpy(sig + (slen / 2 - sig_rlen), sig_r, sig_rlen);
-	memset(sig + slen / 2, 0, slen / 2 - sig_slen);
-	memcpy(sig + (slen - sig_slen), sig_s, sig_slen);
-=======
-	if ((esig = ECDSA_SIG_new()) == NULL) {
-		ret = SSH_ERR_ALLOC_FAIL;
-		goto out;
-	}
-	if (!ECDSA_SIG_set0(esig, sig_r, sig_s)) {
-		ret = SSH_ERR_LIBCRYPTO_ERROR;
-		goto out;
-	}
-	sig_r = sig_s = NULL; /* transferred */
->>>>>>> 6dfb65de
+	rslen = MAXIMUM(sig_rlen, sig_slen) * 2;
+	memset(rawsig, 0, rslen / 2 - sig_rlen);
+	memcpy(rawsig + (rslen / 2 - sig_rlen), sig_r, sig_rlen);
+	memset(rawsig + rslen / 2, 0, rslen / 2 - sig_slen);
+	memcpy(rawsig + (rslen - sig_slen), sig_s, sig_slen);
 
 	if (sshbuf_len(sigbuf) != 0) {
 		ret = SSH_ERR_UNEXPECTED_TRAILING_DATA;
@@ -408,38 +395,21 @@
 	    digest, sizeof(digest))) != 0)
 		goto out;
 
-<<<<<<< HEAD
-	if (br_ecdsa_vrfy_raw_get_default()(br_ec_get_default(), digest, dlen,
-	    &key->ecdsa_pk->key, sig, slen) != 1) {
-=======
-	switch (ECDSA_do_verify(digest, hlen, esig, key->ecdsa)) {
-	case 1:
-		ret = 0;
-		break;
-	case 0:
->>>>>>> 6dfb65de
+	if (br_ecdsa_vrfy_raw_get_default()(br_ec_get_default(), digest,
+	    digestlen, &key->ecdsa_pk->key, rawsig, rslen) != 1) {
 		ret = SSH_ERR_SIGNATURE_INVALID;
 		goto out;
 	}
 
  out:
-	explicit_bzero(sig, sizeof(sig));
+	explicit_bzero(rawsig, sizeof(rawsig));
 	explicit_bzero(digest, sizeof(digest));
 	sshbuf_free(sigbuf);
 	sshbuf_free(b);
-<<<<<<< HEAD
-=======
-	ECDSA_SIG_free(esig);
-	BN_clear_free(sig_r);
-	BN_clear_free(sig_s);
->>>>>>> 6dfb65de
 	free(ktype);
 	return ret;
 }
 
-<<<<<<< HEAD
-#endif /* WITH_BEARSSL */
-=======
 /* NB. not static; used by ECDSA-SK */
 const struct sshkey_impl_funcs sshkey_ecdsa_funcs = {
 	/* .size = */		ssh_ecdsa_size,
@@ -461,7 +431,7 @@
 	/* .shortname = */	"ECDSA",
 	/* .sigalg = */		NULL,
 	/* .type = */		KEY_ECDSA,
-	/* .nid = */		NID_X9_62_prime256v1,
+	/* .nid = */		BR_EC_secp256r1,
 	/* .cert = */		0,
 	/* .sigonly = */	0,
 	/* .keybits = */	0,
@@ -473,7 +443,7 @@
 	/* .shortname = */	"ECDSA-CERT",
 	/* .sigalg = */		NULL,
 	/* .type = */		KEY_ECDSA_CERT,
-	/* .nid = */		NID_X9_62_prime256v1,
+	/* .nid = */		BR_EC_secp256r1,
 	/* .cert = */		1,
 	/* .sigonly = */	0,
 	/* .keybits = */	0,
@@ -485,7 +455,7 @@
 	/* .shortname = */	"ECDSA",
 	/* .sigalg = */		NULL,
 	/* .type = */		KEY_ECDSA,
-	/* .nid = */		NID_secp384r1,
+	/* .nid = */		BR_EC_secp384r1,
 	/* .cert = */		0,
 	/* .sigonly = */	0,
 	/* .keybits = */	0,
@@ -497,20 +467,19 @@
 	/* .shortname = */	"ECDSA-CERT",
 	/* .sigalg = */		NULL,
 	/* .type = */		KEY_ECDSA_CERT,
-	/* .nid = */		NID_secp384r1,
+	/* .nid = */		BR_EC_secp384r1,
 	/* .cert = */		1,
 	/* .sigonly = */	0,
 	/* .keybits = */	0,
 	/* .funcs = */		&sshkey_ecdsa_funcs,
 };
 
-#ifdef OPENSSL_HAS_NISTP521
 const struct sshkey_impl sshkey_ecdsa_nistp521_impl = {
 	/* .name = */		"ecdsa-sha2-nistp521",
 	/* .shortname = */	"ECDSA",
 	/* .sigalg = */		NULL,
 	/* .type = */		KEY_ECDSA,
-	/* .nid = */		NID_secp521r1,
+	/* .nid = */		BR_EC_secp521r1,
 	/* .cert = */		0,
 	/* .sigonly = */	0,
 	/* .keybits = */	0,
@@ -522,13 +491,11 @@
 	/* .shortname = */	"ECDSA-CERT",
 	/* .sigalg = */		NULL,
 	/* .type = */		KEY_ECDSA_CERT,
-	/* .nid = */		NID_secp521r1,
+	/* .nid = */		BR_EC_secp521r1,
 	/* .cert = */		1,
 	/* .sigonly = */	0,
 	/* .keybits = */	0,
 	/* .funcs = */		&sshkey_ecdsa_funcs,
 };
-#endif
-
-#endif /* WITH_OPENSSL && OPENSSL_HAS_ECC */
->>>>>>> 6dfb65de
+
+#endif /* WITH_BEARSSL */