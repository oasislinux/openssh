/* $OpenBSD: ssh-add.c,v 1.172 2024/01/11 01:45:36 djm Exp $ */
/*
 * Author: Tatu Ylonen <ylo@cs.hut.fi>
 * Copyright (c) 1995 Tatu Ylonen <ylo@cs.hut.fi>, Espoo, Finland
 *                    All rights reserved
 * Adds an identity to the authentication server, or removes an identity.
 *
 * As far as I am concerned, the code I have written for this software
 * can be used freely for any purpose.  Any derived versions of this
 * software must be clearly marked as such, and if the derived work is
 * incompatible with the protocol description in the RFC file, it must be
 * called by a name other than "ssh" or "Secure Shell".
 *
 * SSH2 implementation,
 * Copyright (c) 2000, 2001 Markus Friedl.  All rights reserved.
 *
 * Redistribution and use in source and binary forms, with or without
 * modification, are permitted provided that the following conditions
 * are met:
 * 1. Redistributions of source code must retain the above copyright
 *    notice, this list of conditions and the following disclaimer.
 * 2. Redistributions in binary form must reproduce the above copyright
 *    notice, this list of conditions and the following disclaimer in the
 *    documentation and/or other materials provided with the distribution.
 *
 * THIS SOFTWARE IS PROVIDED BY THE AUTHOR ``AS IS'' AND ANY EXPRESS OR
 * IMPLIED WARRANTIES, INCLUDING, BUT NOT LIMITED TO, THE IMPLIED WARRANTIES
 * OF MERCHANTABILITY AND FITNESS FOR A PARTICULAR PURPOSE ARE DISCLAIMED.
 * IN NO EVENT SHALL THE AUTHOR BE LIABLE FOR ANY DIRECT, INDIRECT,
 * INCIDENTAL, SPECIAL, EXEMPLARY, OR CONSEQUENTIAL DAMAGES (INCLUDING, BUT
 * NOT LIMITED TO, PROCUREMENT OF SUBSTITUTE GOODS OR SERVICES; LOSS OF USE,
 * DATA, OR PROFITS; OR BUSINESS INTERRUPTION) HOWEVER CAUSED AND ON ANY
 * THEORY OF LIABILITY, WHETHER IN CONTRACT, STRICT LIABILITY, OR TORT
 * (INCLUDING NEGLIGENCE OR OTHERWISE) ARISING IN ANY WAY OUT OF THE USE OF
 * THIS SOFTWARE, EVEN IF ADVISED OF THE POSSIBILITY OF SUCH DAMAGE.
 */

#include "includes.h"

#include <sys/types.h>
#include <sys/stat.h>

#ifdef WITH_BEARSSL
# include <bearssl.h>
#endif

#include <errno.h>
#include <fcntl.h>
#include <pwd.h>
#include <stdarg.h>
#include <stdio.h>
#include <stdlib.h>
#include <string.h>
#include <unistd.h>
#include <limits.h>

#include "xmalloc.h"
#include "ssh.h"
#include "log.h"
#include "sshkey.h"
#include "sshbuf.h"
#include "authfd.h"
#include "authfile.h"
#include "pathnames.h"
#include "misc.h"
#include "ssherr.h"
#include "digest.h"
#include "ssh-sk.h"
#include "sk-api.h"
#include "hostfile.h"

/* argv0 */
extern char *__progname;

/* Default files to add */
static char *default_files[] = {
#ifdef WITH_BEARSSL
	_PATH_SSH_CLIENT_ID_RSA,
	_PATH_SSH_CLIENT_ID_ECDSA,
	_PATH_SSH_CLIENT_ID_ECDSA_SK,
#endif /* WITH_BEARSSL */
	_PATH_SSH_CLIENT_ID_ED25519,
	_PATH_SSH_CLIENT_ID_ED25519_SK,
	_PATH_SSH_CLIENT_ID_XMSS,
<<<<<<< HEAD
=======
#ifdef WITH_DSA
	_PATH_SSH_CLIENT_ID_DSA,
#endif
>>>>>>> 86bdd385
	NULL
};

static int fingerprint_hash = SSH_FP_HASH_DEFAULT;

/* Default lifetime (0 == forever) */
static int lifetime = 0;

/* User has to confirm key use */
static int confirm = 0;

/* Maximum number of signatures (XMSS) */
static u_int maxsign = 0;
static u_int minleft = 0;

/* we keep a cache of one passphrase */
static char *pass = NULL;
static void
clear_pass(void)
{
	if (pass) {
		freezero(pass, strlen(pass));
		pass = NULL;
	}
}

static int
delete_one(int agent_fd, const struct sshkey *key, const char *comment,
    const char *path, int qflag)
{
	int r;

	if ((r = ssh_remove_identity(agent_fd, key)) != 0) {
		fprintf(stderr, "Could not remove identity \"%s\": %s\n",
		    path, ssh_err(r));
		return r;
	}
	if (!qflag) {
		fprintf(stderr, "Identity removed: %s %s (%s)\n", path,
		    sshkey_type(key), comment ? comment : "no comment");
	}
	return 0;
}

static int
delete_stdin(int agent_fd, int qflag, int key_only, int cert_only)
{
	char *line = NULL, *cp;
	size_t linesize = 0;
	struct sshkey *key = NULL;
	int lnum = 0, r, ret = -1;

	while (getline(&line, &linesize, stdin) != -1) {
		lnum++;
		sshkey_free(key);
		key = NULL;
		line[strcspn(line, "\n")] = '\0';
		cp = line + strspn(line, " \t");
		if (*cp == '#' || *cp == '\0')
			continue;
		if ((key = sshkey_new(KEY_UNSPEC)) == NULL)
			fatal_f("sshkey_new");
		if ((r = sshkey_read(key, &cp)) != 0) {
			error_r(r, "(stdin):%d: invalid key", lnum);
			continue;
		}
		if ((!key_only && !cert_only) ||
		    (key_only && !sshkey_is_cert(key)) ||
		    (cert_only && sshkey_is_cert(key))) {
			if (delete_one(agent_fd, key, cp,
			    "(stdin)", qflag) == 0)
				ret = 0;
		}
	}
	sshkey_free(key);
	free(line);
	return ret;
}

static int
delete_file(int agent_fd, const char *filename, int key_only,
    int cert_only, int qflag)
{
	struct sshkey *public, *cert = NULL;
	char *certpath = NULL, *comment = NULL;
	int r, ret = -1;

	if (strcmp(filename, "-") == 0)
		return delete_stdin(agent_fd, qflag, key_only, cert_only);

	if ((r = sshkey_load_public(filename, &public,  &comment)) != 0) {
		printf("Bad key file %s: %s\n", filename, ssh_err(r));
		return -1;
	}
	if ((!key_only && !cert_only) ||
	    (key_only && !sshkey_is_cert(public)) ||
	    (cert_only && sshkey_is_cert(public))) {
		if (delete_one(agent_fd, public, comment, filename, qflag) == 0)
			ret = 0;
	}

	if (key_only)
		goto out;

	/* Now try to delete the corresponding certificate too */
	free(comment);
	comment = NULL;
	xasprintf(&certpath, "%s-cert.pub", filename);
	if ((r = sshkey_load_public(certpath, &cert, &comment)) != 0) {
		if (r != SSH_ERR_SYSTEM_ERROR || errno != ENOENT)
			error_r(r, "Failed to load certificate \"%s\"", certpath);
		goto out;
	}

	if (!sshkey_equal_public(cert, public))
		fatal("Certificate %s does not match private key %s",
		    certpath, filename);

	if (delete_one(agent_fd, cert, comment, certpath, qflag) == 0)
		ret = 0;

 out:
	sshkey_free(cert);
	sshkey_free(public);
	free(certpath);
	free(comment);

	return ret;
}

/* Send a request to remove all identities. */
static int
delete_all(int agent_fd, int qflag)
{
	int ret = -1;

	/*
	 * Since the agent might be forwarded, old or non-OpenSSH, when asked
	 * to remove all keys, attempt to remove both protocol v.1 and v.2
	 * keys.
	 */
	if (ssh_remove_all_identities(agent_fd, 2) == 0)
		ret = 0;
	/* ignore error-code for ssh1 */
	ssh_remove_all_identities(agent_fd, 1);

	if (ret != 0)
		fprintf(stderr, "Failed to remove all identities.\n");
	else if (!qflag)
		fprintf(stderr, "All identities removed.\n");

	return ret;
}

static int
add_file(int agent_fd, const char *filename, int key_only, int cert_only,
    int qflag, const char *skprovider,
    struct dest_constraint **dest_constraints,
    size_t ndest_constraints)
{
	struct sshkey *private, *cert;
	char *comment = NULL;
	char msg[1024], *certpath = NULL;
	int r, fd, ret = -1;
	size_t i;
	u_int32_t left;
	struct sshbuf *keyblob;
	struct ssh_identitylist *idlist;

	if (strcmp(filename, "-") == 0) {
		fd = STDIN_FILENO;
		filename = "(stdin)";
	} else if ((fd = open(filename, O_RDONLY)) == -1) {
		perror(filename);
		return -1;
	}

	/*
	 * Since we'll try to load a keyfile multiple times, permission errors
	 * will occur multiple times, so check perms first and bail if wrong.
	 */
	if (fd != STDIN_FILENO) {
		if (sshkey_perm_ok(fd, filename) != 0) {
			close(fd);
			return -1;
		}
	}
	if ((r = sshbuf_load_fd(fd, &keyblob)) != 0) {
		fprintf(stderr, "Error loading key \"%s\": %s\n",
		    filename, ssh_err(r));
		sshbuf_free(keyblob);
		close(fd);
		return -1;
	}
	close(fd);

	/* At first, try empty passphrase */
	if ((r = sshkey_parse_private_fileblob(keyblob, "", &private,
	    &comment)) != 0 && r != SSH_ERR_KEY_WRONG_PASSPHRASE) {
		fprintf(stderr, "Error loading key \"%s\": %s\n",
		    filename, ssh_err(r));
		goto fail_load;
	}
	/* try last */
	if (private == NULL && pass != NULL) {
		if ((r = sshkey_parse_private_fileblob(keyblob, pass, &private,
		    &comment)) != 0 && r != SSH_ERR_KEY_WRONG_PASSPHRASE) {
			fprintf(stderr, "Error loading key \"%s\": %s\n",
			    filename, ssh_err(r));
			goto fail_load;
		}
	}
	if (private == NULL) {
		/* clear passphrase since it did not work */
		clear_pass();
		snprintf(msg, sizeof msg, "Enter passphrase for %s%s: ",
		    filename, confirm ? " (will confirm each use)" : "");
		for (;;) {
			pass = read_passphrase(msg, RP_ALLOW_STDIN);
			if (strcmp(pass, "") == 0)
				goto fail_load;
			if ((r = sshkey_parse_private_fileblob(keyblob, pass,
			    &private, &comment)) == 0)
				break;
			else if (r != SSH_ERR_KEY_WRONG_PASSPHRASE) {
				fprintf(stderr,
				    "Error loading key \"%s\": %s\n",
				    filename, ssh_err(r));
 fail_load:
				clear_pass();
				sshbuf_free(keyblob);
				return -1;
			}
			clear_pass();
			snprintf(msg, sizeof msg,
			    "Bad passphrase, try again for %s%s: ", filename,
			    confirm ? " (will confirm each use)" : "");
		}
	}
	if (comment == NULL || *comment == '\0')
		comment = xstrdup(filename);
	sshbuf_free(keyblob);

	/* For XMSS */
	if ((r = sshkey_set_filename(private, filename)) != 0) {
		fprintf(stderr, "Could not add filename to private key: %s (%s)\n",
		    filename, comment);
		goto out;
	}
	if (maxsign && minleft &&
	    (r = ssh_fetch_identitylist(agent_fd, &idlist)) == 0) {
		for (i = 0; i < idlist->nkeys; i++) {
			if (!sshkey_equal_public(idlist->keys[i], private))
				continue;
			left = sshkey_signatures_left(idlist->keys[i]);
			if (left < minleft) {
				fprintf(stderr,
				    "Only %d signatures left.\n", left);
				break;
			}
			fprintf(stderr, "Skipping update: ");
			if (left == minleft) {
				fprintf(stderr,
				    "required signatures left (%d).\n", left);
			} else {
				fprintf(stderr,
				    "more signatures left (%d) than"
				    " required (%d).\n", left, minleft);
			}
			ssh_free_identitylist(idlist);
			goto out;
		}
		ssh_free_identitylist(idlist);
	}

	if (sshkey_is_sk(private)) {
		if (skprovider == NULL) {
			fprintf(stderr, "Cannot load FIDO key %s "
			    "without provider\n", filename);
			goto out;
		}
	} else {
		/* Don't send provider constraint for other keys */
		skprovider = NULL;
	}

	if (!cert_only &&
	    (r = ssh_add_identity_constrained(agent_fd, private, comment,
	    lifetime, confirm, maxsign, skprovider,
	    dest_constraints, ndest_constraints)) == 0) {
		ret = 0;
		if (!qflag) {
			fprintf(stderr, "Identity added: %s (%s)\n",
			    filename, comment);
			if (lifetime != 0) {
				fprintf(stderr,
				    "Lifetime set to %d seconds\n", lifetime);
			}
			if (confirm != 0) {
				fprintf(stderr, "The user must confirm "
				    "each use of the key\n");
			}
		}
	} else {
		fprintf(stderr, "Could not add identity \"%s\": %s\n",
		    filename, ssh_err(r));
	}

	/* Skip trying to load the cert if requested */
	if (key_only)
		goto out;

	/* Now try to add the certificate flavour too */
	xasprintf(&certpath, "%s-cert.pub", filename);
	if ((r = sshkey_load_public(certpath, &cert, NULL)) != 0) {
		if (r != SSH_ERR_SYSTEM_ERROR || errno != ENOENT)
			error_r(r, "Failed to load certificate \"%s\"",
			    certpath);
		goto out;
	}

	if (!sshkey_equal_public(cert, private)) {
		error("Certificate %s does not match private key %s",
		    certpath, filename);
		sshkey_free(cert);
		goto out;
	}

	/* Graft with private bits */
	if ((r = sshkey_to_certified(private)) != 0) {
		error_fr(r, "sshkey_to_certified");
		sshkey_free(cert);
		goto out;
	}
	if ((r = sshkey_cert_copy(cert, private)) != 0) {
		error_fr(r, "sshkey_cert_copy");
		sshkey_free(cert);
		goto out;
	}
	sshkey_free(cert);

	if ((r = ssh_add_identity_constrained(agent_fd, private, comment,
	    lifetime, confirm, maxsign, skprovider,
	    dest_constraints, ndest_constraints)) != 0) {
		error_r(r, "Certificate %s (%s) add failed", certpath,
		    private->cert->key_id);
		goto out;
	}
	/* success */
	if (!qflag) {
		fprintf(stderr, "Certificate added: %s (%s)\n", certpath,
		    private->cert->key_id);
		if (lifetime != 0) {
			fprintf(stderr, "Lifetime set to %d seconds\n",
			    lifetime);
		}
		if (confirm != 0) {
			fprintf(stderr, "The user must confirm each use "
			    "of the key\n");
		}
	}

 out:
	free(certpath);
	free(comment);
	sshkey_free(private);

	return ret;
}

static int
update_card(int agent_fd, int add, const char *id, int qflag,
    int key_only, int cert_only,
    struct dest_constraint **dest_constraints, size_t ndest_constraints,
    struct sshkey **certs, size_t ncerts)
{
	char *pin = NULL;
	int r, ret = -1;

	if (key_only)
		ncerts = 0;

	if (add) {
		if ((pin = read_passphrase("Enter passphrase for PKCS#11: ",
		    RP_ALLOW_STDIN)) == NULL)
			return -1;
	}

	if ((r = ssh_update_card(agent_fd, add, id, pin == NULL ? "" : pin,
	    lifetime, confirm, dest_constraints, ndest_constraints,
	    cert_only, certs, ncerts)) == 0) {
		ret = 0;
		if (!qflag) {
			fprintf(stderr, "Card %s: %s\n",
			    add ? "added" : "removed", id);
		}
	} else {
		fprintf(stderr, "Could not %s card \"%s\": %s\n",
		    add ? "add" : "remove", id, ssh_err(r));
		ret = -1;
	}
	free(pin);
	return ret;
}

static int
test_key(int agent_fd, const char *filename)
{
	struct sshkey *key = NULL;
	u_char *sig = NULL;
	const char *alg = NULL;
	size_t slen = 0;
	int r, ret = -1;
	char data[1024];

	if ((r = sshkey_load_public(filename, &key, NULL)) != 0) {
		error_r(r, "Couldn't read public key %s", filename);
		return -1;
	}
	if (sshkey_type_plain(key->type) == KEY_RSA)
		alg = "rsa-sha2-256";
	arc4random_buf(data, sizeof(data));
	if ((r = ssh_agent_sign(agent_fd, key, &sig, &slen, data, sizeof(data),
	    alg, 0)) != 0) {
		error_r(r, "Agent signature failed for %s", filename);
		goto done;
	}
	if ((r = sshkey_verify(key, sig, slen, data, sizeof(data),
	    alg, 0, NULL)) != 0) {
		error_r(r, "Signature verification failed for %s", filename);
		goto done;
	}
	/* success */
	ret = 0;
 done:
	free(sig);
	sshkey_free(key);
	return ret;
}

static int
list_identities(int agent_fd, int do_fp)
{
	char *fp;
	int r;
	struct ssh_identitylist *idlist;
	u_int32_t left;
	size_t i;

	if ((r = ssh_fetch_identitylist(agent_fd, &idlist)) != 0) {
		if (r != SSH_ERR_AGENT_NO_IDENTITIES)
			fprintf(stderr, "error fetching identities: %s\n",
			    ssh_err(r));
		else
			printf("The agent has no identities.\n");
		return -1;
	}
	for (i = 0; i < idlist->nkeys; i++) {
		if (do_fp) {
			fp = sshkey_fingerprint(idlist->keys[i],
			    fingerprint_hash, SSH_FP_DEFAULT);
			printf("%u %s %s (%s)\n", sshkey_size(idlist->keys[i]),
			    fp == NULL ? "(null)" : fp, idlist->comments[i],
			    sshkey_type(idlist->keys[i]));
			free(fp);
		} else {
			if ((r = sshkey_write(idlist->keys[i], stdout)) != 0) {
				fprintf(stderr, "sshkey_write: %s\n",
				    ssh_err(r));
				continue;
			}
			fprintf(stdout, " %s", idlist->comments[i]);
			left = sshkey_signatures_left(idlist->keys[i]);
			if (left > 0)
				fprintf(stdout,
				    " [signatures left %d]", left);
			fprintf(stdout, "\n");
		}
	}
	ssh_free_identitylist(idlist);
	return 0;
}

static int
lock_agent(int agent_fd, int lock)
{
	char prompt[100], *p1, *p2;
	int r, passok = 1, ret = -1;

	strlcpy(prompt, "Enter lock password: ", sizeof(prompt));
	p1 = read_passphrase(prompt, RP_ALLOW_STDIN);
	if (lock) {
		strlcpy(prompt, "Again: ", sizeof prompt);
		p2 = read_passphrase(prompt, RP_ALLOW_STDIN);
		if (strcmp(p1, p2) != 0) {
			fprintf(stderr, "Passwords do not match.\n");
			passok = 0;
		}
		freezero(p2, strlen(p2));
	}
	if (passok) {
		if ((r = ssh_lock_agent(agent_fd, lock, p1)) == 0) {
			fprintf(stderr, "Agent %slocked.\n", lock ? "" : "un");
			ret = 0;
		} else {
			fprintf(stderr, "Failed to %slock agent: %s\n",
			    lock ? "" : "un", ssh_err(r));
		}
	}
	freezero(p1, strlen(p1));
	return (ret);
}

static int
load_resident_keys(int agent_fd, const char *skprovider, int qflag,
    struct dest_constraint **dest_constraints, size_t ndest_constraints)
{
	struct sshsk_resident_key **srks;
	size_t nsrks, i;
	struct sshkey *key;
	int r, ok = 0;
	char *fp;

	pass = read_passphrase("Enter PIN for authenticator: ", RP_ALLOW_STDIN);
	if ((r = sshsk_load_resident(skprovider, NULL, pass, 0,
	    &srks, &nsrks)) != 0) {
		error_r(r, "Unable to load resident keys");
		return r;
	}
	for (i = 0; i < nsrks; i++) {
		key = srks[i]->key;
		if ((fp = sshkey_fingerprint(key,
		    fingerprint_hash, SSH_FP_DEFAULT)) == NULL)
			fatal_f("sshkey_fingerprint failed");
		if ((r = ssh_add_identity_constrained(agent_fd, key, "",
		    lifetime, confirm, maxsign, skprovider,
		    dest_constraints, ndest_constraints)) != 0) {
			error("Unable to add key %s %s",
			    sshkey_type(key), fp);
			free(fp);
			ok = r;
			continue;
		}
		if (ok == 0)
			ok = 1;
		if (!qflag) {
			fprintf(stderr, "Resident identity added: %s %s\n",
			    sshkey_type(key), fp);
			if (lifetime != 0) {
				fprintf(stderr,
				    "Lifetime set to %d seconds\n", lifetime);
			}
			if (confirm != 0) {
				fprintf(stderr, "The user must confirm "
				    "each use of the key\n");
			}
		}
		free(fp);
	}
	sshsk_free_resident_keys(srks, nsrks);
	if (nsrks == 0)
		return SSH_ERR_KEY_NOT_FOUND;
	return ok == 1 ? 0 : ok;
}

static int
do_file(int agent_fd, int deleting, int key_only, int cert_only,
    char *file, int qflag, const char *skprovider,
    struct dest_constraint **dest_constraints, size_t ndest_constraints)
{
	if (deleting) {
		if (delete_file(agent_fd, file, key_only,
		    cert_only, qflag) == -1)
			return -1;
	} else {
		if (add_file(agent_fd, file, key_only, cert_only, qflag,
		    skprovider, dest_constraints, ndest_constraints) == -1)
			return -1;
	}
	return 0;
}

/* Append string 's' to a NULL-terminated array of strings */
static void
stringlist_append(char ***listp, const char *s)
{
	size_t i = 0;

	if (*listp == NULL)
		*listp = xcalloc(2, sizeof(**listp));
	else {
		for (i = 0; (*listp)[i] != NULL; i++)
			; /* count */
		*listp = xrecallocarray(*listp, i + 1, i + 2, sizeof(**listp));
	}
	(*listp)[i] = xstrdup(s);
}

static void
parse_dest_constraint_hop(const char *s, struct dest_constraint_hop *dch,
    char **hostkey_files)
{
	char *user = NULL, *host, *os, *path;
	size_t i;
	struct hostkeys *hostkeys;
	const struct hostkey_entry *hke;
	int r, want_ca;

	memset(dch, '\0', sizeof(*dch));
	os = xstrdup(s);
	if ((host = strchr(os, '@')) == NULL)
		host = os;
	else {
		*host++ = '\0';
		user = os;
	}
	cleanhostname(host);
	/* Trivial case: username@ (all hosts) */
	if (*host == '\0') {
		if (user == NULL) {
			fatal("Invalid key destination constraint \"%s\": "
			    "does not specify user or host", s);
		}
		dch->user = xstrdup(user);
		/* other fields left blank */
		free(os);
		return;
	}
	if (hostkey_files == NULL)
		fatal_f("no hostkey files");
	/* Otherwise we need to look up the keys for this hostname */
	hostkeys = init_hostkeys();
	for (i = 0; hostkey_files[i]; i++) {
		path = tilde_expand_filename(hostkey_files[i], getuid());
		debug2_f("looking up host keys for \"%s\" in %s", host, path);
                load_hostkeys(hostkeys, host, path, 0);
		free(path);
	}
	dch->user = user == NULL ? NULL : xstrdup(user);
	dch->hostname = xstrdup(host);
	for (i = 0; i < hostkeys->num_entries; i++) {
		hke = hostkeys->entries + i;
		want_ca = hke->marker == MRK_CA;
		if (hke->marker != MRK_NONE && !want_ca)
			continue;
		debug3_f("%s%s%s: adding %s %skey from %s:%lu as key %u",
		    user == NULL ? "": user, user == NULL ? "" : "@",
		    host, sshkey_type(hke->key), want_ca ? "CA " : "",
		    hke->file, hke->line, dch->nkeys);
		dch->keys = xrecallocarray(dch->keys, dch->nkeys,
		    dch->nkeys + 1, sizeof(*dch->keys));
		dch->key_is_ca = xrecallocarray(dch->key_is_ca, dch->nkeys,
		    dch->nkeys + 1, sizeof(*dch->key_is_ca));
		if ((r = sshkey_from_private(hke->key,
		    &(dch->keys[dch->nkeys]))) != 0)
			fatal_fr(r, "sshkey_from_private");
		dch->key_is_ca[dch->nkeys] = want_ca;
		dch->nkeys++;
	}
	if (dch->nkeys == 0)
		fatal("No host keys found for destination \"%s\"", host);
	free_hostkeys(hostkeys);
	free(os);
	return;
}

static void
parse_dest_constraint(const char *s, struct dest_constraint ***dcp,
    size_t *ndcp, char **hostkey_files)
{
	struct dest_constraint *dc;
	char *os, *cp;

	dc = xcalloc(1, sizeof(*dc));
	os = xstrdup(s);
	if ((cp = strchr(os, '>')) == NULL) {
		/* initial hop; no 'from' hop specified */
		parse_dest_constraint_hop(os, &dc->to, hostkey_files);
	} else {
		/* two hops specified */
		*(cp++) = '\0';
		parse_dest_constraint_hop(os, &dc->from, hostkey_files);
		parse_dest_constraint_hop(cp, &dc->to, hostkey_files);
		if (dc->from.user != NULL) {
			fatal("Invalid key constraint %s: cannot specify "
			    "user on 'from' host", os);
		}
	}
	/* XXX eliminate or error on duplicates */
	debug2_f("constraint %zu: %s%s%s (%u keys) > %s%s%s (%u keys)", *ndcp,
	    dc->from.user ? dc->from.user : "", dc->from.user ? "@" : "",
	    dc->from.hostname ? dc->from.hostname : "(ORIGIN)", dc->from.nkeys,
	    dc->to.user ? dc->to.user : "", dc->to.user ? "@" : "",
	    dc->to.hostname ? dc->to.hostname : "(ANY)", dc->to.nkeys);
	*dcp = xrecallocarray(*dcp, *ndcp, *ndcp + 1, sizeof(**dcp));
	(*dcp)[(*ndcp)++] = dc;
	free(os);
}


static void
usage(void)
{
	fprintf(stderr,
"usage: ssh-add [-CcDdKkLlqvXx] [-E fingerprint_hash] [-H hostkey_file]\n"
"               [-h destination_constraint] [-S provider] [-t life]\n"
#ifdef WITH_XMSS
"               [-M maxsign] [-m minleft]\n"
#endif
"               [file ...]\n"
"       ssh-add -s pkcs11 [-Cv] [certificate ...]\n"
"       ssh-add -e pkcs11\n"
"       ssh-add -T pubkey ...\n"
	);
}

int
main(int argc, char **argv)
{
	extern char *optarg;
	extern int optind;
	int agent_fd;
	char *pkcs11provider = NULL, *skprovider = NULL;
	char **dest_constraint_strings = NULL, **hostkey_files = NULL;
	int r, i, ch, deleting = 0, ret = 0, key_only = 0, cert_only = 0;
	int do_download = 0, xflag = 0, lflag = 0, Dflag = 0;
	int qflag = 0, Tflag = 0;
	SyslogFacility log_facility = SYSLOG_FACILITY_AUTH;
	LogLevel log_level = SYSLOG_LEVEL_INFO;
	struct sshkey *k, **certs = NULL;
	struct dest_constraint **dest_constraints = NULL;
	size_t ndest_constraints = 0, ncerts = 0;

	/* Ensure that fds 0, 1 and 2 are open or directed to /dev/null */
	sanitise_stdfd();

	__progname = ssh_get_progname(argv[0]);
	seed_rng();

	log_init(__progname, log_level, log_facility, 1);

	setvbuf(stdout, NULL, _IOLBF, 0);

	/* First, get a connection to the authentication agent. */
	switch (r = ssh_get_authentication_socket(&agent_fd)) {
	case 0:
		break;
	case SSH_ERR_AGENT_NOT_PRESENT:
		fprintf(stderr, "Could not open a connection to your "
		    "authentication agent.\n");
		exit(2);
	default:
		fprintf(stderr, "Error connecting to agent: %s\n", ssh_err(r));
		exit(2);
	}

	skprovider = getenv("SSH_SK_PROVIDER");

	while ((ch = getopt(argc, argv, "vkKlLCcdDTxXE:e:h:H:M:m:qs:S:t:")) != -1) {
		switch (ch) {
		case 'v':
			if (log_level == SYSLOG_LEVEL_INFO)
				log_level = SYSLOG_LEVEL_DEBUG1;
			else if (log_level < SYSLOG_LEVEL_DEBUG3)
				log_level++;
			break;
		case 'E':
			fingerprint_hash = ssh_digest_alg_by_name(optarg);
			if (fingerprint_hash == -1)
				fatal("Invalid hash algorithm \"%s\"", optarg);
			break;
		case 'H':
			stringlist_append(&hostkey_files, optarg);
			break;
		case 'h':
			stringlist_append(&dest_constraint_strings, optarg);
			break;
		case 'k':
			key_only = 1;
			break;
		case 'C':
			cert_only = 1;
			break;
		case 'K':
			do_download = 1;
			break;
		case 'l':
		case 'L':
			if (lflag != 0)
				fatal("-%c flag already specified", lflag);
			lflag = ch;
			break;
		case 'x':
		case 'X':
			if (xflag != 0)
				fatal("-%c flag already specified", xflag);
			xflag = ch;
			break;
		case 'c':
			confirm = 1;
			break;
		case 'm':
			minleft = (u_int)strtonum(optarg, 1, UINT_MAX, NULL);
			if (minleft == 0) {
				usage();
				ret = 1;
				goto done;
			}
			break;
		case 'M':
			maxsign = (u_int)strtonum(optarg, 1, UINT_MAX, NULL);
			if (maxsign == 0) {
				usage();
				ret = 1;
				goto done;
			}
			break;
		case 'd':
			deleting = 1;
			break;
		case 'D':
			Dflag = 1;
			break;
		case 's':
			pkcs11provider = optarg;
			break;
		case 'S':
			skprovider = optarg;
			break;
		case 'e':
			deleting = 1;
			pkcs11provider = optarg;
			break;
		case 't':
			if ((lifetime = convtime(optarg)) == -1 ||
			    lifetime < 0 || (u_long)lifetime > UINT32_MAX) {
				fprintf(stderr, "Invalid lifetime\n");
				ret = 1;
				goto done;
			}
			break;
		case 'q':
			qflag = 1;
			break;
		case 'T':
			Tflag = 1;
			break;
		default:
			usage();
			ret = 1;
			goto done;
		}
	}
	log_init(__progname, log_level, log_facility, 1);

	if ((xflag != 0) + (lflag != 0) + (Dflag != 0) > 1)
		fatal("Invalid combination of actions");
	else if (xflag) {
		if (lock_agent(agent_fd, xflag == 'x' ? 1 : 0) == -1)
			ret = 1;
		goto done;
	} else if (lflag) {
		if (list_identities(agent_fd, lflag == 'l' ? 1 : 0) == -1)
			ret = 1;
		goto done;
	} else if (Dflag) {
		if (delete_all(agent_fd, qflag) == -1)
			ret = 1;
		goto done;
	}

#ifdef ENABLE_SK_INTERNAL
	if (skprovider == NULL)
		skprovider = "internal";
#endif

	if (hostkey_files == NULL) {
		/* use defaults from readconf.c */
		stringlist_append(&hostkey_files, _PATH_SSH_USER_HOSTFILE);
		stringlist_append(&hostkey_files, _PATH_SSH_USER_HOSTFILE2);
		stringlist_append(&hostkey_files, _PATH_SSH_SYSTEM_HOSTFILE);
		stringlist_append(&hostkey_files, _PATH_SSH_SYSTEM_HOSTFILE2);
	}
	if (dest_constraint_strings != NULL) {
		for (i = 0; dest_constraint_strings[i] != NULL; i++) {
			parse_dest_constraint(dest_constraint_strings[i],
			  &dest_constraints, &ndest_constraints, hostkey_files);
		}
	}

	argc -= optind;
	argv += optind;
	if (Tflag) {
		if (argc <= 0)
			fatal("no keys to test");
		for (r = i = 0; i < argc; i++)
			r |= test_key(agent_fd, argv[i]);
		ret = r == 0 ? 0 : 1;
		goto done;
	}
	if (pkcs11provider != NULL) {
		for (i = 0; i < argc; i++) {
			if ((r = sshkey_load_public(argv[i], &k, NULL)) != 0)
				fatal_fr(r, "load certificate %s", argv[i]);
			certs = xrecallocarray(certs, ncerts, ncerts + 1,
			    sizeof(*certs));
			debug2("%s: %s", argv[i], sshkey_ssh_name(k));
			certs[ncerts++] = k;
		}
		debug2_f("loaded %zu certificates", ncerts);
		if (update_card(agent_fd, !deleting, pkcs11provider,
		    qflag, key_only, cert_only,
		    dest_constraints, ndest_constraints,
		    certs, ncerts) == -1)
			ret = 1;
		goto done;
	}
	if (do_download) {
		if (skprovider == NULL)
			fatal("Cannot download keys without provider");
		if (load_resident_keys(agent_fd, skprovider, qflag,
		    dest_constraints, ndest_constraints) != 0)
			ret = 1;
		goto done;
	}
	if (argc == 0) {
		char buf[PATH_MAX];
		struct passwd *pw;
		struct stat st;
		int count = 0;

		if ((pw = getpwuid(getuid())) == NULL) {
			fprintf(stderr, "No user found with uid %u\n",
			    (u_int)getuid());
			ret = 1;
			goto done;
		}

		for (i = 0; default_files[i]; i++) {
			snprintf(buf, sizeof(buf), "%s/%s", pw->pw_dir,
			    default_files[i]);
			if (stat(buf, &st) == -1)
				continue;
			if (do_file(agent_fd, deleting, key_only, cert_only,
			    buf, qflag, skprovider,
			    dest_constraints, ndest_constraints) == -1)
				ret = 1;
			else
				count++;
		}
		if (count == 0)
			ret = 1;
	} else {
		for (i = 0; i < argc; i++) {
			if (do_file(agent_fd, deleting, key_only, cert_only,
			    argv[i], qflag, skprovider,
			    dest_constraints, ndest_constraints) == -1)
				ret = 1;
		}
	}
done:
	clear_pass();
	ssh_close_authentication_socket(agent_fd);
	return ret;
}<|MERGE_RESOLUTION|>--- conflicted
+++ resolved
@@ -82,12 +82,6 @@
 	_PATH_SSH_CLIENT_ID_ED25519,
 	_PATH_SSH_CLIENT_ID_ED25519_SK,
 	_PATH_SSH_CLIENT_ID_XMSS,
-<<<<<<< HEAD
-=======
-#ifdef WITH_DSA
-	_PATH_SSH_CLIENT_ID_DSA,
-#endif
->>>>>>> 86bdd385
 	NULL
 };
 
